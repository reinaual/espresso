--- conflicted
+++ resolved
@@ -541,14 +541,8 @@
    "metadata": {},
    "outputs": [],
    "source": [
-<<<<<<< HEAD
-    "lb = espressomd.lb.LBFluidGPU(dens=1., visc=3., agrid=1.,\n",
-    "                              tau=system.time_step, fric=20)\n",
-    "system.actors.add(lb)"
-=======
     "lb=espressomd.lb.LBFluidGPU(kT=temperature, seed=42, dens=1., visc=3., agrid=1., tau=system.time_step)\n",
     "system.actors.add(lb)\n"
->>>>>>> 67539413
    ]
   },
   {
