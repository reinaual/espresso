# Copyright (C) 2009-2018 The ESPResSo project
# Copyright (C) 2009,2010 
#   Max-Planck-Institute for Polymer Research, Theory Group
#
# This file is part of ESPResSo.
#
# ESPResSo is free software: you can redistribute it and/or modify
# it under the terms of the GNU General Public License as published by
# the Free Software Foundation, either version 3 of the License, or
# (at your option) any later version.
#
# ESPResSo is distributed in the hope that it will be useful,
# but WITHOUT ANY WARRANTY; without even the implied warranty of
# MERCHANTABILITY or FITNESS FOR A PARTICULAR PURPOSE.  See the
# GNU General Public License for more details.
#
# You should have received a copy of the GNU General Public License
# along with this program.  If not, see <http://www.gnu.org/licenses/>.

function(NB_EXPORT)
  cmake_parse_arguments(NB_EXPORT "" "FILE;TUTORIAL;TYPE" "" ${ARGN})
  get_filename_component(BASE_NAME ${NB_EXPORT_FILE} NAME_WE)

  if(${NB_EXPORT_TYPE} STREQUAL "html")
    set(NB_EXT "html")
  elseif(${NB_EXPORT_TYPE} STREQUAL "python")
    set(NB_EXT "py")
  endif()

  set(TARGET "${NB_EXPORT_TUTORIAL}_${NB_EXPORT_TYPE}")
  set(NB_FILE_BASE "${CMAKE_CURRENT_BINARY_DIR}/${BASE_NAME}")
  set(NB_FILE "${NB_FILE_BASE}.${NB_EXT}")

  add_custom_command(
    OUTPUT ${NB_FILE}
    DEPENDS ${NB_EXPORT_FILE}
    COMMAND
    ${IPYTHON_EXECUTABLE} nbconvert
    --to ${NB_EXPORT_TYPE}
    --output "${NB_FILE_BASE}"
    ${NB_EXPORT_FILE}
    )

  add_custom_target(${TARGET} DEPENDS ${NB_FILE})
endfunction(NB_EXPORT)

function(HTML_EXPORT)
  cmake_parse_arguments(HTML_EXPORT "" "FILE;TUTORIAL" "" ${ARGN})
  nb_export(FILE ${HTML_EXPORT_FILE} TUTORIAL ${HTML_EXPORT_TUTORIAL} TYPE "html")
endfunction(HTML_EXPORT)

function(PYTHON_EXPORT)
  cmake_parse_arguments(PYTHON_EXPORT "" "FILE;TUTORIAL" "" ${ARGN})
  nb_export(FILE ${PYTHON_EXPORT_FILE} TUTORIAL ${PYTHON_EXPORT_TUTORIAL} TYPE "python")
endfunction(PYTHON_EXPORT)

### Here: add new directory
add_subdirectory(01-lennard_jones)
add_subdirectory(02-charged_system)
add_subdirectory(04-lattice_boltzmann)
add_subdirectory(05-raspberry_electrophoresis)
add_subdirectory(06-active_matter)
add_subdirectory(07-electrokinetics)
add_subdirectory(08-visualization)
add_subdirectory(09-swimmer_reactions)
add_subdirectory(10-reaction_ensemble)
add_subdirectory(11-ferrofluid_monolayer)


### here: add the appropriate tutorial target after DEPENDS
add_custom_target(tutorials
  DEPENDS
  tutorials_01
  tutorials_02
  tutorials_04
  tutorials_05
  tutorials_06
  tutorials_07
  tutorials_08
  tutorials_09
  tutorials_10
  tutorials_11
  )

add_custom_target(tutorials_html DEPENDS
  tutorials
  tutorials_01_html
  tutorials_02_1_html
  tutorials_02_2_html
  tutorials_04_1_html
  tutorials_04_2_html
  tutorials_04_3_html
  tutorials_04_4_html
  tutorials_05_html
<<<<<<< HEAD
  tutorials_11_1_html
  tutorials_11_2_html
  tutorials_11_3_html
=======
  tutorials_08_html
>>>>>>> 4f5f5ef6
  )

add_custom_target(tutorials_python_only DEPENDS
  tutorials_01_python
  tutorials_02_1_python
  tutorials_02_2_python
  tutorials_04_1_python
  tutorials_04_2_python
  tutorials_04_3_python
  tutorials_04_4_python
  tutorials_05_python
<<<<<<< HEAD
  tutorials_11_1_python
  tutorials_11_2_python
  tutorials_11_3_python
=======
  tutorials_08_python
  )

add_custom_target(tutorials_python DEPENDS
  tutorials
  tutorials_python_only
>>>>>>> 4f5f5ef6
  )

configure_file(Readme.rst ${CMAKE_CURRENT_BINARY_DIR}/Readme.rst COPYONLY)<|MERGE_RESOLUTION|>--- conflicted
+++ resolved
@@ -92,13 +92,10 @@
   tutorials_04_3_html
   tutorials_04_4_html
   tutorials_05_html
-<<<<<<< HEAD
+  tutorials_08_html
   tutorials_11_1_html
   tutorials_11_2_html
   tutorials_11_3_html
-=======
-  tutorials_08_html
->>>>>>> 4f5f5ef6
   )
 
 add_custom_target(tutorials_python_only DEPENDS
@@ -110,18 +107,15 @@
   tutorials_04_3_python
   tutorials_04_4_python
   tutorials_05_python
-<<<<<<< HEAD
+  tutorials_08_python
   tutorials_11_1_python
   tutorials_11_2_python
   tutorials_11_3_python
-=======
-  tutorials_08_python
   )
 
 add_custom_target(tutorials_python DEPENDS
   tutorials
   tutorials_python_only
->>>>>>> 4f5f5ef6
   )
 
 configure_file(Readme.rst ${CMAKE_CURRENT_BINARY_DIR}/Readme.rst COPYONLY)