--- conflicted
+++ resolved
@@ -3721,13 +3721,9 @@
  *                                 main parser for analyze
  ****************************************************************************************/
 
-<<<<<<< HEAD
 #include "mystatistics.c"
 
-int analyze(ClientData data, Tcl_Interp *interp, int argc, char **argv)
-=======
 int tclcommand_analyze(ClientData data, Tcl_Interp *interp, int argc, char **argv)
->>>>>>> 8411a2d6
 {
   int err = TCL_OK;
   if (argc < 2) {
@@ -3751,17 +3747,13 @@
 
   /* for the elses below */
   if (0);
-<<<<<<< HEAD
 
   REGISTER_ANALYSIS("wallstuff", parse_wallstuff);
   REGISTER_ANALYSIS("dipol", parse_dipol);
   REGISTER_ANALYSIS("current", parse_current);
   REGISTER_ANALYSIS("sqr", parse_sqr);
 
-  REGISTER_ANALYZE_OPTION("set", parse_analyze_set_topology);
-=======
   REGISTER_ANALYZE_OPTION("set", tclcommand_analyze_parse_set);
->>>>>>> 8411a2d6
 #ifdef LB
   REGISTER_ANALYZE_OPTION("fluid", tclcommand_analyze_parse_fluid);
 #endif
