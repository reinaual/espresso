--- conflicted
+++ resolved
@@ -33,12 +33,9 @@
            "Features not available, skipping test!")
 class CoulombCloudWallTune(ut.TestCase):
     """This compares p3m, p3m_gpu electrostatic forces against stored data."""
-<<<<<<< HEAD
     S = espressomd.System(box_l=[1.0, 1.0, 1.0])
-=======
-    S = espressomd.System()
-    S.seed = S.cell_system.get_state()['n_nodes'] * [1234]
->>>>>>> 866f0307
+    S.seed  = S.cell_system.get_state()['n_nodes'] * [1234]
+
     tolerance = 1E-3
 
     def setUp(self):
