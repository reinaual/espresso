--- conflicted
+++ resolved
@@ -36,17 +36,12 @@
         system = espressomd.System()
         self.prepare(system)
 
-<<<<<<< HEAD
     def test(self):
         S = espressomd.System(box_l=[1.0, 1.0, 1.0])
         self.prepare(S)
 
-        wy = Wall(normal=[0., 1., 0.], dist=0.)
-        wz = Wall(normal=[0., 0., 1.], dist=0.)
-=======
         wy = shapes.Wall(normal=[0., 1., 0.], dist=0.)
         wz = shapes.Wall(normal=[0., 0., 1.], dist=0.)
->>>>>>> 3b35f767
 
         # (1)
         constraint_wy = espressomd.constraints.ShapeBasedConstraint(
