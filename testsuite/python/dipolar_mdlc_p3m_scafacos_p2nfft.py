--- conflicted
+++ resolved
@@ -63,12 +63,8 @@
         box_l = np.cbrt(4 * n_particle * np.pi / (3 * rho)) * particle_radius
         s.box_l = 3 * [box_l]
         ref_E_path = abspath("data/mdlc_reference_data_energy.dat")
-<<<<<<< HEAD
         ref_E = float(np.genfromtxt(ref_E_path)) * DIPOLAR_PREFACTOR
-=======
-        ref_E = float(np.genfromtxt(ref_E_path))
         gap_size = 2.0
->>>>>>> 927022ca
 
         # Particles
         data = np.genfromtxt(
@@ -76,14 +72,9 @@
         s.part.add(pos=data[:, 1:4], dip=data[:, 4:7])
         s.part[:].rotation = (1, 1, 1)
 
-<<<<<<< HEAD
         p3m = magnetostatics.DipolarP3M(
             prefactor=DIPOLAR_PREFACTOR, mesh=32, accuracy=1E-4)
-        dlc = magnetostatic_extensions.DLC(maxPWerror=1E-5, gap_size=2.)
-=======
-        p3m = magnetostatics.DipolarP3M(prefactor=1, mesh=32, accuracy=1E-4)
         dlc = magnetostatic_extensions.DLC(maxPWerror=1E-5, gap_size=gap_size)
->>>>>>> 927022ca
         s.actors.add(p3m)
         s.actors.add(dlc)
         s.integrator.run(0)
