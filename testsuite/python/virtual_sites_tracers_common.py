#
# Copyright (C) 2013-2018 The ESPResSo project
#
# This file is part of ESPResSo.
#
# ESPResSo is free software: you can redistribute it and/or modify
# it under the terms of the GNU General Public License as published by
# the Free Software Foundation, either version 3 of the License, or
# (at your option) any later version.
#
# ESPResSo is distributed in the hope that it will be useful,
# but WITHOUT ANY WARRANTY; without even the implied warranty of
# MERCHANTABILITY or FITNESS FOR A PARTICULAR PURPOSE.  See the
# GNU General Public License for more details.
#
# You should have received a copy of the GNU General Public License
# along with this program.  If not, see <http://www.gnu.org/licenses/>.
#
# Tests particle property setters/getters
from __future__ import print_function
import unittest as ut
import espressomd
from espressomd import System, lb, shapes, lbboundaries
import numpy as np
from espressomd.interactions import FeneBond
try:
    from espressomd.virtual_sites import VirtualSitesInertialessTracers, VirtualSitesOff
except:
    pass
from espressomd.utils import handle_errors

from tests_common import verify_lj_forces
from numpy import random


class VirtualSitesTracersCommon(object):

    def test_aa_method_switching(self):
        # Virtual sites should be disabled by default
        self.assertTrue(isinstance(self.system.virtual_sites, VirtualSitesOff))

        # Switch implementation
        self.system.virtual_sites = VirtualSitesInertialessTracers()
        self.assertTrue(
            isinstance(self.system.virtual_sites, VirtualSitesInertialessTracers))
        self.assertEqual(self.system.virtual_sites.have_velocity, True)

    def test_advection(self):

        # System setup
        system = self.system
        box_lw = self.box_lw
        box_height = self.box_height

        system.virtual_sites = VirtualSitesInertialessTracers()
        self.lbf.set_params(ext_force_density=(0.1, 0., 0.))

        # Establish steady state flow field
        system.part.add(id=0, pos=(0, 5.5, 5.5), virtual=1)
        system.integrator.run(400)

        system.part[0].pos = (0, 5.5, 5.5)
        system.time = 0
        ## Perform integration

        for i in range(3):
            system.integrator.run(100)
            # compute expected position
            X = self.lbf.get_interpolated_velocity(
                system.part[0].pos)[0] * system.time
            self.assertAlmostEqual(
                system.part[0].pos[0] / X - 1, 0, delta=0.005)

    def stop_fluid(self):
        system = self.system
        for i in range(int(system.box_l[0])):
            for j in range(int(system.box_l[1])):
                for k in range(int(system.box_l[2])):
                    self.lbf[i, j, k].velocity = (0., 0., 0.)

    def compute_angle(self):
        system = self.system
        pos0 = system.part[0].pos
        pos1 = system.part[1].pos
        pos2 = system.part[2].pos
        pos3 = system.part[3].pos

        # first normal vector
        n1 = np.cross((pos1 - pos0), (pos2 - pos0))
        n2 = np.cross((pos2 - pos0), (pos3 - pos0))

        norm1 = np.linalg.norm(n1)
        norm2 = np.linalg.norm(n2)
        n1 = n1 / norm1
        n2 = n2 / norm2

        alpha = np.arccos(np.dot(n1, n2))
        return alpha

    @ut.skipIf(not espressomd.has_features("IMMERSED_BOUNDARY"), "skipped for lack of IMMERSED_BOUNDARY")
    def test_tribend(self):

        # two triangles with bending interaction
        # move nodes, should relax back

        system = self.system
        system.virtual_sites = VirtualSitesInertialessTracers()
        self.lbf.set_params(ext_force_density=(0.0, 0., 0.))
        self.stop_fluid()

        system.part.clear()

        ## Add four particles
        system.part.add(id=0, pos=[5, 5, 5], virtual=1)
        system.part.add(id=1, pos=[5, 5, 6], virtual=1)
        system.part.add(id=2, pos=[5, 6, 6], virtual=1)
        system.part.add(id=3, pos=[5, 6, 5], virtual=1)

        ## Add first triel, weak modulus
        from espressomd.interactions import IBM_Triel
        tri1 = IBM_Triel(
            ind1=0, ind2=1, ind3=2, elasticLaw="Skalak", k1=0.1, k2=0, maxDist=2.4)
        system.bonded_inter.add(tri1)
        system.part[0].add_bond((tri1, 1, 2))

        ## Add second triel
        tri2 = IBM_Triel(
            ind1=0, ind2=2, ind3=3, elasticLaw="Skalak", k1=10, k2=0, maxDist=2.4)
        system.bonded_inter.add(tri2)
        system.part[0].add_bond((tri2, 2, 3))

        ## Add bending
        from espressomd.interactions import IBM_Tribend
        tribend = IBM_Tribend(
            ind1=0, ind2=1, ind3=2, ind4=3, kb=1, refShape="Initial")
        system.bonded_inter.add(tribend)
        system.part[0].add_bond((tribend, 1, 2, 3))

        ## twist
        system.part[1].pos = [5.2, 5, 6]

        ## Perform integrat[ion
        last_angle = self.compute_angle()
        for i in range(6):
            system.integrator.run(500)
            angle = self.compute_angle()
            self.assertLess(angle, last_angle)
            last_angle = angle
        self.assertLess(angle, 0.03)

    @ut.skipIf(not espressomd.has_features("IMMERSED_BOUNDARY"), "skipped for lack of IMMERSED_BOUNDARY")
    def test_triel(self):
        system = self.system
        system.virtual_sites = VirtualSitesInertialessTracers()
        self.lbf.set_params(ext_force_density=(0.1, 0., 0.))
        self.stop_fluid()
        system.virtual_sites = VirtualSitesInertialessTracers()

        system.part.clear()
        # Add particles: 0-2 are non-bonded, 3-5 are weakly bonded, 6-8 are
        # strongly bonded
        system.part.add(id=0, pos=[5, 5, 5], virtual=1)
        system.part.add(id=1, pos=[5, 5, 6], virtual=1)
        system.part.add(id=2, pos=[5, 6, 6], virtual=1)

        system.part.add(id=3, pos=[2, 5, 5], virtual=1)
        system.part.add(id=4, pos=[2, 5, 6], virtual=1)
        system.part.add(id=5, pos=[2, 6, 6], virtual=1)

        system.part.add(id=6, pos=[4, 7, 7], virtual=1)
        system.part.add(id=7, pos=[4, 7, 8], virtual=1)
        system.part.add(id=8, pos=[4, 8, 8], virtual=1)

        ## Add triel, weak modulus for 3-5
        from espressomd.interactions import IBM_Triel
        triWeak = IBM_Triel(
            ind1=3, ind2=4, ind3=5, elasticLaw="Skalak", k1=5, k2=0, maxDist=2.4)
        system.bonded_inter.add(triWeak)
        system.part[3].add_bond((triWeak, 4, 5))

        ## Add triel, strong modulus for 6-8
        triStrong = IBM_Triel(
            ind1=6, ind2=7, ind3=8, elasticLaw="Skalak", k1=15, k2=0, maxDist=2.4)
        system.bonded_inter.add(triStrong)
        system.part[6].add_bond((triStrong, 7, 8))
        ## Perform integration
<<<<<<< HEAD
        system.integrator.run(8000)
=======
#        system.integrator.run(1)
#        system.part[3:].pos =system.part[3:].pos +random.random((6,3)) -.5

        system.integrator.run(6000)
>>>>>>> 6db364c3

        # For the cpu variant, check particle velocities
        if isinstance(self.lbf, lb.LBFluid):  # as opposed to LBFluidGPU
            for p in system.part:
                np.testing.assert_allclose(
                    np.copy(p.v), self.lbf.get_interpolated_velocity(p.pos),
                   atol=2E-2)
        # get new shapes
        dist1non = np.linalg.norm(
            np.array(system.part[1].pos - system.part[0].pos))
        dist2non = np.linalg.norm(
            np.array(system.part[2].pos - system.part[0].pos))

        dist1weak = np.linalg.norm(
            np.array(system.part[3].pos - system.part[4].pos))
        dist2weak = np.linalg.norm(
            np.array(system.part[3].pos - system.part[5].pos))

        dist1strong = np.linalg.norm(
            np.array(system.part[6].pos - system.part[7].pos))
        dist2strong = np.linalg.norm(
            np.array(system.part[6].pos - system.part[8].pos))

        print("** Distances: non-bonded, weak, strong, expected")
        print(str(dist1non) + "    " + str(dist1weak)
              + "     " + str(dist1strong) + "    1")
        print(str(dist2non) + "    " + str(dist2weak)
              + "     " + str(dist2strong) + "    1.414")

        # test:
        # non-bonded should move apart by the flow (control group)
        # weakly-bonded should stretch somewhat
        # strongly-bonded should basically not stretch
        self.assertGreater(dist1non, 2)
        self.assertAlmostEqual(dist1weak, 1, delta=0.3)
        self.assertAlmostEqual(dist1strong, 1, delta=0.03)

        self.assertGreater(dist2non, 2)
        self.assertAlmostEqual(dist2weak, np.sqrt(2), delta=0.3)
        self.assertAlmostEqual(dist2strong, np.sqrt(2), delta=0.1)

    def test_zz_without_lb(self):
        """Check behaviour without lb. Ignore non-virtual particles, complain on 
        virutal ones.

        """
        system = self.system
        system.virtual_sites = VirtualSitesInertialessTracers()
        system.actors.clear()
        system.part.clear()
        p = system.part.add(pos=(0, 0, 0))
        system.integrator.run(1)
        p.virtual = 1
        with(self.assertRaises(Exception)):
            system.integrator.run(1)<|MERGE_RESOLUTION|>--- conflicted
+++ resolved
@@ -184,14 +184,7 @@
         system.bonded_inter.add(triStrong)
         system.part[6].add_bond((triStrong, 7, 8))
         ## Perform integration
-<<<<<<< HEAD
-        system.integrator.run(8000)
-=======
-#        system.integrator.run(1)
-#        system.part[3:].pos =system.part[3:].pos +random.random((6,3)) -.5
-
         system.integrator.run(6000)
->>>>>>> 6db364c3
 
         # For the cpu variant, check particle velocities
         if isinstance(self.lbf, lb.LBFluid):  # as opposed to LBFluidGPU
