# Copyright (C) 2010-2018 The ESPResSo project
#
# This file is part of ESPResSo.
#
# ESPResSo is free software: you can redistribute it and/or modify
# it under the terms of the GNU General Public License as published by
# the Free Software Foundation, either version 3 of the License, or
# (at your option) any later version.
#
# ESPResSo is distributed in the hope that it will be useful,
# but WITHOUT ANY WARRANTY; without even the implied warranty of
# MERCHANTABILITY or FITNESS FOR A PARTICULAR PURPOSE.  See the
# GNU General Public License for more details.
#
# You should have received a copy of the GNU General Public License
# along with this program.  If not, see <http://www.gnu.org/licenses/>.
import unittest as ut
import numpy as np

import espressomd.lb
from tests_common import single_component_maxwell

"""
Check the Lattice Boltzmann thermostat with respect to the particle velocity distribution.


"""

KT = 0.25
AGRID = 2.5
VISC = 2.7
DENS = 1.7
TIME_STEP = 0.05
LB_PARAMS = {'agrid': AGRID,
             'dens': DENS,
             'visc': VISC,
             'tau': TIME_STEP,
             'kT': KT,
             'seed': 123}


class LBThermostatCommon(object):

    """Base class of the test that holds the test logic."""
    lbf = None
    system = espressomd.System(box_l=[10.0, 10.0, 10.0])
    system.time_step = TIME_STEP
    system.cell_system.skin = 0.4 * AGRID

    def prepare(self):
        self.system.set_random_state_PRNG()
        self.system.actors.clear()
        self.system.actors.add(self.lbf)
        self.system.part.add(
<<<<<<< HEAD
            pos=np.random.random((250, 3)) * self.system.box_l)
        self.system.thermostat.set_lb(LB_fluid=self.lbf, seed=5, friction=2.0)
=======
            pos=np.random.random((100, 3)) * self.system.box_l)
        self.system.thermostat.set_lb(LB_fluid=self.lbf, seed=5, gamma=2.0)
>>>>>>> f9d50357

    def test_velocity_distribution(self):
        self.prepare()
        self.system.integrator.run(20)
        N = len(self.system.part)
        loops = 250
        v_stored = np.zeros((N * loops, 3))
        for i in range(loops):
            self.system.integrator.run(6)
            v_stored[i * N:(i + 1) * N, :] = self.system.part[:].v
        minmax = 5
        n_bins = 7
        error_tol = 0.01
        for i in range(3):
            hist = np.histogram(v_stored[:, i], range=(
                -minmax, minmax), bins=n_bins, normed=False)
            data = hist[0] / float(v_stored.shape[0])
            bins = hist[1]
            for j in range(n_bins):
                found = data[j]
                expected = single_component_maxwell(bins[j], bins[j + 1], KT)
                self.assertLessEqual(abs(found - expected), error_tol)


@ut.skipIf(not espressomd.has_features(
    ['LB']), "Skipping test due to missing features.")
class LBCPUThermostat(ut.TestCase, LBThermostatCommon):

    """Test for the CPU implementation of the LB."""

    def setUp(self):
        self.lbf = espressomd.lb.LBFluid(**LB_PARAMS)


@ut.skipIf(not espressomd.has_features(
    ['LB_GPU']), "Skipping test due to missing features.")
class LBGPUThermostat(ut.TestCase, LBThermostatCommon):

    """Test for the GPU implementation of the LB."""

    def setUp(self):
        self.lbf = espressomd.lb.LBFluidGPU(**LB_PARAMS)


if __name__ == '__main__':
    ut.main()<|MERGE_RESOLUTION|>--- conflicted
+++ resolved
@@ -52,13 +52,8 @@
         self.system.actors.clear()
         self.system.actors.add(self.lbf)
         self.system.part.add(
-<<<<<<< HEAD
-            pos=np.random.random((250, 3)) * self.system.box_l)
-        self.system.thermostat.set_lb(LB_fluid=self.lbf, seed=5, friction=2.0)
-=======
             pos=np.random.random((100, 3)) * self.system.box_l)
         self.system.thermostat.set_lb(LB_fluid=self.lbf, seed=5, gamma=2.0)
->>>>>>> f9d50357
 
     def test_velocity_distribution(self):
         self.prepare()
