
#
# Copyright (C) 2013,2014,2015,2016 The ESPResSo project
#
# This file is part of ESPResSo.
#
# ESPResSo is free software: you can redistribute it and/or modify
# it under the terms of the GNU General Public License as published by
# the Free Software Foundation, either version 3 of the License, or
# (at your option) any later version.
#
# ESPResSo is distributed in the hope that it will be useful,
# but WITHOUT ANY WARRANTY; without even the implied warranty of
# MERCHANTABILITY or FITNESS FOR A PARTICULAR PURPOSE.  See the
# GNU General Public License for more details.
#
# You should have received a copy of the GNU General Public License
# along with this program.  If not, see <http://www.gnu.org/licenses/>.
#
# Tests particle property setters/getters
from __future__ import print_function
import unittest as ut
import espressomd
import numpy as np
from espressomd.electrostatics import *
from espressomd import scafacos


class CoulombCloudWall(ut.TestCase):
    if "ELECTROSTATICS" in espressomd.features():
        """This compares p3m, p3m_gpu, scafacos_p3m and scafacos_p2nfft 
           electrostatic forces and energy against stored data."""
        S = espressomd.System()
        forces = {}
        tolerance = 1E-3

        # Reference energy from p3m in the tcl test case
        reference_energy = 148.94229549

        def setUp(self):
            self.S.box_l = (10, 10, 10)
            self.S.time_step = 0.01
            self.S.cell_system.skin = 0.4

            #  Clear actors that might be left from prev tests
            if len(self.S.actors):
                del self.S.actors[0]
            self.S.part.clear()
            data = np.genfromtxt("data/coulomb_cloud_wall_system.data")

            # Add particles to system and store reference forces in hash
            # Input format: id pos q f
            for particle in data:
                id = particle[0]
                pos = particle[1:4]
                q = particle[4]
                f = particle[5:]
                self.S.part.add(id=int(id), pos=pos, q=q)
                self.forces[id] = f

        def compare(self, method_name, energy=True):
            # Compare forces and energy now in the system to stored ones

            # Force
            force_abs_diff = 0.
            for p in self.S.part:
                force_abs_diff += abs(np.sqrt(sum((p.f - self.forces[p.id])**2)))
            force_abs_diff /= len(self.S.part)
<<<<<<< HEAD
    
            print(method_name, "force difference", force_abs_diff)
    
=======

            print method_name, "force difference", force_abs_diff

>>>>>>> b72301bf
            # Energy
            if energy:
                energy_abs_diff = abs(self.S.analysis.energy(
                    self.S)["total"] - self.reference_energy)
                print(method_name, "energy difference", energy_abs_diff)
                self.assertTrue(energy_abs_diff <= self.tolerance, "Absolte energy difference " +
                                str(energy_abs_diff) + " too large for " + method_name)
            self.assertTrue(force_abs_diff <= self.tolerance, "Asbolute force difference " +
                            str(force_abs_diff) + " too large for method " + method_name)

        # Tests for individual methods

        if "P3M" in espressomd.features():
            def test_p3m(self):
                self.S.actors.add(P3M(bjerrum_length=1, r_cut=1.001, accuracy = 1e-3,
                                      mesh=64, cao=7, alpha=2.70746, tune=False))
                self.S.integrator.run(0)
                self.compare("p3m", energy=True)

        if "ELECTROSTATICS" in espressomd.features() and "CUDA" in espressomd.features():
            def test_p3m_gpu(self):
                self.S.actors.add(P3M_GPU(bjerrum_length=1, r_cut=1.001, accuracy = 1e-3,
                                          mesh=64, cao=7, alpha=2.70746, tune=False))
                self.S.integrator.run(0)
                self.compare("p3m_gpu", energy=False)

        if "SCAFACOS" in espressomd.features():
            if "p3m" in scafacos.available_methods():
                def test_scafacos_p3m(self):
                    self.S.actors.add(Scafacos(bjerrum_length=1, method_name="p3m", method_params={
                                      "p3m_r_cut": 1.001, "p3m_grid": 64, "p3m_cao": 7, "p3m_alpha": 2.70746}))
                    S.integrator.run(0)
                    self.compare("scafacos_p3m", energy=True)

            if "p2nfft" in scafacos.available_methods():
                def test_scafacos_p2nfft(self):
                    self.S.actors.add(Scafacos(bjerrum_length=1, method_name="p2nfft", method_params={
                                      "p2nfft_r_cut": 1.001, "tolerance_field": 1E-4}))
                    self.S.integrator.run(0)
                    self.compare("scafacos_p2nfft", energy=True)

        def test_zz_deactivation(self):
            # Is the energy 0, if no methods active
            self.assertTrue(self.S.analysis.energy(self.S)["total"] == 0.0)


if __name__ == "__main__":
    ut.main()<|MERGE_RESOLUTION|>--- conflicted
+++ resolved
@@ -66,15 +66,9 @@
             for p in self.S.part:
                 force_abs_diff += abs(np.sqrt(sum((p.f - self.forces[p.id])**2)))
             force_abs_diff /= len(self.S.part)
-<<<<<<< HEAD
-    
+
             print(method_name, "force difference", force_abs_diff)
-    
-=======
 
-            print method_name, "force difference", force_abs_diff
-
->>>>>>> b72301bf
             # Energy
             if energy:
                 energy_abs_diff = abs(self.S.analysis.energy(
