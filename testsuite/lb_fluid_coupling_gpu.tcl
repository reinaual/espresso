--- conflicted
+++ resolved
@@ -113,11 +113,9 @@
    set vel_works 0.0900439240
 }
 # check for the right terminal velocity
-<<<<<<< HEAD
-set difference [expr abs($vsum/$count - $vel_works)/$vel_works]
-=======
+
 set difference [expr abs( ($vsum/$count - $vel_works)/$vel_works )]
->>>>>>> 96dcd41e
+
 puts -nonewline  "The velocity is [expr $vsum/$count] compared to the reference $vel_works : "
 if { $difference > 1e-3 } {
   puts "FAILED"
