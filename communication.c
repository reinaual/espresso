/*
  Copyright (C) 2010 The ESPResSo project
  Copyright (C) 2002,2003,2004,2005,2006,2007,2008,2009,2010 Max-Planck-Institute for Polymer Research, Theory Group, PO Box 3148, 55021 Mainz, Germany
  
  This file is part of ESPResSo.
  
  ESPResSo is free software: you can redistribute it and/or modify
  it under the terms of the GNU General Public License as published by
  the Free Software Foundation, either version 3 of the License, or
  (at your option) any later version.
  
  ESPResSo is distributed in the hope that it will be useful,
  but WITHOUT ANY WARRANTY; without even the implied warranty of
  MERCHANTABILITY or FITNESS FOR A PARTICULAR PURPOSE.  See the
  GNU General Public License for more details.
  
  You should have received a copy of the GNU General Public License
  along with this program.  If not, see <http://www.gnu.org/licenses/>. 
*/
#include <mpi.h>
#include <stdio.h>
#include <stdlib.h>
#include <string.h>
#include "utils.h"
#include "communication.h"
#include "interaction_data.h"
#include "particle_data.h"
#include "integrate.h"
#include "cells.h"
#include "global.h"
#include "grid.h"
#include "initialize.h"
#include "forces.h"
#include "rotation.h"
#include "p3m.h"
#include "ewald.h"
#include "statistics.h"
#include "energy.h"
#include "pressure.h"
#include "random.h"
#include "lj.h"
#include "lb.h"
#include "morse.h"
#include "buckingham.h"
#include "tab.h"
#include "overlap.h"
#include "ljcos.h"
#include "ljangle.h"
#include "gb.h"
#include "mmm1d.h"
#include "mmm2d.h"
#include "maggs.h"
#include "elc.h"
#include "iccp3m.h"
#include "statistics_chain.h"
#include "statistics_fluid.h"
#include "topology.h"
#include "errorhandling.h"
#include "molforces.h"
#include "mdlc_correction.h"

int this_node = -1;
int n_nodes = -1;

/**********************************************
 * slave callbacks.
 **********************************************/

/** slave callback procedure */
typedef void (SlaveCallback)(int node, int param);

/** \name request codes in asynchronous mode
    Keep this in sync with \ref communication::callbacks and \ref communication::names. */
/*@{*/
/** Action number for \ref mpi_stop. */
#define REQ_TERM      0
/** Action number for \ref mpi_bcast_parameter. */
#define REQ_BCAST_PAR 1
/** Action number for \ref mpi_who_has. */
#define REQ_WHO_HAS   2
/** Action number for \ref mpi_bcast_event. */
#define REQ_EVENT     3
/** Action number for \ref mpi_place_particle. */
#define REQ_PLACE     4

/** Action number for \ref mpi_send_v. */
#define REQ_SET_V     5
/** Action number for \ref mpi_send_f. */
#define REQ_SET_F     6
/** Action number for \ref mpi_send_q. */
#define REQ_SET_Q     7
/** Action number for \ref mpi_send_type. */
#define REQ_SET_TYPE  8
/** Action number for \ref mpi_send_bond. */
#define REQ_SET_BOND  9

/** Action number for \ref mpi_recv_part. */
#define REQ_GET_PART  10
/** Action number for \ref mpi_integrate. */
#define REQ_INTEGRATE 11
/** Action number for \ref mpi_bcast_ia_params. */
#define REQ_BCAST_IA  12
/** Action number for \ref mpi_bcast_n_particle_types. */
#define REQ_BCAST_IA_SIZE  13
/** Action number for \ref mpi_gather_stats. */
#define REQ_GATHER    14

/** Action number for \ref mpi_set_time_step. */
#define REQ_SET_TIME_STEP  15
/** Action number for \ref mpi_get_particles. */
#define REQ_GETPARTS  16
/** Action number for \ref mpi_bcast_coulomb_params. */
#define REQ_BCAST_COULOMB 17
/** Action number for \ref mpi_send_ext. */
#define REQ_SET_EXT 18
/** Action number for \ref mpi_place_particle. */
#define REQ_PLACE_NEW   19

/** Action number for \ref mpi_remove_particle */
#define REQ_REM_PART   20
/** Action number for \ref mpi_bcast_constraint */
#define REQ_BCAST_CONSTR 21
/** Action number for \ref mpi_random_seed */
#define REQ_RANDOM_SEED 22
/** Action number for \ref mpi_random_stat */
#define REQ_RANDOM_STAT 23
/** Action number for \ref mpi_lj_cap_forces. */
#define REQ_BCAST_LFC 24

/** Action number for \ref mpi_tab_cap_forces. */
#define REQ_BCAST_TFC 25
/** Action number for \ref mpi_random_seed */
#define REQ_BIT_RANDOM_SEED 26
/** Action number for \ref mpi_random_stat */
#define REQ_BIT_RANDOM_STAT 27
/** Action number for \ref mpi_get_constraint_force */
#define REQ_GET_CONSFOR 28
/** Action number for \ref mpi_rescale_particles */
#define REQ_RESCALE_PART 29

/** Action number for \ref mpi_bcast_cell_structure */
#define REQ_BCAST_CS  30
/** Action number for \ref mpi_send_quat. */
#define REQ_SET_QUAT  31
/** Action number for \ref mpi_send_omega. */
#define REQ_SET_OMEGA 32
/** Action number for \ref mpi_send_torque. */
#define REQ_SET_TORQUE 33
/** Action number for \ref mpi_send_mol_id. */
#define REQ_SET_MOLID 34

/** Action number for \ref mpi_bcast_nptiso_geom */
#define REQ_BCAST_NPTISO_GEOM 35
/** Action number for \ref mpi_update_mol_ids  */
#define REQ_UPDATE_MOL_IDS 36
/** Action number for \ref mpi_sync_topo_part_info  */
#define REQ_SYNC_TOPO 37
/** Action number for \ref mpi_send_mass. */
#define REQ_SET_MASS  38
/** Action number for \ref mpi_buck_cap_forces. */
#define REQ_BCAST_BFC 39

/** Action number for \ref mpi_gather_runtime_errors  */
#define REQ_GET_ERRS  40
/** Action number for \ref mpi_send_exclusion. */
#define REQ_SET_EXCL  41
/** Action number for \ref mpi_morse_cap_forces. */
#define REQ_BCAST_MFC 42
/** Action number for \ref mpi_bcast_lb_params. */
#define REQ_BCAST_LBPAR 43
/** Action number for \ref mpi_send_dip. */
#define REQ_SET_DIP 44
/** Action number for \ref mpi_send_dipm. */
#define REQ_SET_DIPM 45
/** Action number for \ref mpi_send_fluid. */
#define REQ_SET_FLUID 46
/** Action number for \ref mpi_recv_fluid. */
#define REQ_GET_FLUID 47
/** Action number for \ref mpi_local_stress_tensor*/
#define REQ_GET_LOCAL_STRESS_TENSOR 48
/** Action number for \ref mpi_ljangle_cap_forces. */
#define REQ_BCAST_LAFC 49
/** Action number for \ref mpi_send_virtual. */
#define REQ_SET_ISVI 50
/** ADRESS - Action number for \ref mpi_bcast_tf_params. */
#define REQ_BCAST_TF  51
/** Action number for \ref mpi_iccp3m_iteration. */
#define REQ_ICCP3M_ITERATION 52
/** Action number for \ref mpi_iccp3m_init. */
#define REQ_ICCP3M_INIT 53
/** Action number for \ref mpi_send_rotational_inertia. */
#define REQ_SET_RINERTIA  54
/** Action number for \ref mpi_send_mu_E. */
#define REQ_SET_MU_E     55
/** Action mumber for \ref mpi_bcast_max_mu. */
#define REQ_MAX_MU 56

/** Action number for \ref mpi_send_vs_relative. */
#define REQ_SET_VS_RELATIVE 56


/** Total number of action numbers. */
#define REQ_MAXIMUM 57

/*@}*/

/** \name Slave Callbacks
    These functions are the slave node counterparts for the
    commands the master node issues. The master node function *
    corresponds to the slave node function *_slave.
*/
/*@{*/
void mpi_stop_slave(int node, int parm);
void mpi_bcast_parameter_slave(int node, int parm);
void mpi_who_has_slave(int node, int parm);
void mpi_bcast_event_slave(int node, int parm);
void mpi_place_particle_slave(int node, int parm);
void mpi_send_v_slave(int node, int parm);
void mpi_send_f_slave(int node, int parm);
void mpi_send_q_slave(int node, int parm);
void mpi_send_mu_E_slave(int node, int parm);
void mpi_send_type_slave(int node, int parm);
void mpi_send_bond_slave(int node, int parm);
void mpi_recv_part_slave(int node, int parm);
void mpi_integrate_slave(int node, int parm);
void mpi_iccp3m_iteration_slave(int node, int parm);
void mpi_iccp3m_init_slave(int node, int parm);
void mpi_bcast_ia_params_slave(int node, int parm);
void mpi_bcast_n_particle_types_slave(int node, int parm);
void mpi_gather_stats_slave(int node, int parm);
void mpi_set_time_step_slave(int node, int parm);
void mpi_get_particles_slave(int node, int parm);
void mpi_bcast_coulomb_params_slave(int node, int parm);
void mpi_send_ext_slave(int node, int parm);
void mpi_remove_particle_slave(int node, int parm);
void mpi_bcast_constraint_slave(int node, int parm);
void mpi_random_seed_slave(int node, int parm);
void mpi_random_stat_slave(int node, int parm);
void mpi_lj_cap_forces_slave(int node, int parm);
void mpi_tab_cap_forces_slave(int node, int parm);
void mpi_bit_random_seed_slave(int node, int parm);
void mpi_bit_random_stat_slave(int node, int parm);
void mpi_get_constraint_force_slave(int node, int parm);
void mpi_rescale_particles_slave(int node, int parm);
void mpi_bcast_cell_structure_slave(int node, int parm);
void mpi_send_quat_slave(int node, int parm);
void mpi_send_omega_slave(int node, int parm);
void mpi_send_torque_slave(int node, int parm);
void mpi_send_mol_id_slave(int node, int parm);
void mpi_bcast_nptiso_geom_slave(int node, int parm);
void mpi_update_mol_ids_slave(int node, int parm);
void mpi_sync_topo_part_info_slave(int node, int parm);
void mpi_send_mass_slave(int node, int parm);
void mpi_buck_cap_forces_slave(int node, int parm);
void mpi_gather_runtime_errors_slave(int node, int parm);
void mpi_send_exclusion_slave(int node, int parm);
void mpi_morse_cap_forces_slave(int node, int parm);
void mpi_bcast_lb_params_slave(int node, int parm);
void mpi_send_dip_slave(int node, int parm);
void mpi_send_dipm_slave(int node, int parm);
void mpi_send_fluid_slave(int node, int parm);
void mpi_recv_fluid_slave(int node, int parm);
void mpi_local_stress_tensor_slave(int node, int parm);
void mpi_ljangle_cap_forces_slave(int node, int parm);
void mpi_send_virtual_slave(int node, int parm);
void mpi_bcast_tf_params_slave(int node, int parm);
void mpi_send_rotational_inertia_slave(int node, int parm);
<<<<<<< HEAD
void mpi_send_vs_relative_slave(int pnode, int part);
=======
void mpi_bcast_max_mu_slave(int node, int parm);
>>>>>>> 9cfd16bf
/*@}*/

/** A list of which function has to be called for
    the issued command. */
static SlaveCallback *slave_callbacks[] = {
  mpi_stop_slave,                   /*  0: REQ_TERM */
  mpi_bcast_parameter_slave,        /*  1: REQ_BCAST_PAR */
  mpi_who_has_slave,                /*  2: REQ_WHO_HAS */
  mpi_bcast_event_slave,            /*  3: REQ_EVENT */
  mpi_place_particle_slave,         /*  4: REQ_SET_POS */
  mpi_send_v_slave,                 /*  5: REQ_SET_V */
  mpi_send_f_slave,                 /*  6: REQ_SET_F */
  mpi_send_q_slave,                 /*  7: REQ_SET_Q */
  mpi_send_type_slave,              /*  8: REQ_SET_TYPE */
  mpi_send_bond_slave,              /*  9: REQ_SET_BOND */
  mpi_recv_part_slave,              /* 10: REQ_GET_PART */
  mpi_integrate_slave,              /* 11: REQ_INTEGRATE */
  mpi_bcast_ia_params_slave,        /* 12: REQ_BCAST_IA */
  mpi_bcast_n_particle_types_slave, /* 13: REQ_BCAST_IA_SIZE */
  mpi_gather_stats_slave,           /* 14: REQ_GATHER */
  mpi_set_time_step_slave,          /* 15: REQ_SET_TIME_STEP */
  mpi_get_particles_slave,          /* 16: REQ_GETPARTS */
  mpi_bcast_coulomb_params_slave,   /* 17: REQ_BCAST_COULOMB */
  mpi_send_ext_slave,               /* 18: REQ_SEND_EXT */
  mpi_place_particle_slave,         /* 19: REQ_PLACE_NEW */
  mpi_remove_particle_slave,        /* 20: REQ_REM_PART */
  mpi_bcast_constraint_slave,       /* 21: REQ_BCAST_CONSTR */
  mpi_random_seed_slave,            /* 22: REQ_RANDOM_SEED */
  mpi_random_stat_slave,            /* 23: REQ_RANDOM_STAT */
  mpi_lj_cap_forces_slave,          /* 24: REQ_BCAST_LFC */
  mpi_tab_cap_forces_slave,         /* 25: REQ_BCAST_TFC */
  mpi_bit_random_seed_slave,        /* 26: REQ_RANDOM_SEED */
  mpi_bit_random_stat_slave,        /* 27: REQ_RANDOM_STAT */
  mpi_get_constraint_force_slave,   /* 28: REQ_GET_CONSFOR */
  mpi_rescale_particles_slave,      /* 29: REQ_RESCALE_PART */
  mpi_bcast_cell_structure_slave,   /* 30: REQ_BCAST_CS */
  mpi_send_quat_slave,              /* 31: REQ_SET_QUAT */
  mpi_send_omega_slave,             /* 32: REQ_SET_OMEGA */
  mpi_send_torque_slave,            /* 33: REQ_SET_TORQUE */
  mpi_send_mol_id_slave,            /* 34: REQ_SET_MOLID */
  mpi_bcast_nptiso_geom_slave,      /* 35: REQ_BCAST_NPTISO_GEOM */
  mpi_update_mol_ids_slave,         /* 36: REQ_UPDATE_MOL_IDS */
  mpi_sync_topo_part_info_slave,    /* 37: REQ_SYNC_TOPO */
  mpi_send_mass_slave,              /* 38: REQ_SET_MASS */
  mpi_buck_cap_forces_slave,        /* 39: REQ_BCAST_LFC */
  mpi_gather_runtime_errors_slave,  /* 40: REQ_GET_ERRS */
  mpi_send_exclusion_slave,         /* 41: REQ_SET_EXCL */
  mpi_morse_cap_forces_slave,       /* 42: REQ_BCAST_MFC */
  mpi_bcast_lb_params_slave,        /* 43: REQ_LB_BCAST */
  mpi_send_dip_slave,               /* 44: REQ_SET_DIP */
  mpi_send_dipm_slave,              /* 45: REQ_SET_DIPM */
  mpi_send_fluid_slave,             /* 46: REQ_SET_FLUID */
  mpi_recv_fluid_slave,             /* 47: REQ_GET_FLUID */
  mpi_local_stress_tensor_slave,    /* 48: REQ_GET_LOCAL_STRESS_TENSOR */
  mpi_ljangle_cap_forces_slave,     /* 49: REQ_BCAST_LAFC */
  mpi_send_virtual_slave,         /* 50: REQ_SET_ISVI */
  mpi_bcast_tf_params_slave,        /* 51: REQ_BCAST_TF */
  mpi_iccp3m_iteration_slave,       /* 52: REQ_ICCP3M_ITERATION */
  mpi_iccp3m_init_slave,            /* 53: REQ_ICCP3M_INIT */
  mpi_send_rotational_inertia_slave,/* 54: REQ_SET_RINERTIA */
  mpi_send_mu_E_slave,                 /* 55: REQ_SET_MU_E */
<<<<<<< HEAD
  mpi_send_vs_relative_slave, // 57 REQ_SET_VS_RELATIVE
=======
  mpi_bcast_max_mu_slave,            /* 56: REQ_MAX_MU */
>>>>>>> 9cfd16bf
};

/** Names to be printed when communication debugging is on. */
char *names[] = {
  "TERM"      ,     /*  0 */
  "BCAST_PAR" ,     /*  1 */
  "WHO_HAS"   ,     /*  2 */
  "EVENT"     ,     /*  3 */
  "SET_POS"   ,     /*  4 */

  "SET_V"     ,     /*  5 */
  "SET_F"     ,     /*  6 */
  "SET_Q"     ,     /*  7 */
  "SET_TYPE"  ,     /*  8 */
  "SET_BOND"  ,     /*  9 */

  "GET_PART"  ,     /* 10 */
  "INTEGRATE" ,     /* 11 */
  "BCAST_IA"  ,     /* 12 */
  "BCAST_IAS" ,     /* 13 */
  "GATHER"    ,     /* 14 */

  "TIME_STEP" ,     /* 15 */
  "GET_PARTS" ,     /* 16 */
  "BCAST_CIA" ,     /* 17 */
  "SEND_EXT"  ,     /* 18 */
  "PLACE_NEW" ,     /* 19 */

  "REM_PART"  ,     /* 20 */
  "BCAST_CON" ,     /* 21 */
  "RAND_SEED" ,     /* 22 */
  "RAND_STAT" ,     /* 23 */
  "BCAST_LFC" ,     /* 24 */

  "BCAST_TFC" ,     /* 25 */
  "BIT_RAND_SEED",  /* 26 */
  "BIT_RAND_STAT",  /* 27 */
  "GET_CONSTR",     /* 28 */
  "RESCALE_PART",   /* 29 */

  "BCAST_CS",       /* 30 */
  "SET_QUAT"  ,     /* 31 */
  "SET_OMEGA",      /* 32 */
  "SET_TORQUE",     /* 33 */
  "SET_MOLID",      /* 34 */

  "BCAST_NPT_GEOM", /* 35 */
  "UPDATE_MOL_IDS", /* 36 */
  "SYNC_TOPO",      /* 37 */
  "SET_MASS",       /* 38 */
  "BCAST_BFC" ,     /* 39 */

  "GET_ERRS",       /* 40 */
  "SET_EXCL",       /* 41 */
  "BCAST_MFC" ,     /* 42 */
  "BCAST_LB",       /* 43 */
  "SET_DIP",        /* 44 */

  "SET_DIPM",       /* 45 */
  "SET_FLUID",      /* 46 */
  "GET_FLUID",      /* 47 */
  "GET_LOCAL_STRESS_TENSOR", /* 48 */
  "BCAST_LAFC",     /* 49 */

  "SET_ISVI",       /* 50 */
  "REQ_BCAST_TF",   /* 51 */
  "REQ_ICCP3M_ITERATION", /* 52 */
  "REQ_ICCP3M_INIT",      /* 53 */
  "SET_RINERTIA",   /* 54 */
  "SET_MU_E", /* 55 */
<<<<<<< HEAD
  "SET_VS_RELATIVE", // 56 
=======
  "REQ_MAX_MU", /* 56 */
>>>>>>> 9cfd16bf
};

/** the requests are compiled here. So after a crash you get the last issued request */
static int request[3];

/**********************************************
 * procedures
 **********************************************/

#ifdef MPI_CORE
void mpi_core(MPI_Comm *comm, int *errcode,...) {
  int len;
  char string[1024];
  MPI_Error_string(*errcode, string, &len);
  fprintf(stderr, "%d: Aborting due to MPI error %d: %s. Forcing core dump.\n", this_node, *errcode, string);
  core();
}
#endif

void mpi_init(int *argc, char ***argv)
{
#ifdef MPI_CORE
  MPI_Errhandler mpi_errh;
#endif

  MPI_Init(argc, argv);
  MPI_Comm_rank(MPI_COMM_WORLD, &this_node);
  MPI_Comm_size(MPI_COMM_WORLD, &n_nodes);

#ifdef MPI_CORE
  MPI_Errhandler_create((MPI_Handler_function *)mpi_core, &mpi_errh);
  MPI_Errhandler_set(MPI_COMM_WORLD, mpi_errh);
#endif

}

static void mpi_issue(int reqcode, int node, int param)
{
  request[0] = reqcode;
  request[1] = node;
  request[2] = param;

  COMM_TRACE(fprintf(stderr, "0: issuing %s(%d), assigned to node %d\n",
		     names[reqcode], param, node));
#ifdef ASYNC_BARRIER
  MPI_Barrier(MPI_COMM_WORLD);
#endif
  MPI_Bcast(request, 3, MPI_INT, 0, MPI_COMM_WORLD);
}

/**************** REQ_TERM ************/

static int terminated = 0;

void mpi_stop()
{
  if (terminated)
    return;

  mpi_issue(REQ_TERM, -1, 0);

  MPI_Barrier(MPI_COMM_WORLD);
  MPI_Finalize();
  regular_exit = 1;
  terminated = 1;
}

void mpi_stop_slave(int node, int param)
{
  COMM_TRACE(fprintf(stderr, "%d: exiting\n", this_node));

  MPI_Barrier(MPI_COMM_WORLD);
  MPI_Finalize();
  regular_exit = 1;
  exit(0);
}

/*************** REQ_BCAST_PAR ************/
static void common_bcast_parameter(int i)
{
  switch (fields[i].type) {
  case TYPE_INT:
    MPI_Bcast((int *)fields[i].data, fields[i].dimension,
	      MPI_INT, 0, MPI_COMM_WORLD);
    break;
  case TYPE_BOOL:
    MPI_Bcast((int *)fields[i].data, 1,
	      MPI_INT, 0, MPI_COMM_WORLD);
    break;
  case TYPE_DOUBLE:
    MPI_Bcast((double *)fields[i].data, fields[i].dimension,
	      MPI_DOUBLE, 0, MPI_COMM_WORLD);
    break;
  default: break;
  }

  on_parameter_change(i);
}

int mpi_bcast_parameter(int i)
{
  mpi_issue(REQ_BCAST_PAR, -1, i);

  common_bcast_parameter(i);

  return check_runtime_errors();
}

void mpi_bcast_parameter_slave(int node, int i)
{
  common_bcast_parameter(i);
  check_runtime_errors();
}

/*************** REQ_WHO_HAS ****************/

void mpi_who_has()
{
  Cell *cell;
  int *sizes = malloc(sizeof(int)*n_nodes);
  int *pdata = NULL;
  int pdata_s = 0, i, c;
  int pnode;
  int n_part;
  MPI_Status status;

  mpi_issue(REQ_WHO_HAS, -1, 0);

  n_part = cells_get_n_particles();
  /* first collect number of particles on each node */
  MPI_Gather(&n_part, 1, MPI_INT, sizes, 1, MPI_INT, 0, MPI_COMM_WORLD);

  for (i = 0; i <= max_seen_particle; i++)
    particle_node[i] = -1;

  /* then fetch particle locations */
  for (pnode = 0; pnode < n_nodes; pnode++) {
    COMM_TRACE(fprintf(stderr, "node %d reports %d particles\n",
		       pnode, sizes[pnode]));
    if (pnode == this_node) {
      for (c = 0; c < local_cells.n; c++) {
	cell = local_cells.cell[c];
	for (i = 0; i < cell->n; i++)
	  particle_node[cell->part[i].p.identity] = this_node;
      }
    }
    else if (sizes[pnode] > 0) {
      if (pdata_s < sizes[pnode]) {
	pdata_s = sizes[pnode];
	pdata = (int *)realloc(pdata, sizeof(int)*pdata_s);
      }
      MPI_Recv(pdata, sizes[pnode], MPI_INT, pnode, REQ_WHO_HAS,
	       MPI_COMM_WORLD, &status);
      for (i = 0; i < sizes[pnode]; i++)
	particle_node[pdata[i]] = pnode;
    }
  }

  free(pdata);
  free(sizes);
}

void mpi_who_has_slave(int node, int param)
{
  Cell *cell;
  int npart, i, c;
  int *sendbuf;
  int n_part;

  n_part = cells_get_n_particles();
  MPI_Gather(&n_part, 1, MPI_INT, NULL, 0, MPI_INT, 0, MPI_COMM_WORLD);
  if (n_part == 0)
    return;

  sendbuf = malloc(sizeof(int)*n_part);
  npart = 0;
  for (c = 0; c < local_cells.n; c++) {
    cell = local_cells.cell[c];
    for (i = 0; i < cell->n; i++)
      sendbuf[npart++] = cell->part[i].p.identity;
  }
  MPI_Send(sendbuf, npart, MPI_INT, 0, REQ_WHO_HAS, MPI_COMM_WORLD);
  free(sendbuf);
}

/**************** REQ_CHTOPL ***********/
void mpi_bcast_event(int event)
{
  mpi_issue(REQ_EVENT, -1, event);
  mpi_bcast_event_slave(-1, event);
}

void mpi_bcast_event_slave(int node, int event)
{
  switch (event) {
#ifdef ELECTROSTATICS
#ifdef ELP3M
  case P3M_COUNT_CHARGES:
    P3M_count_charged_particles();
    break;
#endif
  case EWALD_COUNT_CHARGES:
    EWALD_count_charged_particles();
    break; 
  case MAGGS_COUNT_CHARGES:
    maggs_count_charged_particles();
    break; 
#endif
  case INVALIDATE_SYSTEM:
    local_invalidate_system();
    break;
#ifdef ADDITIONAL_CHECKS
  case CHECK_PARTICLES:
    check_particles();
    break;
#endif

#ifdef MAGNETOSTATICS
#ifdef ELP3M
  case P3M_COUNT_DIPOLES:
    P3M_count_magnetic_particles();
    break;
#endif
#endif 

  default:;
  }
}

/****************** REQ_PLACE/REQ_PLACE_NEW ************/

void mpi_place_particle(int pnode, int part, int new, double p[3])
{
  if (new) {
    mpi_issue(REQ_PLACE_NEW, pnode, part);
    added_particle(part);
  }
  else
    mpi_issue(REQ_PLACE, pnode, part);

  if (pnode == this_node)
    local_place_particle(part, p, new);
  else
    MPI_Send(p, 3, MPI_DOUBLE, pnode, REQ_PLACE, MPI_COMM_WORLD);

  on_particle_change();
}

void mpi_place_particle_slave(int pnode, int part)
{
  double p[3];
  MPI_Status status;
  int new = (request[0] == REQ_PLACE_NEW); 

  if (new)
    added_particle(part);

  if (pnode == this_node) {
    MPI_Recv(p, 3, MPI_DOUBLE, 0, REQ_PLACE, MPI_COMM_WORLD, &status);
    local_place_particle(part, p, new);
  }

  on_particle_change();
}

/****************** REQ_SET_V ************/
void mpi_send_v(int pnode, int part, double v[3])
{
  mpi_issue(REQ_SET_V, pnode, part);

  if (pnode == this_node) {
    Particle *p = local_particles[part];
    memcpy(p->m.v, v, 3*sizeof(double));
  }
  else
    MPI_Send(v, 3, MPI_DOUBLE, pnode, REQ_SET_V, MPI_COMM_WORLD);

  on_particle_change();
}

void mpi_send_v_slave(int pnode, int part)
{
  if (pnode == this_node) {
    Particle *p = local_particles[part];
    MPI_Status status;
    MPI_Recv(p->m.v, 3, MPI_DOUBLE, 0, REQ_SET_V,
	     MPI_COMM_WORLD, &status);
  }

  on_particle_change();
}

/****************** REQ_SET_F ************/
void mpi_send_f(int pnode, int part, double F[3])
{
  mpi_issue(REQ_SET_F, pnode, part);

  if (pnode == this_node) {
    Particle *p = local_particles[part];
    memcpy(p->f.f, F, 3*sizeof(double));
  }
  else
    MPI_Send(F, 3, MPI_DOUBLE, pnode, REQ_SET_F, MPI_COMM_WORLD);

  on_particle_change();
}

void mpi_send_f_slave(int pnode, int part)
{
  if (pnode == this_node) {
    Particle *p = local_particles[part];
    MPI_Status status;
    MPI_Recv(p->f.f, 3, MPI_DOUBLE, 0, REQ_SET_F,
	     MPI_COMM_WORLD, &status);
  }

  on_particle_change();
}

/********************* REQ_SET_Q ********/
void mpi_send_q(int pnode, int part, double q)
{
#ifdef ELECTROSTATICS
  mpi_issue(REQ_SET_Q, pnode, part);

  if (pnode == this_node) {
    Particle *p = local_particles[part];
    p->p.q = q;
  }
  else {
    MPI_Send(&q, 1, MPI_DOUBLE, pnode, REQ_SET_Q, MPI_COMM_WORLD);
  }

  on_particle_change();
#endif
}

void mpi_send_q_slave(int pnode, int part)
{
#ifdef ELECTROSTATICS
  if (pnode == this_node) {
    Particle *p = local_particles[part];
    MPI_Status status;
    MPI_Recv(&p->p.q, 1, MPI_DOUBLE, 0, REQ_SET_Q,
	     MPI_COMM_WORLD, &status);
  }

  on_particle_change();
#endif
}

/********************* REQ_SET_MU_E ********/
void mpi_send_mu_E(int pnode, int part, double mu_E[3])
{
#ifdef LB_ELECTROHYDRODYNAMICS
  mpi_issue(REQ_SET_MU_E, pnode, part);

  if (pnode == this_node) {
    Particle *p = local_particles[part];
    p->p.mu_E[0] = mu_E[0];
    p->p.mu_E[1] = mu_E[1];
    p->p.mu_E[2] = mu_E[2];
  }
  else {
    MPI_Send(&mu_E, 3, MPI_DOUBLE, pnode, REQ_SET_MU_E, MPI_COMM_WORLD);
  }

  on_particle_change();
#endif
}

void mpi_send_mu_E_slave(int pnode, int part)
{
#ifdef LB_ELECTROHYDRODYNAMICS
  if (pnode == this_node) {
    Particle *p = local_particles[part];
    MPI_Status status;
    MPI_Recv(&p->p.mu_E, 3, MPI_DOUBLE, 0, REQ_SET_MU_E,
	     MPI_COMM_WORLD, &status);
  }

  on_particle_change();
#endif
}

/********************* REQ_SET_M ********/
void mpi_send_mass(int pnode, int part, double mass)
{
#ifdef MASS
  mpi_issue(REQ_SET_MASS, pnode, part);

  if (pnode == this_node) {
    Particle *p = local_particles[part];
    p->p.mass = mass;
  }
  else {
    MPI_Send(&mass, 1, MPI_DOUBLE, pnode, REQ_SET_MASS, MPI_COMM_WORLD);
  }

  on_particle_change();
#endif
}

void mpi_send_mass_slave(int pnode, int part)
{
#ifdef MASS
  if (pnode == this_node) {
    Particle *p = local_particles[part];
    MPI_Status status;
    MPI_Recv(&p->p.mass, 1, MPI_DOUBLE, 0, REQ_SET_MASS,
	     MPI_COMM_WORLD, &status);
  }

  on_particle_change();
#endif
}

/********************* REQ_SET_RINERTIA ********/

void mpi_send_rotational_inertia(int pnode, int part, double rinertia[3])
{
#ifdef ROTATIONAL_INERTIA
  mpi_issue(REQ_SET_RINERTIA, pnode, part);

  if (pnode == this_node) {
    Particle *p = local_particles[part];
    p->p.rinertia[0] = rinertia[0];
    p->p.rinertia[1] = rinertia[1];
    p->p.rinertia[2] = rinertia[2];
  }
  else {
    MPI_Send(rinertia, 3, MPI_DOUBLE, pnode, REQ_SET_RINERTIA, MPI_COMM_WORLD);
  }

  on_particle_change();
#endif
}

void mpi_send_rotational_inertia_slave(int pnode, int part)
{
#ifdef ROTATIONAL_INERTIA
  if (pnode == this_node) {
    Particle *p = local_particles[part];
    MPI_Status status;
    MPI_Recv(p->p.rinertia, 3, MPI_DOUBLE, 0, REQ_SET_RINERTIA,
	     MPI_COMM_WORLD, &status);
  }

  on_particle_change();
#endif
}

/********************* REQ_SET_TYPE ********/
void mpi_send_type(int pnode, int part, int type)
{
  mpi_issue(REQ_SET_TYPE, pnode, part);

  if (pnode == this_node) {
    Particle *p = local_particles[part];
    p->p.type = type;
  }
  else
    MPI_Send(&type, 1, MPI_INT, pnode, REQ_SET_TYPE, MPI_COMM_WORLD);

  on_particle_change();
}

void mpi_send_type_slave(int pnode, int part)
{
  if (pnode == this_node) {
    Particle *p = local_particles[part];
    MPI_Status status;
    MPI_Recv(&p->p.type, 1, MPI_INT, 0, REQ_SET_TYPE,
	     MPI_COMM_WORLD, &status);
  }

  on_particle_change();
}

/********************* REQ_SET_MOLID ********/
void mpi_send_mol_id(int pnode, int part, int mid)
{
  mpi_issue(REQ_SET_MOLID, pnode, part);

  if (pnode == this_node) {
    Particle *p = local_particles[part];
    p->p.mol_id = mid;
  }
  else
    MPI_Send(&mid, 1, MPI_INT, pnode, REQ_SET_MOLID, MPI_COMM_WORLD);

  on_particle_change();
}

void mpi_send_mol_id_slave(int pnode, int part)
{
  if (pnode == this_node) {
    Particle *p = local_particles[part];
    MPI_Status status;
    MPI_Recv(&p->p.mol_id, 1, MPI_INT, 0, REQ_SET_MOLID,
	     MPI_COMM_WORLD, &status);
  }

  on_particle_change();
}

/********************* REQ_SET_QUAT ********/

void mpi_send_quat(int pnode, int part, double quat[4])
{
#ifdef ROTATION
  mpi_issue(REQ_SET_QUAT, pnode, part);

  if (pnode == this_node) {
    Particle *p = local_particles[part];
    p->r.quat[0] = quat[0];
    p->r.quat[1] = quat[1];
    p->r.quat[2] = quat[2];
    p->r.quat[3] = quat[3];
    convert_quat_to_quatu(p->r.quat, p->r.quatu);
#ifdef DIPOLES
    convert_quatu_to_dip(p->r.quatu, p->p.dipm, p->r.dip);
#endif
  }
  else {
    MPI_Send(quat, 4, MPI_DOUBLE, pnode, REQ_SET_QUAT, MPI_COMM_WORLD);
  }

  on_particle_change();
#endif
}

void mpi_send_quat_slave(int pnode, int part)
{
#ifdef ROTATION
  if (pnode == this_node) {
    Particle *p = local_particles[part];
    MPI_Status status;
    MPI_Recv(p->r.quat, 4, MPI_DOUBLE, 0, REQ_SET_QUAT,
	     MPI_COMM_WORLD, &status);
    convert_quat_to_quatu(p->r.quat, p->r.quatu);
#ifdef DIPOLES
    convert_quatu_to_dip(p->r.quatu, p->p.dipm, p->r.dip);
#endif
  }

  on_particle_change();
#endif
}

/********************* REQ_SET_OMEGA ********/

void mpi_send_omega(int pnode, int part, double omega[3])
{
#ifdef ROTATION
  mpi_issue(REQ_SET_OMEGA, pnode, part);

  if (pnode == this_node) {
   Particle *p = local_particles[part];
/*  memcpy(p->omega, omega, 3*sizeof(double));*/
    p->m.omega[0] = omega[0];
    p->m.omega[1] = omega[1];
    p->m.omega[2] = omega[2];
  }
  else {
    MPI_Send(omega, 3, MPI_DOUBLE, pnode, REQ_SET_OMEGA, MPI_COMM_WORLD);
  }

  on_particle_change();
#endif
}

void mpi_send_omega_slave(int pnode, int part)
{
#ifdef ROTATION
  if (pnode == this_node) {
    Particle *p = local_particles[part];
    MPI_Status status;
    MPI_Recv(p->m.omega, 3, MPI_DOUBLE, 0, REQ_SET_OMEGA,
	     MPI_COMM_WORLD, &status);
  }

  on_particle_change();
#endif
}

/********************* REQ_SET_TORQUE ********/

void mpi_send_torque(int pnode, int part, double torque[3])
{
#ifdef ROTATION
  mpi_issue(REQ_SET_TORQUE, pnode, part);

  if (pnode == this_node) {
    Particle *p = local_particles[part];
    p->f.torque[0] = torque[0];
    p->f.torque[1] = torque[1];
    p->f.torque[2] = torque[2];
  }
  else {
    MPI_Send(torque, 3, MPI_DOUBLE, pnode, REQ_SET_TORQUE, MPI_COMM_WORLD);
  }

  on_particle_change();
#endif
}

void mpi_send_torque_slave(int pnode, int part)
{
#ifdef ROTATION
  if (pnode == this_node) {
    Particle *p = local_particles[part];
    MPI_Status status;
    MPI_Recv(p->f.torque, 3, MPI_DOUBLE, 0, REQ_SET_TORQUE,
	     MPI_COMM_WORLD, &status);
  }

  on_particle_change();
#endif
}

/********************* REQ_SET_DIP ********/

void mpi_send_dip(int pnode, int part, double dip[3])
{
#ifdef DIPOLES
  mpi_issue(REQ_SET_DIP, pnode, part);

  if (pnode == this_node) {
    Particle *p = local_particles[part];
    p->r.dip[0] = dip[0];
    p->r.dip[1] = dip[1];
    p->r.dip[2] = dip[2];
#ifdef ROTATION
    convert_dip_to_quat(p->r.dip, p->r.quat, &p->p.dipm);
    convert_quat_to_quatu(p->r.quat, p->r.quatu);
#endif
  }
  else {
    MPI_Send(dip, 3, MPI_DOUBLE, pnode, REQ_SET_DIP, MPI_COMM_WORLD);
  }

  on_particle_change();
#endif
}

void mpi_send_dip_slave(int pnode, int part)
{
#ifdef DIPOLES
  if (pnode == this_node) {
    Particle *p = local_particles[part];
    MPI_Status status;
    MPI_Recv(p->r.dip, 3, MPI_DOUBLE, 0, REQ_SET_DIP,
	     MPI_COMM_WORLD, &status);
#ifdef ROTATION
    convert_dip_to_quat(p->r.dip, p->r.quat, &p->p.dipm);
    convert_quat_to_quatu(p->r.quat, p->r.quatu);
#endif
  }

  on_particle_change();
#endif
}

/********************* REQ_SET_DIPM ********/

void mpi_send_dipm(int pnode, int part, double dipm)
{
#ifdef DIPOLES
  mpi_issue(REQ_SET_DIPM, pnode, part);

  if (pnode == this_node) {
    Particle *p = local_particles[part];
    p->p.dipm = dipm;
#ifdef ROTATION
    convert_quatu_to_dip(p->r.quatu, p->p.dipm, p->r.dip);
#endif
  }
  else {
    MPI_Send(&dipm, 1, MPI_DOUBLE, pnode, REQ_SET_DIPM, MPI_COMM_WORLD);
  }

  on_particle_change();
#endif
}

void mpi_send_dipm_slave(int pnode, int part)
{
#ifdef DIPOLES
  if (pnode == this_node) {
    Particle *p = local_particles[part];
    MPI_Status status;
    MPI_Recv(&p->p.dipm, 1, MPI_DOUBLE, 0, REQ_SET_DIPM,
	     MPI_COMM_WORLD, &status);
#ifdef ROTATION
    convert_quatu_to_dip(p->r.quatu, p->p.dipm, p->r.dip);
#endif
  }

  on_particle_change();
#endif
}

/********************* REQ_SET_ISVI ********/

void mpi_send_virtual(int pnode, int part, int isVirtual)
{
#ifdef VIRTUAL_SITES
  mpi_issue(REQ_SET_ISVI, pnode, part);

  if (pnode == this_node) {
    Particle *p = local_particles[part];
    p->p.isVirtual = isVirtual;
  }
  else {
    MPI_Send(&isVirtual, 1, MPI_INT, pnode, REQ_SET_ISVI, MPI_COMM_WORLD);
  }

  on_particle_change();
#endif
}

void mpi_send_virtual_slave(int pnode, int part)
{
#ifdef VIRTUAL_SITES
  if (pnode == this_node) {
    Particle *p = local_particles[part];
    MPI_Status status;
    MPI_Recv(&p->p.isVirtual, 1, MPI_INT, 0, REQ_SET_ISVI,
	     MPI_COMM_WORLD, &status);
  }

  on_particle_change();
#endif
}

/********************* REQ_SET_BOND ********/

void mpi_send_vs_relative(int pnode, int part, int vs_relative_to, double vs_distance)
{
#ifdef VIRTUAL_SITES_RELATIVE
  mpi_issue(REQ_SET_VS_RELATIVE, pnode, part);

  // If the particle is on the node on which this function was called
  // set the values locally
  if (pnode == this_node) {
    Particle *p = local_particles[part];
    p->p.vs_relative_to_particle_id = vs_relative_to;
    p->p.vs_relative_distance = vs_distance;
  }
  else {
    MPI_Send(&vs_relative_to, 1, MPI_INT, pnode, REQ_SET_VS_RELATIVE, MPI_COMM_WORLD);
    MPI_Send(&vs_distance, 1, MPI_DOUBLE, pnode, REQ_SET_VS_RELATIVE, MPI_COMM_WORLD);
  }

  on_particle_change();
#endif
}

void mpi_send_vs_relative_slave(int pnode, int part)
{
#ifdef VIRTUAL_SITES_RELATIVE
  if (pnode == this_node) {
    Particle *p = local_particles[part];
    MPI_Status status;
    MPI_Recv(&p->p.vs_relative_to_particle_id, 1, MPI_INT, 0, REQ_SET_VS_RELATIVE,
	     MPI_COMM_WORLD, &status);
    MPI_Recv(&p->p.vs_relative_distance, 1, MPI_DOUBLE, 0, REQ_SET_VS_RELATIVE,
	     MPI_COMM_WORLD, &status);
  }

  on_particle_change();
#endif
}

/********************* REQ_SET_BOND ********/


int mpi_send_bond(int pnode, int part, int *bond, int delete)
{
  int bond_size, stat=0;
  MPI_Status status;

  mpi_issue(REQ_SET_BOND, pnode, part);

  bond_size = (bond) ? bonded_ia_params[bond[0]].num + 1 : 0;

  if (pnode == this_node) {
    stat = local_change_bond(part, bond, delete);
    on_particle_change();
    return stat;
  }
  /* else */
  MPI_Send(&bond_size, 1, MPI_INT, pnode, REQ_SET_BOND, MPI_COMM_WORLD);
  if (bond_size)
    MPI_Send(bond, bond_size, MPI_INT, pnode, REQ_SET_BOND, MPI_COMM_WORLD);
  MPI_Send(&delete, 1, MPI_INT, pnode, REQ_SET_BOND, MPI_COMM_WORLD);
  MPI_Recv(&stat, 1, MPI_INT, pnode, REQ_SET_BOND, MPI_COMM_WORLD, &status);
  on_particle_change();
  return stat;
}

void mpi_send_bond_slave(int pnode, int part)
{
  int bond_size=0, *bond, delete=0, stat;
  MPI_Status status;

  if (pnode == this_node) {
    MPI_Recv(&bond_size, 1, MPI_INT, 0, REQ_SET_BOND, MPI_COMM_WORLD, &status);
    if (bond_size) {
      bond = (int *)malloc(bond_size*sizeof(int));
      MPI_Recv(bond, bond_size, MPI_INT, 0, REQ_SET_BOND, MPI_COMM_WORLD, &status);
    }
    else
      bond = NULL;
    MPI_Recv(&delete, 1, MPI_INT, 0, REQ_SET_BOND, MPI_COMM_WORLD, &status);
    stat = local_change_bond(part, bond, delete);
    if (bond)
      free(bond);
    MPI_Send(&stat, 1, MPI_INT, 0, REQ_SET_BOND, MPI_COMM_WORLD);
  }

  on_particle_change();
}

/****************** REQ_GET_PART ************/
void mpi_recv_part(int pnode, int part, Particle *pdata)
{
  IntList *bl = &(pdata->bl);
#ifdef EXCLUSIONS
  IntList *el = &(pdata->el);
#endif
  MPI_Status status;

  /* fetch fixed data */
  if (pnode == this_node)
    memcpy(pdata, local_particles[part], sizeof(Particle));
  else {
    mpi_issue(REQ_GET_PART, pnode, part);
    MPI_Recv(pdata, sizeof(Particle), MPI_BYTE, pnode,
	     REQ_GET_PART, MPI_COMM_WORLD, &status);
  }

  /* copy dynamic data */
  /* bonds */
  bl->max = bl->n;
  if (bl->n > 0) {
    alloc_intlist(bl, bl->n);
    if (pnode == this_node)
      memcpy(bl->e, local_particles[part]->bl.e, sizeof(int)*bl->n);
    else
      MPI_Recv(bl->e, bl->n, MPI_INT, pnode,
               REQ_GET_PART, MPI_COMM_WORLD, &status);
  }
  else
    bl->e = NULL;

#ifdef EXCLUSIONS
  /* exclusions */
  el->max = el->n;
  if (el->n > 0) {
    alloc_intlist(el, el->n);
    if (pnode == this_node)
      memcpy(el->e, local_particles[part]->el.e, sizeof(int)*el->n);
    else
      MPI_Recv(el->e, el->n, MPI_INT, pnode,
               REQ_GET_PART, MPI_COMM_WORLD, &status);
  }
  else
    el->e = NULL;
#endif
}

void mpi_recv_part_slave(int pnode, int part)
{
  Particle *p;
  if (pnode != this_node)
    return;

  p = local_particles[part];

  MPI_Send(p, sizeof(Particle), MPI_BYTE, 0, REQ_GET_PART,
	   MPI_COMM_WORLD);
  if (p->bl.n > 0)
    MPI_Send(p->bl.e, p->bl.n, MPI_INT, 0, REQ_GET_PART,
	     MPI_COMM_WORLD);
#ifdef EXCLUSIONS
  if (p->el.n > 0)
    MPI_Send(p->el.e, p->el.n, MPI_INT, 0, REQ_GET_PART,
	     MPI_COMM_WORLD);
#endif
}

/****************** REQ_REM_PART ************/
void mpi_remove_particle(int pnode, int part)
{
  mpi_issue(REQ_REM_PART, pnode, part);
  mpi_remove_particle_slave(pnode, part);
}

void mpi_remove_particle_slave(int pnode, int part)
{
  if (part != -1) {
    n_total_particles--;

    if (pnode == this_node)
      local_remove_particle(part);
    
    remove_all_bonds_to(part);
  }
  else
    local_remove_all_particles();

  on_particle_change();
}

/********************* REQ_INTEGRATE ********/
int mpi_integrate(int n_steps)
{
  mpi_issue(REQ_INTEGRATE, -1, n_steps);

  integrate_vv(n_steps);

  COMM_TRACE(fprintf(stderr, "%d: integration task %d done.\n", this_node, n_steps));

  return check_runtime_errors();
}

void mpi_integrate_slave(int pnode, int task)
{
  integrate_vv(task);
  COMM_TRACE(fprintf(stderr, "%d: integration task %d done.\n", this_node, task));

  check_runtime_errors();
}

/*************** REQ_BCAST_IA ************/
void mpi_bcast_ia_params(int i, int j)
{
  int tablesize=0;

  mpi_issue(REQ_BCAST_IA, i, j);
  tablesize = tabulated_forces.max;
#ifdef INTERFACE_CORRECTION
  int adress_tablesize = adress_tab_forces.max;
#endif
  
  if (j>=0) {
    /* non-bonded interaction parameters */
    /* INCOMPATIBLE WHEN NODES USE DIFFERENT ARCHITECTURES */
    MPI_Bcast(get_ia_param(i, j), sizeof(IA_parameters), MPI_BYTE,
	      0, MPI_COMM_WORLD);

#ifdef TABULATED
    /* If there are tabulated forces broadcast those as well */
    if ( get_ia_param(i,j)->TAB_maxval > 0) {
      /* First let all nodes know the new size for force and energy tables */
      MPI_Bcast(&tablesize, 1, MPI_INT, 0, MPI_COMM_WORLD);
      MPI_Barrier(MPI_COMM_WORLD); // Don't do anything until all nodes have this information

      /* Communicate the data */
      MPI_Bcast(tabulated_forces.e,tablesize, MPI_DOUBLE, 0 , MPI_COMM_WORLD);
      MPI_Bcast(tabulated_energies.e,tablesize, MPI_DOUBLE, 0 , MPI_COMM_WORLD);
    }    
#endif
#ifdef INTERFACE_CORRECTION
    if(get_ia_param(i,j)->ADRESS_TAB_maxval > 0) {
      MPI_Bcast(&adress_tablesize, 1, MPI_INT, 0, MPI_COMM_WORLD);
      MPI_Barrier(MPI_COMM_WORLD); // Don't do anything until all nodes have this information
      
      /* Communicate the data */
      MPI_Bcast(adress_tab_forces.e, adress_tablesize, MPI_DOUBLE, 0, MPI_COMM_WORLD);
      MPI_Bcast(adress_tab_energies.e, adress_tablesize, MPI_DOUBLE, 0, MPI_COMM_WORLD);
    }
    /* NO IC FOR TABULATED BONDED INTERACTIONS YET!! */
#endif
}
  else {
    /* bonded interaction parameters */
    /* INCOMPATIBLE WHEN NODES USE DIFFERENT ARCHITECTURES */
    MPI_Bcast(&(bonded_ia_params[i]),sizeof(Bonded_ia_parameters), MPI_BYTE,
	      0, MPI_COMM_WORLD);
#ifdef TABULATED
    /* For tabulated potentials we have to send the tables extra */
    if(bonded_ia_params[i].type == BONDED_IA_TABULATED) {
      int size = bonded_ia_params[i].p.tab.npoints;
      MPI_Bcast(bonded_ia_params[i].p.tab.f, size, MPI_DOUBLE, 0 , MPI_COMM_WORLD);
      MPI_Bcast(bonded_ia_params[i].p.tab.e, size, MPI_DOUBLE, 0 , MPI_COMM_WORLD);
    }
#endif
#ifdef OVERLAPPED
    /* For overlapped potentials we have to send the ovelapped-functions extra */
    if(bonded_ia_params[i].type == BONDED_IA_OVERLAPPED) {
      int size = bonded_ia_params[i].p.overlap.noverlaps;
      MPI_Bcast(bonded_ia_params[i].p.overlap.para_a, size, MPI_DOUBLE, 0 , MPI_COMM_WORLD);
      MPI_Bcast(bonded_ia_params[i].p.overlap.para_b, size, MPI_DOUBLE, 0 , MPI_COMM_WORLD);
      MPI_Bcast(bonded_ia_params[i].p.overlap.para_c, size, MPI_DOUBLE, 0 , MPI_COMM_WORLD);
    }
#endif
  }
  
  on_short_range_ia_change();
}

void mpi_bcast_ia_params_slave(int i, int j)
{
  if(j >= 0) { /* non-bonded interaction parameters */
    /* INCOMPATIBLE WHEN NODES USE DIFFERENT ARCHITECTURES */
    MPI_Bcast(get_ia_param(i, j), sizeof(IA_parameters), MPI_BYTE,
	      0, MPI_COMM_WORLD);
#ifdef TABULATED
    {
      int tablesize=0;
      /* If there are tabulated forces broadcast those as well */
      if ( get_ia_param(i,j)->TAB_maxval > 0) {
	/* Determine the new size for force and energy tables */
	MPI_Bcast(&tablesize,1,MPI_INT,0,MPI_COMM_WORLD);
	MPI_Barrier(MPI_COMM_WORLD);
	/* Allocate sizes accordingly */
	realloc_doublelist(&tabulated_forces, tablesize);
	realloc_doublelist(&tabulated_energies, tablesize);
	/* Now communicate the data */
	MPI_Bcast(tabulated_forces.e,tablesize, MPI_DOUBLE, 0 , MPI_COMM_WORLD);
	MPI_Bcast(tabulated_energies.e,tablesize, MPI_DOUBLE, 0 , MPI_COMM_WORLD);
      }
    }
#endif
#ifdef INTERFACE_CORRECTION 
    {
      int adress_tabsize=0;
      if ( get_ia_param(i,j)->ADRESS_TAB_maxval > 0) {
	MPI_Bcast(&adress_tabsize,1,MPI_INT,0,MPI_COMM_WORLD);
	MPI_Barrier(MPI_COMM_WORLD);
	realloc_doublelist(&adress_tab_forces, adress_tabsize);
	realloc_doublelist(&adress_tab_energies, adress_tabsize);
	MPI_Bcast(adress_tab_forces.e,adress_tabsize, MPI_DOUBLE, 0, MPI_COMM_WORLD);
	MPI_Bcast(adress_tab_energies.e,adress_tabsize, MPI_DOUBLE, 0, MPI_COMM_WORLD);
      }
    }
#endif
  }
  else { /* bonded interaction parameters */
    make_bond_type_exist(i); /* realloc bonded_ia_params on slave nodes! */
    MPI_Bcast(&(bonded_ia_params[i]),sizeof(Bonded_ia_parameters), MPI_BYTE,
	      0, MPI_COMM_WORLD);
#ifdef TABULATED
    /* For tabulated potentials we have to send the tables extra */
    if(bonded_ia_params[i].type == BONDED_IA_TABULATED) {
      int size = bonded_ia_params[i].p.tab.npoints;
      /* alloc force and energy tables on slave nodes! */
      bonded_ia_params[i].p.tab.f = (double*)malloc(size*sizeof(double));
      bonded_ia_params[i].p.tab.e = (double*)malloc(size*sizeof(double));
      MPI_Bcast(bonded_ia_params[i].p.tab.f, size, MPI_DOUBLE, 0 , MPI_COMM_WORLD);
      MPI_Bcast(bonded_ia_params[i].p.tab.e, size, MPI_DOUBLE, 0 , MPI_COMM_WORLD);
    }
#endif
#ifdef OVERLAPPED
    /* For overlapped potentials we have to send the ovelapped-functions extra */
    if(bonded_ia_params[i].type == BONDED_IA_OVERLAPPED) {
      int size = bonded_ia_params[i].p.overlap.noverlaps;
      /* alloc overlapped parameter arrays on slave nodes! */
      bonded_ia_params[i].p.overlap.para_a = (double*)malloc(size*sizeof(double));
      bonded_ia_params[i].p.overlap.para_b = (double*)malloc(size*sizeof(double));
      bonded_ia_params[i].p.overlap.para_c = (double*)malloc(size*sizeof(double));
      MPI_Bcast(bonded_ia_params[i].p.overlap.para_a, size, MPI_DOUBLE, 0 , MPI_COMM_WORLD);
      MPI_Bcast(bonded_ia_params[i].p.overlap.para_b, size, MPI_DOUBLE, 0 , MPI_COMM_WORLD);
      MPI_Bcast(bonded_ia_params[i].p.overlap.para_c, size, MPI_DOUBLE, 0 , MPI_COMM_WORLD);
    }
#endif
  }

  on_short_range_ia_change();
}

/*************** REQ_BCAST_IA_SIZE ************/

/** #ifdef THERMODYNAMIC_FORCE */
void mpi_bcast_tf_params(int i)
{
#ifdef ADRESS
  int tablesize=0;
  
  mpi_issue(REQ_BCAST_TF, i, i);
  tablesize = thermodynamic_forces.max;
  
  /* thermodynamic force parameters */
  /* non-bonded interaction parameters */
  /* INCOMPATIBLE WHEN NODES USE DIFFERENT ARCHITECTURES */
  MPI_Bcast(get_tf_param(i), sizeof(TF_parameters), MPI_BYTE,
	    0, MPI_COMM_WORLD);
  
  /* If there are tabulated forces broadcast those as well */
  if ( get_tf_param(i)->TF_TAB_maxval > 0) {
    /* First let all nodes know the new size for force and energy tables */
    MPI_Bcast(&tablesize, 1, MPI_INT, 0, MPI_COMM_WORLD);
    MPI_Barrier(MPI_COMM_WORLD); // Don't do anything until all nodes have this information
    
    /* Communicate the data */
    MPI_Bcast(thermodynamic_forces.e,tablesize, MPI_DOUBLE, 0 , MPI_COMM_WORLD);
    MPI_Bcast(thermodynamic_f_energies.e,tablesize, MPI_DOUBLE, 0 , MPI_COMM_WORLD);
    //MPI_Bcast(TF_prefactor, 1, MPI_DOUBLE, 0, MPI_COMM_WORLD);
  }
  
  //on_short_range_ia_change();
#endif
}

void mpi_bcast_tf_params_slave(int i, int j)
{
#ifdef ADRESS
  int tablesize;
  /* INCOMPATIBLE WHEN NODES USE DIFFERENT ARCHITECTURES */
  MPI_Bcast(get_tf_param(i), sizeof(TF_parameters), MPI_BYTE,
	    0, MPI_COMM_WORLD);
  tablesize=0;
  /* If there are tabulated forces broadcast those as well */
  if ( get_tf_param(i)->TF_TAB_maxval > 0) {
    /* Determine the new size for force and energy tables */
    MPI_Bcast(&tablesize,1,MPI_INT,0,MPI_COMM_WORLD);
    MPI_Barrier(MPI_COMM_WORLD);
    /* Allocate sizes accordingly */
    realloc_doublelist(&thermodynamic_forces, tablesize);
    realloc_doublelist(&thermodynamic_f_energies, tablesize);
    /* Now communicate the data */
    MPI_Bcast(thermodynamic_forces.e,tablesize, MPI_DOUBLE, 0 , MPI_COMM_WORLD);
    MPI_Bcast(thermodynamic_f_energies.e,tablesize, MPI_DOUBLE, 0 , MPI_COMM_WORLD);
  }
#endif
}


void mpi_bcast_n_particle_types(int ns)
{
  mpi_issue(REQ_BCAST_IA_SIZE, -1, ns);
  mpi_bcast_n_particle_types_slave(-1, ns);

}

void mpi_bcast_n_particle_types_slave(int pnode, int ns)
{
#ifdef ADRESS
  /** #ifdef THERMODYNAMIC_FORCE */
  realloc_tf_params(ns);
  /** #endif */
#endif
  realloc_ia_params(ns);
}

/*************** REQ_GATHER ************/
void mpi_gather_stats(int job, void *result, void *result_t, void *result_nb, void *result_t_nb)
{
  switch (job) {
  case 1:
    mpi_issue(REQ_GATHER, -1, 1);
    energy_calc(result);
    break;
  case 2:
    /* calculate and reduce (sum up) virials for 'analyze pressure' or 'analyze stress_tensor'*/
    mpi_issue(REQ_GATHER, -1, 2);
    pressure_calc(result,result_t,result_nb,result_t_nb,0);
    break;
  case 3:
    mpi_issue(REQ_GATHER, -1, 3);
    pressure_calc(result,result_t,result_nb,result_t_nb,1);
    break;
  case 4:
    mpi_issue(REQ_GATHER, -1, 4);
    predict_momentum_particles(result);
    break;
#ifdef LB
  case 5:
    mpi_issue(REQ_GATHER, -1, 5);
    lb_calc_fluid_mass(result);
    break;
  case 6: 
    mpi_issue(REQ_GATHER, -1, 6);
    lb_calc_fluid_momentum(result);
    break;
  case 7:
    mpi_issue(REQ_GATHER, -1, 7);
    lb_calc_fluid_temp(result);
    break;
#endif
  default:
    fprintf(stderr, "%d: INTERNAL ERROR: illegal request %d for REQ_GATHER\n", this_node, job);
    errexit();
  }
}

void mpi_gather_stats_slave(int ana_num, int job)
{
  switch (job) {
  case 1:
    /* calculate and reduce (sum up) energies */
    energy_calc(NULL);
    break;
  case 2:
    /* calculate and reduce (sum up) virials for 'analyze pressure' or 'analyze stress_tensor'*/
    pressure_calc(NULL,NULL,NULL,NULL,0);
    break;
  case 3:
    /* calculate and reduce (sum up) virials, revert velocities half a timestep for 'analyze p_inst' */
    pressure_calc(NULL,NULL,NULL,NULL,1);
    break;
  case 4:
    predict_momentum_particles(NULL);
    break;
#ifdef LB
  case 5:
    lb_calc_fluid_mass(NULL);
    break;
  case 6:
    lb_calc_fluid_momentum(NULL);
    break;
  case 7:
    lb_calc_fluid_temp(NULL);
    break;
#endif
  default:
    fprintf(stderr, "%d: INTERNAL ERROR: illegal request %d for REQ_GATHER\n", this_node, job);
    errexit();
  }
}

/*************** REQ_GET_LOCAL_STRESS_TENSOR ************/
void mpi_local_stress_tensor(DoubleList *TensorInBin, int bins[3], int periodic[3], double range_start[3], double range[3]) {
  
  int i,j;
  DoubleList *TensorInBin_;
  PTENSOR_TRACE(fprintf(stderr,"%d: mpi_local_stress_tensor: Broadcasting local_stress_tensor parameters\n",this_node));


  mpi_issue(REQ_GET_LOCAL_STRESS_TENSOR,-1,0);

  TensorInBin_ = malloc(bins[0]*bins[1]*bins[2]*sizeof(DoubleList));
  for ( i = 0 ; i < bins[0]*bins[1]*bins[2]; i++ ) {
    init_doublelist(&TensorInBin_[i]);
    alloc_doublelist(&TensorInBin_[i],9);
    for ( j = 0 ; j < 9 ; j++ ) {
      TensorInBin_[i].e[j] = TensorInBin[i].e[j];
      TensorInBin[i].e[j] = 0;
    }
  }
  
  MPI_Bcast(bins, 3, MPI_INT, 0, MPI_COMM_WORLD);
  MPI_Bcast(periodic, 3, MPI_INT, 0, MPI_COMM_WORLD);
  MPI_Bcast(range_start, 3, MPI_DOUBLE, 0, MPI_COMM_WORLD);
  MPI_Bcast(range, 3, MPI_DOUBLE, 0, MPI_COMM_WORLD);
  
  PTENSOR_TRACE(fprintf(stderr,"%d: mpi_local_stress_tensor: Call local_stress_tensor_calc\n",this_node));
  local_stress_tensor_calc(TensorInBin_, bins, periodic, range_start, range);
  
  PTENSOR_TRACE(fprintf(stderr,"%d: mpi_local_stress_tensor: Reduce local stress tensors with MPI_Reduce\n",this_node));
  for (i=0;i<bins[0]*bins[1]*bins[2];i++) {
    MPI_Reduce(TensorInBin_[i].e, TensorInBin[i].e, 9, MPI_DOUBLE, MPI_SUM, 0, MPI_COMM_WORLD); 
  }
  
}

void mpi_local_stress_tensor_slave(int ana_num, int job) {
  int bins[3] = {0,0,0};
  int periodic[3]= {0,0,0};
  double range_start[3]= {0,0,0};
  double range[3]= {0,0,0};
  DoubleList *TensorInBin;
  int i, j;

  MPI_Bcast(bins, 3, MPI_INT, 0, MPI_COMM_WORLD);
  MPI_Bcast(periodic, 3, MPI_INT, 0, MPI_COMM_WORLD);
  MPI_Bcast(range_start, 3, MPI_DOUBLE, 0, MPI_COMM_WORLD);
  MPI_Bcast(range, 3, MPI_DOUBLE, 0, MPI_COMM_WORLD);
  
  TensorInBin = malloc(bins[0]*bins[1]*bins[2]*sizeof(DoubleList));
  for ( i = 0 ; i < bins[0]*bins[1]*bins[2]; i++ ) {
    init_doublelist(&TensorInBin[i]);
    alloc_doublelist(&TensorInBin[i],9);
    for ( j = 0 ; j < 9 ; j++ ) {
      TensorInBin[i].e[j] = 0.0;
    }
  }
  
  local_stress_tensor_calc(TensorInBin, bins, periodic, range_start, range);

  for (i=0;i<bins[0]*bins[1]*bins[2];i++) {
    MPI_Reduce(TensorInBin[i].e, NULL, 9, MPI_DOUBLE, MPI_SUM, 0, MPI_COMM_WORLD);
    PTENSOR_TRACE(fprintf(stderr,"%d: mpi_local_stress_tensor: Tensor sent in bin %d is {",this_node,i));
    for (j=0; j<9;j++) {
      PTENSOR_TRACE(fprintf(stderr,"%f ",TensorInBin[i].e[j]));
    }
    PTENSOR_TRACE(fprintf(stderr,"}\n"));
  }

  for ( i = 0 ; i < bins[0]*bins[1]*bins[2] ; i++ ) {
    realloc_doublelist(&TensorInBin[i],0);
  }
  free(TensorInBin);
}

/*************** REQ_GETPARTS ************/
void mpi_get_particles(Particle *result, IntList *bi)
{
  IntList local_bi;
  int n_part;
  int tot_size, i, g, pnode;
  int *sizes;
  Cell *cell;
  int c;
  MPI_Status status;

  mpi_issue(REQ_GETPARTS, -1, bi != NULL);

  sizes = malloc(sizeof(int)*n_nodes);
  n_part = cells_get_n_particles();

  /* first collect number of particles on each node */
  MPI_Gather(&n_part, 1, MPI_INT, sizes, 1, MPI_INT, 0, MPI_COMM_WORLD);
  tot_size = 0;
  for (i = 0; i < n_nodes; i++)
    tot_size += sizes[i];

  if (tot_size!=n_total_particles) {
    fprintf(stderr,"%d: ERROR: mpi_get_particles: n_total_particles %d, but I counted %d. Exiting...\n",
	    this_node, n_total_particles, tot_size);
    errexit();
  }

  /* fetch particle informations into 'result' */
  init_intlist(&local_bi);
  g = 0;
  for (pnode = 0; pnode < n_nodes; pnode++) {
    if (sizes[pnode] > 0) {
      if (pnode == this_node) {
	for (c = 0; c < local_cells.n; c++) {
	  Particle *part;
	  int npart;
	  cell = local_cells.cell[c];
	  part = cell->part;
	  npart = cell->n;
	  memcpy(&result[g], part, npart*sizeof(Particle));
	  g += npart;
	  if (bi) {
	    int pc;
	    for (pc = 0; pc < npart; pc++) {
	      Particle *p = &part[pc];
	      realloc_intlist(&local_bi, local_bi.n + p->bl.n);
	      memcpy(&local_bi.e[local_bi.n], p->bl.e, p->bl.n*sizeof(int));
	      local_bi.n += p->bl.n;
	    }
	  }
	}
      }
      else {
	MPI_Recv(&result[g], sizes[pnode]*sizeof(Particle), MPI_BYTE, pnode, REQ_GETPARTS,
		 MPI_COMM_WORLD, &status);
	g += sizes[pnode];
      }
    }
  }

  /* perhaps add some debugging output */
#ifdef ELECTROSTATICS
  COMM_TRACE(for(i = 0; i < tot_size; i++) {
    printf("%d: %d -> %d %d %f (%f, %f, %f)\n", this_node, i, result[i].p.identity, result[i].p.type,
	   result[i].p.q, result[i].r.p[0], result[i].r.p[1], result[i].r.p[2]);
  });
#endif

#ifdef MAGNETOSTATICS
  COMM_TRACE(for(i = 0; i < tot_size; i++) {
    printf("%d: %d -> %d %d  (%f, %f, %f) (%f, %f, %f)\n", this_node, i, result[i].p.identity, result[i].p.type,
	   result[i].r.p[0], result[i].r.p[1], result[i].r.p[2], result[i].r.dip[0],
	   result[i].r.dip[1], result[i].r.dip[2]);
  });
#endif

  /* gather bonding information */
  if (bi) {
    int *bonds;

    init_intlist(bi);
    MPI_Gather(&local_bi.n, 1, MPI_INT, sizes, 1, MPI_INT, 0, MPI_COMM_WORLD);
    for (pnode = 0; pnode < n_nodes; pnode++) {
      if (sizes[pnode] > 0) {
	realloc_intlist(bi, bi->n + sizes[pnode]);

	if (pnode == this_node)
	  memcpy(&bi->e[bi->n], local_bi.e, sizes[pnode]*sizeof(int));
	else
	  MPI_Recv(&bi->e[bi->n], sizes[pnode], MPI_INT, pnode, REQ_GETPARTS,
		   MPI_COMM_WORLD, &status);

	bi->n += sizes[pnode];
      }
    }

    /* setup particle bond pointers into bi */
    bonds = bi->e;
    for (i = 0; i < tot_size; i++) {
      result[i].bl.e = bonds;
      bonds += result[i].bl.n;
      COMM_TRACE(if (result[i].bl.n > 0) {
	printf("(%d) part %d: bonds ", i, result[i].p.identity);
	for(g = 0; g < result[i].bl.n; g++) printf("%d ", result[i].bl.e[g]);
	printf("\n");
      });
    }
    realloc_intlist(&local_bi, 0);
  }

  COMM_TRACE(fprintf(stderr, "%d: finished\n", this_node));

  free(sizes);
}

void mpi_get_particles_slave(int pnode, int bi)
{
  int n_part;
  int g;
  Particle *result;
  Cell *cell;
  int c;

  n_part = cells_get_n_particles();

  COMM_TRACE(fprintf(stderr, "%d: get_particles_slave, %d particles\n", this_node, n_part));

  /* first collect number of particles on each node */
  MPI_Gather(&n_part, 1, MPI_INT, NULL, 1, MPI_INT,
	     0, MPI_COMM_WORLD);

  if (n_part > 0) {
    IntList local_bi;

    /* get (unsorted) particle informations as an array of type 'particle' */
    /* then get the particle information */
    result = malloc(n_part*sizeof(Particle));

    init_intlist(&local_bi);
    
    g = 0;
    for (c = 0; c < local_cells.n; c++) {
      Particle *part;
      int npart;
      cell = local_cells.cell[c];
      part = cell->part;
      npart = cell->n;
      memcpy(&result[g],part,npart*sizeof(Particle));
      g+=cell->n;
      if (bi) {
	int pc;
	for (pc = 0; pc < npart; pc++) {
	  Particle *p = &part[pc];
	  realloc_intlist(&local_bi, local_bi.n + p->bl.n);
	  memcpy(&local_bi.e[local_bi.n], p->bl.e, p->bl.n*sizeof(int));
	  local_bi.n += p->bl.n;
	}
      }
    }
    /* and send it back to the master node */
    MPI_Send(result, n_part*sizeof(Particle), MPI_BYTE, 0, REQ_GETPARTS, MPI_COMM_WORLD);
    free(result);

    if (bi) {
      COMM_TRACE(fprintf(stderr, "%d: sending bonds\n", this_node));

      MPI_Gather(&local_bi.n, 1, MPI_INT, NULL, 1, MPI_INT, 0, MPI_COMM_WORLD);      
      if (local_bi.n > 0)
	MPI_Send(local_bi.e, local_bi.n, MPI_INT, 0, REQ_GETPARTS, MPI_COMM_WORLD);
      realloc_intlist(&local_bi, 0);
    }
  }
  else {
    if (bi) {
      /* inform master node that we do not have bonds (as we don't have particles) */
      g = 0;
      MPI_Gather(&g, 1, MPI_INT, NULL, 1, MPI_INT, 0, MPI_COMM_WORLD);      
    }
  }
}

/*************** REQ_SET_TIME_STEP ************/
void mpi_set_time_step(double time_s)
{
  double old_ts = time_step;

  mpi_issue(REQ_SET_TIME_STEP, -1, 0);

  time_step = time_s;
  MPI_Bcast(&time_step, 1, MPI_DOUBLE, 0, MPI_COMM_WORLD);
  rescale_velocities(time_step / old_ts);
  on_parameter_change(FIELD_TIMESTEP);
}

void mpi_set_time_step_slave(int node, int i)
{
  double old_ts = time_step;

  MPI_Bcast(&time_step, 1, MPI_DOUBLE, 0, MPI_COMM_WORLD);
  rescale_velocities(time_step / old_ts);
  on_parameter_change(FIELD_TIMESTEP);
}

/*************** REQ_BCAST_COULOMB ************/
void mpi_bcast_coulomb_params()
{
#if  defined(ELECTROSTATICS) || defined(MAGNETOSTATICS)
  mpi_issue(REQ_BCAST_COULOMB, 1, 0);
  mpi_bcast_coulomb_params_slave(-1, 0);
#endif
}

void mpi_bcast_coulomb_params_slave(int node, int parm)
{   
#if defined(ELECTROSTATICS) || defined(MAGNETOSTATICS)
  MPI_Bcast(&coulomb, sizeof(Coulomb_parameters), MPI_BYTE, 0, MPI_COMM_WORLD);

#ifdef ELECTROSTATICS
  switch (coulomb.method) {
  case COULOMB_NONE:
    break;
#ifdef ELP3M
  case COULOMB_ELC_P3M:
    MPI_Bcast(&elc_params, sizeof(ELC_struct), MPI_BYTE, 0, MPI_COMM_WORLD);
    // fall through
  case COULOMB_P3M:
    MPI_Bcast(&p3m, sizeof(p3m_struct), MPI_BYTE, 0, MPI_COMM_WORLD);
    break;
#endif
  case COULOMB_DH:
  case COULOMB_DH_PW:
    MPI_Bcast(&dh_params, sizeof(Debye_hueckel_params), MPI_BYTE, 0, MPI_COMM_WORLD);
    break;
  case COULOMB_MMM1D:
    MPI_Bcast(&mmm1d_params, sizeof(MMM1D_struct), MPI_BYTE, 0, MPI_COMM_WORLD);
    break;
  case COULOMB_MMM2D:
    MPI_Bcast(&mmm2d_params, sizeof(MMM2D_struct), MPI_BYTE, 0, MPI_COMM_WORLD);
    break;  
  case COULOMB_MAGGS:
    MPI_Bcast(&maggs, sizeof(MAGGS_struct), MPI_BYTE, 0, MPI_COMM_WORLD); 
    break;
  case COULOMB_EWALD:
    MPI_Bcast(&ewald, sizeof(ewald_struct), MPI_BYTE, 0, MPI_COMM_WORLD);
    break;
  case COULOMB_RF:
  case COULOMB_INTER_RF:
    MPI_Bcast(&rf_params, sizeof(Reaction_field_params), MPI_BYTE, 0, MPI_COMM_WORLD);
    break;
  default:
    fprintf(stderr, "%d: INTERNAL ERROR: cannot bcast coulomb params for unknown method %d\n", this_node, coulomb.method);
    errexit();
  }
#endif

#ifdef MAGNETOSTATICS
  switch (coulomb.Dmethod) {
  case DIPOLAR_NONE:
    break;
#ifdef ELP3M
 #ifdef MDLC
  case DIPOLAR_MDLC_P3M:
    MPI_Bcast(&dlc_params, sizeof(DLC_struct), MPI_BYTE, 0, MPI_COMM_WORLD);
    // fall through
  #endif  
  case DIPOLAR_P3M:
    MPI_Bcast(&p3m, sizeof(p3m_struct), MPI_BYTE, 0, MPI_COMM_WORLD);
    break;
#endif
#ifdef DAWAANR
  case DIPOLAR_ALL_WITH_ALL_AND_NO_REPLICA :
   break;
#endif
#ifdef   MAGNETIC_DIPOLAR_DIRECT_SUM
#ifdef MDLC
 case  DIPOLAR_MDLC_DS:
     //fall trough
#endif 
 case  DIPOLAR_DS:
    break;   
#endif 
  default:
    fprintf(stderr, "%d: INTERNAL ERROR: cannot bcast dipolar params for unknown method %d\n", this_node, coulomb.Dmethod);
    errexit();
  }

#endif  
  
  on_coulomb_change();
  on_short_range_ia_change();
#endif
}

/****************** REQ_SET_EXT ************/
void mpi_send_ext(int pnode, int part, int flag, int mask, double force[3])
{
#ifdef EXTERNAL_FORCES
  int s_buf[2];
  mpi_issue(REQ_SET_EXT, pnode, part);

  if (pnode == this_node) {
    Particle *p = local_particles[part];
    /* mask out old flags */
    p->l.ext_flag &= ~mask;
    /* set new values */
    p->l.ext_flag |= flag;
    if (mask & PARTICLE_EXT_FORCE)
      memcpy(p->l.ext_force, force, 3*sizeof(double));
  }
  else {
    s_buf[0] = flag; s_buf[1] = mask;
    MPI_Send(s_buf, 2, MPI_INT, pnode, REQ_SET_EXT, MPI_COMM_WORLD);
    if (mask & PARTICLE_EXT_FORCE)
      MPI_Send(force, 3, MPI_DOUBLE, pnode, REQ_SET_EXT, MPI_COMM_WORLD);
  }

  on_particle_change();
#endif
}

void mpi_send_ext_slave(int pnode, int part)
{
#ifdef EXTERNAL_FORCES
  int s_buf[2]={0,0};
  if (pnode == this_node) {
    Particle *p = local_particles[part];
    MPI_Status status;
    MPI_Recv(s_buf, 2, MPI_INT, 0, REQ_SET_EXT, MPI_COMM_WORLD, &status);
    /* mask out old flags */
    p->l.ext_flag &= ~s_buf[1];
    /* set new values */
    p->l.ext_flag |= s_buf[0];
    
    if (s_buf[1] & PARTICLE_EXT_FORCE)
      MPI_Recv(p->l.ext_force, 3, MPI_DOUBLE, 0, REQ_SET_EXT, MPI_COMM_WORLD, &status);
  }

  on_particle_change();
#endif
}

/*************** REQ_BCAST_CONSTR ************/
void mpi_bcast_constraint(int del_num)
{
#ifdef CONSTRAINTS
  mpi_issue(REQ_BCAST_CONSTR, 0, del_num);

  if (del_num == -1) {
    /* bcast new constraint */
    MPI_Bcast(&constraints[n_constraints-1], sizeof(Constraint), MPI_BYTE, 0, MPI_COMM_WORLD);
  }
  else if (del_num == -2) {
    /* delete all constraints */
    n_constraints = 0;
    constraints = realloc(constraints,n_constraints*sizeof(Constraint));
  }
  else {
    memcpy(&constraints[del_num],&constraints[n_constraints-1],sizeof(Constraint));
    n_constraints--;
    constraints = realloc(constraints,n_constraints*sizeof(Constraint));
  }

  on_constraint_change();
#endif
}

void mpi_bcast_constraint_slave(int node, int parm)
{   
#ifdef CONSTRAINTS
  if(parm == -1) {
    n_constraints++;
    constraints = realloc(constraints,n_constraints*sizeof(Constraint));
    MPI_Bcast(&constraints[n_constraints-1], sizeof(Constraint), MPI_BYTE, 0, MPI_COMM_WORLD);
  }
  else if (parm == -2) {
    /* delete all constraints */
    n_constraints = 0;
    constraints = realloc(constraints,n_constraints*sizeof(Constraint));
  }
  else {
    memcpy(&constraints[parm],&constraints[n_constraints-1],sizeof(Constraint));
    n_constraints--;
    constraints = realloc(constraints,n_constraints*sizeof(Constraint));    
  }

  on_constraint_change();
#endif
}

/*************** REQ_RANDOM_SEED ************/
void mpi_random_seed(int cnt, long *seed) {
  long this_idum = print_random_seed();

  mpi_issue(REQ_RANDOM_SEED, -1, cnt);

  if (cnt==0) {
    RANDOM_TRACE(printf("%d: Have seed %ld\n",this_node,this_idum));
    MPI_Gather(&this_idum,1,MPI_LONG,seed,1,MPI_LONG,0,MPI_COMM_WORLD); }
  else {
    MPI_Scatter(seed,1,MPI_LONG,&this_idum,1,MPI_LONG,0,MPI_COMM_WORLD);
    RANDOM_TRACE(printf("%d: Received seed %ld\n",this_node,this_idum));
    init_random_seed(this_idum);
  }
}

void mpi_random_seed_slave(int pnode, int cnt) {
  long this_idum = print_random_seed();

  if (cnt==0) {
    RANDOM_TRACE(printf("%d: Have seed %ld\n",this_node,this_idum));
    MPI_Gather(&this_idum,1,MPI_LONG,NULL,0,MPI_LONG,0,MPI_COMM_WORLD); }
  else {
    MPI_Scatter(NULL,1,MPI_LONG,&this_idum,1,MPI_LONG,0,MPI_COMM_WORLD);
    RANDOM_TRACE(printf("%d: Received seed %ld\n",this_node,this_idum));
    init_random_seed(this_idum);
  }
}

/*************** REQ_RANDOM_STAT ************/
void mpi_random_stat(int cnt, RandomStatus *stat) {
  RandomStatus this_stat = print_random_stat();

  mpi_issue(REQ_RANDOM_STAT, -1, cnt);

  if (cnt==0) {
    RANDOM_TRACE(printf("%d: Have status %ld/%ld/...\n",this_node,this_stat.idum,this_stat.iy));
    MPI_Gather(&this_stat,1*sizeof(RandomStatus),MPI_BYTE,stat,1*sizeof(RandomStatus),MPI_BYTE,0,MPI_COMM_WORLD); }
  else {
    MPI_Scatter(stat,1*sizeof(RandomStatus),MPI_BYTE,&this_stat,1*sizeof(RandomStatus),MPI_BYTE,0,MPI_COMM_WORLD);
    RANDOM_TRACE(printf("%d: Received status %ld/%ld/...\n",this_node,this_stat.idum,this_stat.iy));
    init_random_stat(this_stat);
  }
}

void mpi_random_stat_slave(int pnode, int cnt) {
  RandomStatus this_stat = print_random_stat();

  if (cnt==0) {
    RANDOM_TRACE(printf("%d: Have status %ld/%ld/...\n",this_node,this_stat.idum,this_stat.iy));
    MPI_Gather(&this_stat,1*sizeof(RandomStatus),MPI_BYTE,NULL,0,MPI_BYTE,0,MPI_COMM_WORLD); }
  else {
    MPI_Scatter(NULL,0,MPI_BYTE,&this_stat,1*sizeof(RandomStatus),MPI_BYTE,0,MPI_COMM_WORLD);
    RANDOM_TRACE(printf("%d: Received status %ld/%ld/...\n",this_node,this_stat.idum,this_stat.iy));
    init_random_stat(this_stat);
  }
}

/*************** REQ_BCAST_LJFORCECAP ************/
void mpi_lj_cap_forces(double fc)
{
  lj_force_cap = fc;
  mpi_issue(REQ_BCAST_LFC, 1, 0);
  mpi_lj_cap_forces_slave(1, 0);
}

void mpi_lj_cap_forces_slave(int node, int parm)
{
#ifdef LENNARD_JONES
  MPI_Bcast(&lj_force_cap, 1, MPI_DOUBLE, 0, MPI_COMM_WORLD);
  calc_lj_cap_radii(lj_force_cap);
#ifdef LENNARD_JONES_GENERIC
  calc_ljgen_cap_radii(lj_force_cap);
#endif
#ifdef LJCOS2
  calc_ljcos2_cap_radii(lj_force_cap);
#endif
  on_short_range_ia_change();
#endif
}

/*************** REQ_BCAST_LJANGLEFORCECAP ************/
void mpi_ljangle_cap_forces(double fc)
{
  ljangle_force_cap = fc;
  mpi_issue(REQ_BCAST_LAFC, 1, 0);
  mpi_ljangle_cap_forces_slave(1, 0);
}

void mpi_ljangle_cap_forces_slave(int node, int parm)
{
#ifdef LJ_ANGLE
  MPI_Bcast(&ljangle_force_cap, 1, MPI_DOUBLE, 0, MPI_COMM_WORLD);
  calc_ljangle_cap_radii(ljangle_force_cap);
  on_short_range_ia_change();
#endif
}

/*************** REQ_BCAST_MORSEFORCECAP ************/
void mpi_morse_cap_forces(double fc)
{
  morse_force_cap = fc;
  mpi_issue(REQ_BCAST_MFC, 1, 0);
  mpi_morse_cap_forces_slave(1, 0);
}

void mpi_morse_cap_forces_slave(int node, int parm)
{
#ifdef MORSE
  MPI_Bcast(&morse_force_cap, 1, MPI_DOUBLE, 0, MPI_COMM_WORLD);
  calc_morse_cap_radii(morse_force_cap);
  on_short_range_ia_change();
#endif
}

/*************** REQ_BCAST_BUCKFORCECAP ************/
void mpi_buck_cap_forces(double fc)
{
#ifdef BUCKINGHAM
  buck_force_cap = fc;
  mpi_issue(REQ_BCAST_BFC, 1, 0);
  mpi_buck_cap_forces_slave(1, 0);
#endif
}

void mpi_buck_cap_forces_slave(int node, int parm)
{
#ifdef BUCKINGHAM
  MPI_Bcast(&buck_force_cap, 1, MPI_DOUBLE, 0, MPI_COMM_WORLD);
  calc_buck_cap_radii(buck_force_cap);
  on_short_range_ia_change();
#endif
}

/*************** REQ_BCAST_TABFORCECAP ************/
void mpi_tab_cap_forces(double fc)
{
#ifdef TABULATED
  tab_force_cap = fc;
  mpi_issue(REQ_BCAST_TFC, 1, 0);
  mpi_tab_cap_forces_slave(1, 0);
#endif
}

void mpi_tab_cap_forces_slave(int node, int parm)
{
#ifdef TABULATED
  MPI_Bcast(&tab_force_cap, 1, MPI_DOUBLE, 0, MPI_COMM_WORLD);
  check_tab_forcecap(tab_force_cap);
  on_short_range_ia_change();
#endif
}

/*************** REQ_GET_CONSFOR ************/
void mpi_get_constraint_force(int cons, double force[3])
{
#ifdef CONSTRAINTS
  mpi_issue(REQ_GET_CONSFOR, -1, cons);
  MPI_Reduce(constraints[cons].part_rep.f.f, force, 3, MPI_DOUBLE, MPI_SUM, 0, MPI_COMM_WORLD);
#endif
}

void mpi_get_constraint_force_slave(int node, int parm)
{
#ifdef CONSTRAINTS
  MPI_Reduce(constraints[parm].part_rep.f.f, NULL, 3, MPI_DOUBLE, MPI_SUM, 0, MPI_COMM_WORLD);
#endif
}

/*************** REQ_BIT_RANDOM_SEED ************/
void mpi_bit_random_seed(int cnt, int *seed) {
  int this_idum = print_bit_random_seed();

  mpi_issue(REQ_BIT_RANDOM_SEED, -1, cnt);

  if (cnt==0) {
    RANDOM_TRACE(printf("%d: Have seed %d\n",this_node,this_idum));
    MPI_Gather(&this_idum,1,MPI_INT,seed,1,MPI_INT,0,MPI_COMM_WORLD); }
  else {
    MPI_Scatter(seed,1,MPI_INT,&this_idum,1,MPI_INT,0,MPI_COMM_WORLD);
    RANDOM_TRACE(printf("%d: Received seed %d\n",this_node,this_idum));
    init_bit_random_generator(this_idum);
  }
}

void mpi_bit_random_seed_slave(int pnode, int cnt) {
  int this_idum = print_bit_random_seed();

  if (cnt==0) {
    RANDOM_TRACE(printf("%d: Have seed %d\n",this_node,this_idum));
    MPI_Gather(&this_idum,1,MPI_INT,NULL,0,MPI_INT,0,MPI_COMM_WORLD); }
  else {
    MPI_Scatter(NULL,1,MPI_INT,&this_idum,1,MPI_INT,0,MPI_COMM_WORLD);
    RANDOM_TRACE(printf("%d: Received seed %d\n",this_node,this_idum));
    init_bit_random_generator(this_idum);
  }
}

/*************** REQ_BIT_RANDOM_STAT ************/
void mpi_bit_random_stat(int cnt, BitRandomStatus *stat) {
  BitRandomStatus this_stat = print_bit_random_stat();

  mpi_issue(REQ_BIT_RANDOM_STAT, -1, cnt);

  if (cnt==0) {
    RANDOM_TRACE(printf("%d: Have status %d/%d/...\n",this_node,this_stat.random_pointer_1,this_stat.random_pointer_2));
    MPI_Gather(&this_stat,1*sizeof(BitRandomStatus),MPI_BYTE,stat,1*sizeof(BitRandomStatus),MPI_BYTE,0,MPI_COMM_WORLD); }
  else {
    MPI_Scatter(stat,1*sizeof(BitRandomStatus),MPI_BYTE,&this_stat,1*sizeof(BitRandomStatus),MPI_BYTE,0,MPI_COMM_WORLD);
    RANDOM_TRACE(printf("%d: Received status %d/%d/...\n",this_node,this_stat.random_pointer_1,this_stat.random_pointer_2));
    init_bit_random_stat(this_stat);
  }
}

void mpi_bit_random_stat_slave(int pnode, int cnt) {
  BitRandomStatus this_stat = print_bit_random_stat();

  if (cnt==0) {
    RANDOM_TRACE(printf("%d: Have status %d/%d/...\n",this_node,this_stat.random_pointer_1,this_stat.random_pointer_2));
    MPI_Gather(&this_stat,1*sizeof(BitRandomStatus),MPI_BYTE,NULL,0,MPI_BYTE,0,MPI_COMM_WORLD); }
  else {
    MPI_Scatter(NULL,0,MPI_BYTE,&this_stat,1*sizeof(BitRandomStatus),MPI_BYTE,0,MPI_COMM_WORLD);
    RANDOM_TRACE(printf("%d: Received status %d/%d/...\n",this_node,this_stat.random_pointer_1,this_stat.random_pointer_2));
    init_bit_random_stat(this_stat);
  }
}

/****************** REQ_RESCALE_PART ************/

void mpi_rescale_particles(int dir, double scale) {
  int pnode;

  mpi_issue(REQ_RESCALE_PART, -1, dir);
  for (pnode = 0; pnode < n_nodes; pnode++) {
    if (pnode == this_node) {
      local_rescale_particles(dir, scale); }
    else {
      MPI_Send(&scale, 1, MPI_DOUBLE, pnode, REQ_PLACE, MPI_COMM_WORLD); }
  }
  on_particle_change();
}

void mpi_rescale_particles_slave(int pnode, int dir) {
  double scale=0.0; MPI_Status status;

  MPI_Recv(&scale, 1, MPI_DOUBLE, 0, REQ_PLACE, MPI_COMM_WORLD, &status);
  local_rescale_particles(dir, scale);
  on_particle_change();
}

/*************** REQ_BCAST_CS *****************/

void mpi_bcast_cell_structure(int cs)
{
  mpi_issue(REQ_BCAST_CS, -1, cs);
  mpi_bcast_cell_structure_slave(-1, cs);
}

void mpi_bcast_cell_structure_slave(int pnode, int cs)
{
  cells_re_init(cs);
  on_cell_structure_change();
}

/*************** REQ_BCAST_NPTISO_GEOM *****************/

void mpi_bcast_nptiso_geom()
{
  mpi_issue(REQ_BCAST_NPTISO_GEOM, -1 , 0);
  mpi_bcast_nptiso_geom_slave(-1,0);

}

void mpi_bcast_nptiso_geom_slave(int node,int parm)
{
  MPI_Bcast(&nptiso.geometry, 1,MPI_INT, 0, MPI_COMM_WORLD);
  MPI_Bcast(&nptiso.dimension, 1,MPI_INT, 0, MPI_COMM_WORLD);
  MPI_Bcast(&nptiso.cubic_box, 1,MPI_INT, 0, MPI_COMM_WORLD);
  MPI_Bcast(&nptiso.non_const_dim, 1,MPI_INT, 0, MPI_COMM_WORLD);

}

/***************REQ_UPDATE_MOL_IDS *********************/

void mpi_update_mol_ids()
{
  mpi_issue(REQ_UPDATE_MOL_IDS, -1, 0);
  mpi_update_mol_ids_slave(-1, 0);
}

void mpi_update_mol_ids_slave(int node,int parm)
{
  update_mol_ids_setchains();
}

/******************* REQ_SYNC_TOPO ********************/
int mpi_sync_topo_part_info() {
  int i;
  int molsize=0;
  int moltype=0;
  int n_mols=0;
  
  mpi_issue(REQ_SYNC_TOPO,-1,0);
  n_mols = n_molecules;
  MPI_Bcast(&n_mols,1,MPI_INT,0,MPI_COMM_WORLD);

  for ( i = 0 ; i < n_molecules ; i++) {
    molsize = topology[i].part.n;
    moltype = topology[i].type;

#ifdef MOLFORCES
    MPI_Bcast(&(topology[i].trap_flag),1,MPI_INT,0,MPI_COMM_WORLD);
    MPI_Bcast(topology[i].trap_center,3,MPI_DOUBLE,0,MPI_COMM_WORLD);
    MPI_Bcast(&(topology[i].trap_spring_constant),1,MPI_DOUBLE,0,MPI_COMM_WORLD);
    MPI_Bcast(&(topology[i].drag_constant),1,MPI_DOUBLE,0,MPI_COMM_WORLD);
    MPI_Bcast(&(topology[i].noforce_flag),1,MPI_INT,0,MPI_COMM_WORLD);
    MPI_Bcast(&(topology[i].isrelative),1,MPI_INT,0,MPI_COMM_WORLD);
    MPI_Bcast(&(topology[i].favcounter),1,MPI_INT,0,MPI_COMM_WORLD);
    if (topology[i].favcounter == -1)
      MPI_Bcast(topology[i].fav,3,MPI_DOUBLE,0,MPI_COMM_WORLD);
    /* check if any molecules are trapped */
    if  ((topology[i].trap_flag != 32) && (topology[i].noforce_flag != 32)) {
      IsTrapped = 1;
    }
#endif

    MPI_Bcast(&molsize,1,MPI_INT,0,MPI_COMM_WORLD);
    MPI_Bcast(&moltype,1,MPI_INT,0,MPI_COMM_WORLD);
    MPI_Bcast(topology[i].part.e,topology[i].part.n,MPI_INT,0,MPI_COMM_WORLD);
    MPI_Bcast(&topology[i].type,1,MPI_INT,0,MPI_COMM_WORLD);
    
  }
  
  sync_topo_part_info();

  return 1;
}

void mpi_sync_topo_part_info_slave(int node,int parm ) {
  int i;
  int molsize=0;
  int moltype=0;
  int n_mols=0;

  MPI_Bcast(&n_mols,1,MPI_INT,0,MPI_COMM_WORLD);
  realloc_topology(n_mols);
  for ( i = 0 ; i < n_molecules ; i++) {

#ifdef MOLFORCES
    MPI_Bcast(&(topology[i].trap_flag),1,MPI_INT,0,MPI_COMM_WORLD);
    MPI_Bcast(topology[i].trap_center,3,MPI_DOUBLE,0,MPI_COMM_WORLD);
    MPI_Bcast(&(topology[i].trap_spring_constant),1,MPI_DOUBLE,0,MPI_COMM_WORLD);
    MPI_Bcast(&(topology[i].drag_constant),1,MPI_DOUBLE,0,MPI_COMM_WORLD);
    MPI_Bcast(&(topology[i].noforce_flag),1,MPI_INT,0,MPI_COMM_WORLD);
    MPI_Bcast(&(topology[i].isrelative),1,MPI_INT,0,MPI_COMM_WORLD);
    MPI_Bcast(&(topology[i].favcounter),1,MPI_INT,0,MPI_COMM_WORLD);
    if (topology[i].favcounter == -1)
      MPI_Bcast(topology[i].fav,3,MPI_DOUBLE,0,MPI_COMM_WORLD);
    /* check if any molecules are trapped */
    if  ((topology[i].trap_flag != 32) && (topology[i].noforce_flag != 32)) {
      IsTrapped = 1;
    }
#endif

    MPI_Bcast(&molsize,1,MPI_INT,0,MPI_COMM_WORLD);
    MPI_Bcast(&moltype,1,MPI_INT,0,MPI_COMM_WORLD);
    topology[i].type = moltype;
    realloc_intlist(&topology[i].part,topology[i].part.n = molsize);

    MPI_Bcast(topology[i].part.e,topology[i].part.n,MPI_INT,0,MPI_COMM_WORLD);
    MPI_Bcast(&topology[i].type,1,MPI_INT,0,MPI_COMM_WORLD);

  }
  

  sync_topo_part_info();

}

/******************* REQ_BCAST_LBPAR ********************/

void mpi_bcast_lb_params(int field) {
#ifdef LB
  mpi_issue(REQ_BCAST_LBPAR, -1, field);
  mpi_bcast_lb_params_slave(-1, field);
#endif
}

void mpi_bcast_lb_params_slave(int node, int field) {
#ifdef LB
  MPI_Bcast(&lbpar, sizeof(LB_Parameters), MPI_BYTE, 0, MPI_COMM_WORLD);
  on_lb_params_change(field);
#endif
}

/******************* REQ_GET_ERRS ********************/

int mpi_gather_runtime_errors(Tcl_Interp *interp, int error_code)
{
  char nr_buf[TCL_INTEGER_SPACE + 3];
  char *other_error_msg;
  int *errcnt;
  int node, n_other_error_msg;
  MPI_Status status;

  mpi_issue(REQ_GET_ERRS, -1, 0);

  if (!check_runtime_errors())
    return error_code;

  if (error_code != TCL_ERROR)
    Tcl_ResetResult(interp);
  else
    Tcl_AppendResult(interp, " ", (char *) NULL);

  Tcl_AppendResult(interp, "background_errors ", (char *) NULL);

  /* gather the maximum length of the error messages, and allocate transfer space */
  errcnt = malloc(n_nodes*sizeof(int));
  MPI_Gather(&n_error_msg, 1, MPI_INT, errcnt, 1, MPI_INT, 0, MPI_COMM_WORLD);
  /* allocate transfer buffer for maximal error message length */
  n_other_error_msg = n_error_msg;
  for (node = 1; node < n_nodes; node++)
    if (errcnt[node] > n_other_error_msg)
      n_other_error_msg = errcnt[node];
  other_error_msg = malloc(n_other_error_msg);

  /* first handle node master errors. */
  if (n_error_msg > 0)
    Tcl_AppendResult(interp, "0 ", error_msg, (char *) NULL);
    
  for (node = 1; node < n_nodes; node++) {
    if (errcnt[node] > 0) {
      MPI_Recv(other_error_msg, errcnt[node], MPI_CHAR, node, 0, MPI_COMM_WORLD, &status);
      sprintf(nr_buf, "%d ", node);

      /* check wether it's the same message as from the master, then just consent */
      if (error_msg && strcmp(other_error_msg, error_msg) == 0) {
	Tcl_AppendResult(interp, nr_buf, "<consent> ", (char *) NULL);
      }
      else {
	Tcl_AppendResult(interp, nr_buf, other_error_msg, (char *) NULL);
      }
    }
  }

  /* reset error message on master node */
  error_msg = realloc(error_msg, n_error_msg = 0);
  free(other_error_msg);
  free(errcnt);

  return TCL_ERROR;
}

void mpi_gather_runtime_errors_slave(int node, int parm)
{
  if (!check_runtime_errors())
    return;

  MPI_Gather(&n_error_msg, 1, MPI_INT, NULL, 0, MPI_INT, 0, MPI_COMM_WORLD);
  if (n_error_msg > 0) {
    MPI_Send(error_msg, n_error_msg, MPI_CHAR, 0, 0, MPI_COMM_WORLD);
    /* reset error message on slave node */
    error_msg = realloc(error_msg, n_error_msg = 0);
  }
}

/********************* REQ_SET_EXCL ********/
void mpi_send_exclusion(int part1, int part2, int delete)
{
#ifdef EXCLUSIONS
  mpi_issue(REQ_SET_EXCL, part1, part2);

  MPI_Bcast(&delete, 1, MPI_INT, 0, MPI_COMM_WORLD);
  local_change_exclusion(part1, part2, delete);
  on_particle_change();
#endif
}

void mpi_send_exclusion_slave(int part1, int part2)
{
#ifdef EXCLUSIONS
  int delete=0;
  MPI_Bcast(&delete, 1, MPI_INT, 0, MPI_COMM_WORLD);  
  local_change_exclusion(part1, part2, delete);
  on_particle_change();
#endif
}

/************** REQ_SET_FLUID **************/
void mpi_send_fluid(int node, int index, double rho, double *j, double *pi) {
#ifdef LB
  if (node==this_node) {
    lb_set_local_fields(index, rho, j, pi);
  } else {
    double data[10] = { rho, j[0], j[1], j[2], pi[0], pi[1], pi[2], pi[3], pi[4], pi[5] };
    mpi_issue(REQ_SET_FLUID, node, index);
    MPI_Send(data, 10, MPI_DOUBLE, node, REQ_SET_FLUID, MPI_COMM_WORLD);
  }
#endif
}

void mpi_send_fluid_slave(int node, int index) {
#ifdef LB
  if (node==this_node) {
    double data[10];
    MPI_Status status;
    MPI_Recv(data, 10, MPI_DOUBLE, 0, REQ_SET_FLUID, MPI_COMM_WORLD, &status);
    lb_set_local_fields(index, data[0], &data[1], &data[4]);
  }
#endif
}

/************** REQ_GET_FLUID **************/
void mpi_recv_fluid(int node, int index, double *rho, double *j, double *pi) {
#ifdef LB
  if (node==this_node) {
    lb_get_local_fields(index, rho, j, pi);
  } else {
    double data[10];
    mpi_issue(REQ_GET_FLUID, node, index);
    MPI_Status status;
    MPI_Recv(data, 10, MPI_DOUBLE, node, REQ_GET_FLUID, MPI_COMM_WORLD, &status);
    *rho = data[0];
    j[0] = data[1];
    j[1] = data[2];
    j[2] = data[3];
    pi[0] = data[4];
    pi[1] = data[5];
    pi[2] = data[6];
    pi[3] = data[7];
    pi[4] = data[8];
    pi[5] = data[9];

  }
#endif
}

void mpi_recv_fluid_slave(int node, int index) {
#ifdef LB
  if (node==this_node) {
    double data[10];
    lb_get_local_fields(index, &data[0], &data[1], &data[4]);
    MPI_Send(data, 10, MPI_DOUBLE, 0, REQ_GET_FLUID, MPI_COMM_WORLD);
  }
#endif
}

/********************* REQ_ICCP3M_ITERATION ********/
int mpi_iccp3m_iteration(int dummy)
{
#ifdef ELECTROSTATICS
  
  printf("(%d) requesting callback %d\n", this_node, REQ_ICCP3M_ITERATION);

  mpi_issue(REQ_ICCP3M_ITERATION, -1, 0);

  printf("(%d) performing ICC iteration \n", this_node );
  iccp3m_iteration();
  printf("(%d) performed ICC iteration \n", this_node );

  COMM_TRACE(fprintf(stderr, "%d: iccp3m iteration task %d done.\n", this_node, dummy));

  return check_runtime_errors();
#else
  return 0;
#endif

}

void mpi_iccp3m_iteration_slave(int dummy, int dummy2)
{
#ifdef ELECTROSTATICS

  printf("(%d) recieving callback %d\n", this_node, REQ_ICCP3M_ITERATION);

  printf("(%d) performing ICC iteration \n", this_node );
  iccp3m_iteration();
  printf("(%d) performed ICC iteration \n", this_node );
  COMM_TRACE(fprintf(stderr, "%d: iccp3m iteration task %d done.\n", dummy, dummy2));

  check_runtime_errors();
#endif
}


/********************* REQ_ICCP3M_INIT********/
int mpi_iccp3m_init(int n_induced_charges)
{
#ifdef ELECTROSTATICS
  /* nothing has to be done on the master node, this 
   * passes only the number of induced charges, in order for
   * slaves to allocate memory */
  
  printf("(%d) requesting callback %d\n", this_node, REQ_ICCP3M_INIT);

  mpi_issue(REQ_ICCP3M_INIT, -1, n_induced_charges);
   
  printf("(%d) broadcasting the ICC configuration\n", this_node);
  bcast_iccp3m_cfg();
  printf("(%d) broadcasted ICC configuration\n", this_node);

  COMM_TRACE(fprintf(stderr, "%d: iccp3m init task %d done.\n", this_node, n_induced_charges));

  return check_runtime_errors();
#else
  return 0;
#endif

}

void mpi_iccp3m_init_slave(int node, int dummy)
{
#ifdef ELECTROSTATICS

  printf("(%d) accepting iccp3m_init callback %d\n", this_node, REQ_ICCP3M_INIT);
  COMM_TRACE(fprintf(stderr, "%d: iccp3m iteration task %d done.\n", this_node, dummy));

  if(iccp3m_initialized==0){
    iccp3m_init();
    iccp3m_initialized=1;
 }

  printf("(%d) recieving the ICC configuration\n", this_node);
  
  bcast_iccp3m_cfg();
  
  printf("(%d) recieved ICC configuration\n", this_node);

  check_runtime_errors();
#endif
}

void mpi_bcast_max_mu_slave(int node, int dummy) {
 #ifdef MDLC
 
 get_mu_max();
 
 #endif
}

void mpi_bcast_max_mu(void) {
  #ifdef MDLC
  mpi_issue(REQ_MAX_MU, -1, 0);
  
  get_mu_max();
  
  #endif
}

/*********************** MAIN LOOP for slaves ****************/

void mpi_loop()
{
  for (;;) {
#ifdef ASYNC_BARRIER
    MPI_Barrier(MPI_COMM_WORLD);
#endif
    MPI_Bcast(request, 3, MPI_INT, 0, MPI_COMM_WORLD);
    COMM_TRACE(fprintf(stderr, "%d: processing %s %d...\n", this_node,
		       names[request[0]], request[1]));
    if ((request[0] < 0) || (request[0] >= REQ_MAXIMUM)) {
      fprintf(stderr, "%d: INTERNAL ERROR: unknown request %d\n", this_node, request[0]);
      errexit();
    }
    slave_callbacks[request[0]](request[1], request[2]);
    COMM_TRACE(fprintf(stderr, "%d: finished %s %d %d\n", this_node,
		       names[request[0]], request[1], request[2]));
  }
}<|MERGE_RESOLUTION|>--- conflicted
+++ resolved
@@ -194,13 +194,11 @@
 #define REQ_SET_MU_E     55
 /** Action mumber for \ref mpi_bcast_max_mu. */
 #define REQ_MAX_MU 56
-
 /** Action number for \ref mpi_send_vs_relative. */
-#define REQ_SET_VS_RELATIVE 56
-
+#define REQ_SET_VS_RELATIVE 57
 
 /** Total number of action numbers. */
-#define REQ_MAXIMUM 57
+#define REQ_MAXIMUM 58
 
 /*@}*/
 
@@ -265,11 +263,8 @@
 void mpi_send_virtual_slave(int node, int parm);
 void mpi_bcast_tf_params_slave(int node, int parm);
 void mpi_send_rotational_inertia_slave(int node, int parm);
-<<<<<<< HEAD
 void mpi_send_vs_relative_slave(int pnode, int part);
-=======
 void mpi_bcast_max_mu_slave(int node, int parm);
->>>>>>> 9cfd16bf
 /*@}*/
 
 /** A list of which function has to be called for
@@ -331,11 +326,8 @@
   mpi_iccp3m_init_slave,            /* 53: REQ_ICCP3M_INIT */
   mpi_send_rotational_inertia_slave,/* 54: REQ_SET_RINERTIA */
   mpi_send_mu_E_slave,                 /* 55: REQ_SET_MU_E */
-<<<<<<< HEAD
+  mpi_bcast_max_mu_slave,            /* 56: REQ_MAX_MU */
   mpi_send_vs_relative_slave, // 57 REQ_SET_VS_RELATIVE
-=======
-  mpi_bcast_max_mu_slave,            /* 56: REQ_MAX_MU */
->>>>>>> 9cfd16bf
 };
 
 /** Names to be printed when communication debugging is on. */
@@ -406,11 +398,8 @@
   "REQ_ICCP3M_INIT",      /* 53 */
   "SET_RINERTIA",   /* 54 */
   "SET_MU_E", /* 55 */
-<<<<<<< HEAD
-  "SET_VS_RELATIVE", // 56 
-=======
   "REQ_MAX_MU", /* 56 */
->>>>>>> 9cfd16bf
+  "SET_VS_RELATIVE", // 57
 };
 
 /** the requests are compiled here. So after a crash you get the last issued request */
