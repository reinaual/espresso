/* 
   Copyright (C) 2010,2011,2012,2013 The ESPResSo project

   This file is part of ESPResSo.
  
   ESPResSo is free software: you can redistribute it and/or modify
   it under the terms of the GNU General Public License as published by
   the Free Software Foundation, either version 3 of the License, or
   (at your option) any later version.
   
   ESPResSo is distributed in the hope that it will be useful,
   but WITHOUT ANY WARRANTY; without even the implied warranty of
   MERCHANTABILITY or FITNESS FOR A PARTICULAR PURPOSE.  See the
   GNU General Public License for more details.
   
   You should have received a copy of the GNU General Public License
   along with this program.  If not, see <http://www.gnu.org/licenses/>.
*/

/** \file lbgpu.cu
 *
 * Cuda (.cu) file for the Lattice Boltzmann implementation on GPUs.
 * Header file for \ref lbgpu.h.
 */

#include <stdio.h>
#include <cuda.h>
#include <stdlib.h>

extern "C" {
#include "lbgpu.h"
#include "config.h"
//#include "cuda_common.h"
}

#ifdef LB_GPU
#ifndef GAUSSRANDOM
#define GAUSSRANDOM
#endif

int extended_values_flag=0; /* TODO: this has to be set to one by
                               appropriate functions if there is 
                               the need to compute pi at every 
                               step (e.g. moving boundaries)*/

/**defining structures residing in global memory */

/** device_rho_v: struct for hydrodynamic fields: this is for internal use 
    (i.e. stores values in LB units) and should not used for 
    printing values  */
static LB_rho_v_gpu *device_rho_v= NULL;

/** device_rho_v_pi: extended struct for hydrodynamic fields: this is the interface
    to tcl, and stores values in MD units. It should not used
    as an input for any LB calculations. TODO: This structure is not yet 
    used, and it is here to allow access to the stress tensor at any
    timestep, e.g. for future implementations of moving boundary codes */
static LB_rho_v_gpu *device_rho_v_pi= NULL;

/** print_rho_v_pi: struct for hydrodynamic fields: this is the interface
    to tcl, and stores values in MD units. It should not used
    as an input for any LB calculations. TODO: in the future,
    one might want to have several structures for printing 
    separately rho, v, pi without having to compute/store 
    the complete set. */
static LB_rho_v_pi_gpu *print_rho_v_pi= NULL;

/** structs for velocity densities */
static LB_nodes_gpu nodes_a = {.vd=NULL,.seed=NULL,.boundary=NULL};
static LB_nodes_gpu nodes_b = {.vd=NULL,.seed=NULL,.boundary=NULL};;
/** struct for node force */
static LB_node_force_gpu node_f = {.force=NULL} ;

static LB_extern_nodeforce_gpu *extern_nodeforces = NULL;

#ifdef LB_BOUNDARIES_GPU
static float* LB_boundary_force = NULL;
static float* LB_boundary_velocity = NULL;
/** pointer for bound index array*/
static int *boundary_node_list;
static int *boundary_index_list;
static __device__ __constant__ int n_lb_boundaries_gpu = 0;
static size_t size_of_boundindex;
#endif
/** pointers for additional cuda check flag*/
static int *gpu_check = NULL;
static int *h_gpu_check = NULL;

static unsigned int intflag = 1;
static LB_nodes_gpu *current_nodes = NULL;
/**defining size values for allocating global memory */
static size_t size_of_rho_v;
static size_t size_of_rho_v_pi;
static size_t size_of_extern_nodeforces;

/**parameters residing in constant memory */
static __device__ __constant__ LB_parameters_gpu para;
static const float c_sound_sq = 1.f/3.f;

/**cuda streams for parallel computing on cpu and gpu */
//extern cudaStream_t stream[1];

//extern cudaError_t err;
//extern cudaError_t _err;

/*-------------------------------------------------------*/
/*********************************************************/
/** \name device functions called by kernel functions */
/*********************************************************/
/*-------------------------------------------------------*/

/*-------------------------------------------------------*/

/** atomic add function for sveral cuda architectures 
*/
__device__ inline void atomicadd(float* address, float value){
#if !defined __CUDA_ARCH__ || __CUDA_ARCH__ >= 200 // for Fermi, atomicAdd supports floats
  atomicAdd(address, value);
#elif __CUDA_ARCH__ >= 110
#warning Using slower atomicAdd emulation
// float-atomic-add from 
// [url="http://forums.nvidia.com/index.php?showtopic=158039&view=findpost&p=991561"]
  float old = value;
  while ((old = atomicExch(address, atomicExch(address, 0.0f)+old))!=0.0f);
#else
#error I need at least compute capability 1.1
#endif
}

/**randomgenerator which generates numbers [0,1]
 * @param *rn	Pointer to randomnumber array of the local node or particle 
*/
__device__ void random_01(LB_randomnr_gpu *rn){

  const float mxi = 1.f/(float)(1ul<<31);
  unsigned int curr = rn->seed;

  curr = 1103515245 * curr + 12345;
  rn->randomnr[0] = (float)(curr & ((1ul<<31)-1))*mxi;
  curr = 1103515245 * curr + 12345;
  rn->randomnr[1] = (float)(curr & ((1ul<<31)-1))*mxi;
  rn->seed = curr;

}

/** gaussian random nummber generator for thermalisation
 * @param *rn	Pointer to randomnumber array of the local node node or particle 
*/
__device__ void gaussian_random(LB_randomnr_gpu *rn){

  float x1, x2;
  float r2, fac;
  /** On every second call two gaussian random numbers are calculated
   via the Box-Muller transformation.*/
  /** draw two uniform random numbers in the unit circle */
  do {
    random_01(rn);
    x1 = 2.f*rn->randomnr[0]-1.f;
    x2 = 2.f*rn->randomnr[1]-1.f;
    r2 = x1*x1 + x2*x2;
  } while (r2 >= 1.f || r2 == 0.f);

  /** perform Box-Muller transformation */
  fac = sqrtf(-2.f*__logf(r2)/r2);
  rn->randomnr[0] = x2*fac;
  rn->randomnr[1] = x1*fac;
  
}
/* wrapper */
__device__ void random_wrapper(LB_randomnr_gpu *rn) { 

#ifdef GAUSSRANDOM
	gaussian_random(rn);	
#else 
#define sqrt12i 0.288675134594813f
        random_01(rn);
        rn->randomnr[0]-=0.5f;
        rn->randomnr[0]*=sqrt12i;
        rn->randomnr[1]-=0.5f;
        rn->randomnr[1]*=sqrt12i;
#endif   
}


/**tranformation from 1d array-index to xyz
 * @param index		node index / thread index (Input)
 * @param xyz		Pointer to calculated xyz array (Output)
 */
__device__ void index_to_xyz(unsigned int index, unsigned int *xyz){

  xyz[0] = index%para.dim_x;
  index /= para.dim_x;
  xyz[1] = index%para.dim_y;
  index /= para.dim_y;
  xyz[2] = index;
}

/**calculation of the modes from the velocitydensities (space-transform.)
 * @param n_a		Pointer to local node residing in array a (Input)
 * @param index		node index / thread index (Input)
 * @param mode		Pointer to the local register values mode (Output)
*/
__device__ void calc_m_from_n(LB_nodes_gpu n_a, unsigned int index, float *mode){
  #pragma unroll
  for(int ii=0;ii<LB_COMPONENTS;++ii) { 
  /* mass mode */
  mode[0 + ii * LBQ] = n_a.vd[(0 + ii*LBQ ) * para.number_of_nodes + index] + n_a.vd[(1 + ii*LBQ ) * para.number_of_nodes + index] + n_a.vd[(2 + ii*LBQ ) * para.number_of_nodes + index]
          + n_a.vd[(3 + ii*LBQ ) * para.number_of_nodes + index] + n_a.vd[(4 + ii*LBQ ) * para.number_of_nodes + index] + n_a.vd[(5 + ii*LBQ ) * para.number_of_nodes + index]
          + n_a.vd[(6 + ii*LBQ ) * para.number_of_nodes + index] + n_a.vd[(7 + ii*LBQ ) * para.number_of_nodes + index] + n_a.vd[(8 + ii*LBQ ) * para.number_of_nodes + index]
          + n_a.vd[(9 + ii*LBQ ) * para.number_of_nodes + index] + n_a.vd[(10 + ii*LBQ ) * para.number_of_nodes + index] + n_a.vd[(11 + ii*LBQ ) * para.number_of_nodes + index] + n_a.vd[(12 + ii*LBQ ) * para.number_of_nodes + index]
          + n_a.vd[(13 + ii*LBQ ) * para.number_of_nodes + index] + n_a.vd[(14 + ii*LBQ ) * para.number_of_nodes + index] + n_a.vd[(15 + ii*LBQ ) * para.number_of_nodes + index] + n_a.vd[(16 + ii*LBQ ) * para.number_of_nodes + index]
          + n_a.vd[(17 + ii*LBQ ) * para.number_of_nodes + index] + n_a.vd[(18 + ii*LBQ ) * para.number_of_nodes + index];

  /* momentum modes */
  mode[1 + ii * LBQ] = (n_a.vd[(1 + ii*LBQ ) * para.number_of_nodes + index] - n_a.vd[(2 + ii*LBQ ) * para.number_of_nodes + index]) + (n_a.vd[(7 + ii*LBQ ) * para.number_of_nodes + index] - n_a.vd[(8 + ii*LBQ ) * para.number_of_nodes + index])
          + (n_a.vd[(9 + ii*LBQ ) * para.number_of_nodes + index] - n_a.vd[(10 + ii*LBQ ) * para.number_of_nodes + index]) + (n_a.vd[(11 + ii*LBQ ) * para.number_of_nodes + index] - n_a.vd[(12 + ii*LBQ ) * para.number_of_nodes + index])
          + (n_a.vd[(13 + ii*LBQ ) * para.number_of_nodes + index] - n_a.vd[(14 + ii*LBQ ) * para.number_of_nodes + index]);
  mode[2 + ii * LBQ] = (n_a.vd[(3 + ii*LBQ ) * para.number_of_nodes + index] - n_a.vd[(4 + ii*LBQ ) * para.number_of_nodes + index]) + (n_a.vd[(7 + ii*LBQ ) * para.number_of_nodes + index] - n_a.vd[(8 + ii*LBQ ) * para.number_of_nodes + index])
          - (n_a.vd[(9 + ii*LBQ ) * para.number_of_nodes + index] - n_a.vd[(10 + ii*LBQ ) * para.number_of_nodes + index]) + (n_a.vd[(15 + ii*LBQ ) * para.number_of_nodes + index] - n_a.vd[(16 + ii*LBQ ) * para.number_of_nodes + index])
          + (n_a.vd[(17 + ii*LBQ ) * para.number_of_nodes + index] - n_a.vd[(18 + ii*LBQ ) * para.number_of_nodes + index]);
  mode[3 + ii * LBQ] = (n_a.vd[(5 + ii*LBQ ) * para.number_of_nodes + index] - n_a.vd[(6 + ii*LBQ ) * para.number_of_nodes + index]) + (n_a.vd[(11 + ii*LBQ ) * para.number_of_nodes + index] - n_a.vd[(12 + ii*LBQ ) * para.number_of_nodes + index])
          - (n_a.vd[(13 + ii*LBQ ) * para.number_of_nodes + index] - n_a.vd[(14 + ii*LBQ ) * para.number_of_nodes + index]) + (n_a.vd[(15 + ii*LBQ ) * para.number_of_nodes + index] - n_a.vd[(16 + ii*LBQ ) * para.number_of_nodes + index])
          - (n_a.vd[(17 + ii*LBQ ) * para.number_of_nodes + index] - n_a.vd[(18 + ii*LBQ ) * para.number_of_nodes + index]);

  /* stress modes */
  mode[4 + ii * LBQ] = -(n_a.vd[(0 + ii*LBQ ) * para.number_of_nodes + index]) + n_a.vd[(7 + ii*LBQ ) * para.number_of_nodes + index] + n_a.vd[(8 + ii*LBQ ) * para.number_of_nodes + index] + n_a.vd[(9 + ii*LBQ ) * para.number_of_nodes + index] + n_a.vd[(10 + ii*LBQ ) * para.number_of_nodes + index]
          + n_a.vd[(11 + ii*LBQ ) * para.number_of_nodes + index] + n_a.vd[(12 + ii*LBQ ) * para.number_of_nodes + index] + n_a.vd[(13 + ii*LBQ ) * para.number_of_nodes + index] + n_a.vd[(14 + ii*LBQ ) * para.number_of_nodes + index]
          + n_a.vd[(15 + ii*LBQ ) * para.number_of_nodes + index] + n_a.vd[(16 + ii*LBQ ) * para.number_of_nodes + index] + n_a.vd[(17 + ii*LBQ ) * para.number_of_nodes + index] + n_a.vd[(18 + ii*LBQ ) * para.number_of_nodes + index];
  mode[5 + ii * LBQ] = n_a.vd[(1 + ii*LBQ ) * para.number_of_nodes + index] + n_a.vd[(2 + ii*LBQ ) * para.number_of_nodes + index] - (n_a.vd[(3 + ii*LBQ ) * para.number_of_nodes + index] + n_a.vd[(4 + ii*LBQ ) * para.number_of_nodes + index])
          + (n_a.vd[(11 + ii*LBQ ) * para.number_of_nodes + index] + n_a.vd[(12 + ii*LBQ ) * para.number_of_nodes + index]) + (n_a.vd[(13 + ii*LBQ ) * para.number_of_nodes + index] + n_a.vd[(14 + ii*LBQ ) * para.number_of_nodes + index])
          - (n_a.vd[(15 + ii*LBQ ) * para.number_of_nodes + index] + n_a.vd[(16 + ii*LBQ ) * para.number_of_nodes + index]) - (n_a.vd[(17 + ii*LBQ ) * para.number_of_nodes + index] + n_a.vd[(18 + ii*LBQ ) * para.number_of_nodes + index]);
  mode[6 + ii * LBQ] = (n_a.vd[(1 + ii*LBQ ) * para.number_of_nodes + index] + n_a.vd[(2 + ii*LBQ ) * para.number_of_nodes + index]) + (n_a.vd[(3 + ii*LBQ ) * para.number_of_nodes + index] + n_a.vd[(4 + ii*LBQ ) * para.number_of_nodes + index])
          - (n_a.vd[(11 + ii*LBQ ) * para.number_of_nodes + index] + n_a.vd[(12 + ii*LBQ ) * para.number_of_nodes + index]) - (n_a.vd[(13 + ii*LBQ ) * para.number_of_nodes + index] + n_a.vd[(14 + ii*LBQ ) * para.number_of_nodes + index])
          - (n_a.vd[(15 + ii*LBQ ) * para.number_of_nodes + index] + n_a.vd[(16 + ii*LBQ ) * para.number_of_nodes + index]) - (n_a.vd[(17 + ii*LBQ ) * para.number_of_nodes + index] + n_a.vd[(18 + ii*LBQ ) * para.number_of_nodes + index])
          - 2.f*(n_a.vd[(5 + ii*LBQ ) * para.number_of_nodes + index] + n_a.vd[(6 + ii*LBQ ) * para.number_of_nodes + index] - (n_a.vd[(7 + ii*LBQ ) * para.number_of_nodes + index] + n_a.vd[(8 + ii*LBQ ) * para.number_of_nodes + index])
          - (n_a.vd[(9 + ii*LBQ ) * para.number_of_nodes + index] +n_a.vd[(10 + ii*LBQ ) * para.number_of_nodes + index]));
  mode[7 + ii * LBQ] = n_a.vd[(7 + ii*LBQ ) * para.number_of_nodes + index] + n_a.vd[(8 + ii*LBQ ) * para.number_of_nodes + index] - (n_a.vd[(9 + ii*LBQ ) * para.number_of_nodes + index] + n_a.vd[(10 + ii*LBQ ) * para.number_of_nodes + index]);
  mode[8 + ii * LBQ] = n_a.vd[(11 + ii*LBQ ) * para.number_of_nodes + index] + n_a.vd[(12 + ii*LBQ ) * para.number_of_nodes + index] - (n_a.vd[(13 + ii*LBQ ) * para.number_of_nodes + index] + n_a.vd[(14 + ii*LBQ ) * para.number_of_nodes + index]);
  mode[9 + ii * LBQ] = n_a.vd[(15 + ii*LBQ ) * para.number_of_nodes + index] + n_a.vd[(16 + ii*LBQ ) * para.number_of_nodes + index] - (n_a.vd[(17 + ii*LBQ ) * para.number_of_nodes + index] + n_a.vd[(18 + ii*LBQ ) * para.number_of_nodes + index]);

  /* kinetic modes */
  mode[10 + ii * LBQ] = -2.f*(n_a.vd[(1 + ii*LBQ ) * para.number_of_nodes + index] - n_a.vd[(2 + ii*LBQ ) * para.number_of_nodes + index]) + (n_a.vd[(7 + ii*LBQ ) * para.number_of_nodes + index] - n_a.vd[(8 + ii*LBQ ) * para.number_of_nodes + index])
           + (n_a.vd[(9 + ii*LBQ ) * para.number_of_nodes + index] - n_a.vd[(10 + ii*LBQ ) * para.number_of_nodes + index]) + (n_a.vd[(11 + ii*LBQ ) * para.number_of_nodes + index] - n_a.vd[(12 + ii*LBQ ) * para.number_of_nodes + index])
           + (n_a.vd[(13 + ii*LBQ ) * para.number_of_nodes + index] - n_a.vd[(14 + ii*LBQ ) * para.number_of_nodes + index]);
  mode[11 + ii * LBQ] = -2.f*(n_a.vd[(3 + ii*LBQ ) * para.number_of_nodes + index] - n_a.vd[(4 + ii*LBQ ) * para.number_of_nodes + index]) + (n_a.vd[(7 + ii*LBQ ) * para.number_of_nodes + index] - n_a.vd[(8 + ii*LBQ ) * para.number_of_nodes + index])
           - (n_a.vd[(9 + ii*LBQ ) * para.number_of_nodes + index] - n_a.vd[(10 + ii*LBQ ) * para.number_of_nodes + index]) + (n_a.vd[(15 + ii*LBQ ) * para.number_of_nodes + index] - n_a.vd[(16 + ii*LBQ ) * para.number_of_nodes + index])
           + (n_a.vd[(17 + ii*LBQ ) * para.number_of_nodes + index] - n_a.vd[(18 + ii*LBQ ) * para.number_of_nodes + index]);
  mode[12 + ii * LBQ] = -2.f*(n_a.vd[(5 + ii*LBQ ) * para.number_of_nodes + index] - n_a.vd[(6 + ii*LBQ ) * para.number_of_nodes + index]) + (n_a.vd[(11 + ii*LBQ ) * para.number_of_nodes + index] - n_a.vd[(12 + ii*LBQ ) * para.number_of_nodes + index])
           - (n_a.vd[(13 + ii*LBQ ) * para.number_of_nodes + index] - n_a.vd[(14 + ii*LBQ ) * para.number_of_nodes + index]) + (n_a.vd[(15 + ii*LBQ ) * para.number_of_nodes + index] - n_a.vd[(16 + ii*LBQ ) * para.number_of_nodes + index])
           - (n_a.vd[(17 + ii*LBQ ) * para.number_of_nodes + index] - n_a.vd[(18 + ii*LBQ ) * para.number_of_nodes + index]);
  mode[13 + ii * LBQ] = (n_a.vd[(7 + ii*LBQ ) * para.number_of_nodes + index] - n_a.vd[(8 + ii*LBQ ) * para.number_of_nodes + index]) + (n_a.vd[(9 + ii*LBQ ) * para.number_of_nodes + index] - n_a.vd[(10 + ii*LBQ ) * para.number_of_nodes + index])
           - (n_a.vd[(11 + ii*LBQ ) * para.number_of_nodes + index] - n_a.vd[(12 + ii*LBQ ) * para.number_of_nodes + index]) - (n_a.vd[(13 + ii*LBQ ) * para.number_of_nodes + index] - n_a.vd[(14 + ii*LBQ ) * para.number_of_nodes + index]);
  mode[14 + ii * LBQ] = (n_a.vd[(7 + ii*LBQ ) * para.number_of_nodes + index] - n_a.vd[(8 + ii*LBQ ) * para.number_of_nodes + index]) - (n_a.vd[(9 + ii*LBQ ) * para.number_of_nodes + index] - n_a.vd[(10 + ii*LBQ ) * para.number_of_nodes + index])
           - (n_a.vd[(15 + ii*LBQ ) * para.number_of_nodes + index] - n_a.vd[(16 + ii*LBQ ) * para.number_of_nodes + index]) - (n_a.vd[(17 + ii*LBQ ) * para.number_of_nodes + index] - n_a.vd[(18 + ii*LBQ ) * para.number_of_nodes + index]);
  mode[15 + ii * LBQ] = (n_a.vd[(11 + ii*LBQ ) * para.number_of_nodes + index] - n_a.vd[(12 + ii*LBQ ) * para.number_of_nodes + index]) - (n_a.vd[(13 + ii*LBQ ) * para.number_of_nodes + index] - n_a.vd[(14 + ii*LBQ ) * para.number_of_nodes + index])
           - (n_a.vd[(15 + ii*LBQ ) * para.number_of_nodes + index] - n_a.vd[(16 + ii*LBQ ) * para.number_of_nodes + index]) + (n_a.vd[(17 + ii*LBQ ) * para.number_of_nodes + index] - n_a.vd[(18 + ii*LBQ ) * para.number_of_nodes + index]);
  mode[16 + ii * LBQ] = n_a.vd[(0 + ii*LBQ ) * para.number_of_nodes + index] + n_a.vd[(7 + ii*LBQ ) * para.number_of_nodes + index] + n_a.vd[(8 + ii*LBQ ) * para.number_of_nodes + index] + n_a.vd[(9 + ii*LBQ ) * para.number_of_nodes + index] + n_a.vd[(10 + ii*LBQ ) * para.number_of_nodes + index]
           + n_a.vd[(11 + ii*LBQ ) * para.number_of_nodes + index] + n_a.vd[(12 + ii*LBQ ) * para.number_of_nodes + index] + n_a.vd[(13 + ii*LBQ ) * para.number_of_nodes + index] + n_a.vd[(14 + ii*LBQ ) * para.number_of_nodes + index]
           + n_a.vd[(15 + ii*LBQ ) * para.number_of_nodes + index] + n_a.vd[(16 + ii*LBQ ) * para.number_of_nodes + index] + n_a.vd[(17 + ii*LBQ ) * para.number_of_nodes + index] + n_a.vd[(18 + ii*LBQ ) * para.number_of_nodes + index]
           - 2.f*((n_a.vd[(1 + ii*LBQ ) * para.number_of_nodes + index] + n_a.vd[(2 + ii*LBQ ) * para.number_of_nodes + index]) + (n_a.vd[(3 + ii*LBQ ) * para.number_of_nodes + index] + n_a.vd[(4 + ii*LBQ ) * para.number_of_nodes + index])
           + (n_a.vd[(5 + ii*LBQ ) * para.number_of_nodes + index] + n_a.vd[(6 + ii*LBQ ) * para.number_of_nodes + index]));
  mode[17 + ii * LBQ] = -(n_a.vd[(1 + ii*LBQ ) * para.number_of_nodes + index] + n_a.vd[(2 + ii*LBQ ) * para.number_of_nodes + index]) + (n_a.vd[(3 + ii*LBQ ) * para.number_of_nodes + index] + n_a.vd[(4 + ii*LBQ ) * para.number_of_nodes + index])
           + (n_a.vd[(11 + ii*LBQ ) * para.number_of_nodes + index] + n_a.vd[(12 + ii*LBQ ) * para.number_of_nodes + index]) + (n_a.vd[(13 + ii*LBQ ) * para.number_of_nodes + index] + n_a.vd[(14 + ii*LBQ ) * para.number_of_nodes + index])
           - (n_a.vd[(15 + ii*LBQ ) * para.number_of_nodes + index] + n_a.vd[(16 + ii*LBQ ) * para.number_of_nodes + index]) - (n_a.vd[(17 + ii*LBQ ) * para.number_of_nodes + index] + n_a.vd[(18 + ii*LBQ ) * para.number_of_nodes + index]);
  mode[18 + ii * LBQ] = -(n_a.vd[(1 + ii*LBQ ) * para.number_of_nodes + index] + n_a.vd[(2 + ii*LBQ ) * para.number_of_nodes + index]) - (n_a.vd[(3 + ii*LBQ ) * para.number_of_nodes + index] + n_a.vd[(4 + ii*LBQ ) * para.number_of_nodes + index])
           - (n_a.vd[(11 + ii*LBQ ) * para.number_of_nodes + index] + n_a.vd[(12 + ii*LBQ ) * para.number_of_nodes + index]) - (n_a.vd[(13 + ii*LBQ ) * para.number_of_nodes + index] + n_a.vd[(14 + ii*LBQ ) * para.number_of_nodes + index])
           - (n_a.vd[(15 + ii*LBQ ) * para.number_of_nodes + index] + n_a.vd[(16 + ii*LBQ ) * para.number_of_nodes + index]) - (n_a.vd[(17 + ii*LBQ ) * para.number_of_nodes + index] + n_a.vd[(18 + ii*LBQ ) * para.number_of_nodes + index])
           + 2.f*((n_a.vd[(5 + ii*LBQ ) * para.number_of_nodes + index] + n_a.vd[(6 + ii*LBQ ) * para.number_of_nodes + index]) + (n_a.vd[(7 + ii*LBQ ) * para.number_of_nodes + index] + n_a.vd[(8 + ii*LBQ ) * para.number_of_nodes + index])
           + (n_a.vd[(9 + ii*LBQ ) * para.number_of_nodes + index] + n_a.vd[(10 + ii*LBQ ) * para.number_of_nodes + index]));

 }
}

__device__ void update_rho_v(float *mode, unsigned int index, LB_node_force_gpu node_f, LB_rho_v_gpu *d_v){

  float Rho_tot=0.f;
  float u_tot[3]={0.f,0.f,0.f};
  
  #pragma unroll
  for(int ii=0;ii<LB_COMPONENTS;++ii) { 
      /** re-construct the real density
      * remember that the populations are stored as differences to their
      * equilibrium value */
      d_v[index].rho[ii]= mode[0 + ii * LBQ]+ para.rho[ii]*para.agrid*para.agrid*para.agrid;
      Rho_tot  += mode[0 + ii * LBQ]+ para.rho[ii]*para.agrid*para.agrid*para.agrid;
      u_tot[0] += mode[1 + ii * LBQ];
      u_tot[1] += mode[2 + ii * LBQ];
      u_tot[2] += mode[3 + ii * LBQ];

      /** if forces are present, the momentum density is redefined to
      * inlcude one half-step of the force action.  See the
      * Chapman-Enskog expansion in [Ladd & Verberg]. */
      u_tot[0] += 0.5f*node_f.force[(0+ii*3)*para.number_of_nodes + index];
      u_tot[1] += 0.5f*node_f.force[(1+ii*3)*para.number_of_nodes + index];
      u_tot[2] += 0.5f*node_f.force[(2+ii*3)*para.number_of_nodes + index];
  }
  u_tot[0]/=Rho_tot;
  u_tot[1]/=Rho_tot;
  u_tot[2]/=Rho_tot;

  d_v[index].v[0]=u_tot[0]; 
  d_v[index].v[1]=u_tot[1]; 
  d_v[index].v[2]=u_tot[2]; 
}

/**lb_relax_modes, means collision update of the modes
 * @param index		node index / thread index (Input)
 * @param mode		Pointer to the local register values mode (Input/Output)
 * @param node_f	Pointer to local node force (Input)
*/
__device__ void relax_modes(float *mode, unsigned int index, LB_node_force_gpu node_f, LB_rho_v_gpu *d_v){
  float u_tot[3]={0.f,0.f,0.f};

  update_rho_v(mode, index, node_f, d_v);
  u_tot[0]=d_v[index].v[0];  
  u_tot[1]=d_v[index].v[1];  
  u_tot[2]=d_v[index].v[2];  
 
  #pragma unroll
  for(int ii=0;ii<LB_COMPONENTS;++ii) { 
      float Rho; float j[3]; float pi_eq[6];

      Rho = mode[0 + ii * LBQ] + para.rho[ii]*para.agrid*para.agrid*para.agrid ;
      j[0] = Rho * u_tot[0];
      j[1] = Rho * u_tot[1];
      j[2] = Rho * u_tot[2];
      /** equilibrium part of the stress modes (eq13 schiller)*/

      pi_eq[0] = ((j[0]*j[0])+(j[1]*j[1])+(j[2]*j[2]))/Rho;
      pi_eq[1] = ((j[0]*j[0])-(j[1]*j[1]))/Rho;
      pi_eq[2] = (((j[0]*j[0])+(j[1]*j[1])+(j[2]*j[2])) - 3.0f*(j[2]*j[2]))/Rho;
      pi_eq[3] = j[0]*j[1]/Rho;
      pi_eq[4] = j[0]*j[2]/Rho;
      pi_eq[5] = j[1]*j[2]/Rho;
 
      /** in Shan-Chen we have to relax the momentum modes as well using the mobility, but
          the total momentum is conserved */  
#ifdef SHANCHEN
      mode[1 + ii * LBQ] = j[0] + para.gamma_mobility[0]*(mode[1 + ii * LBQ] - j[0]);
      mode[2 + ii * LBQ] = j[1] + para.gamma_mobility[0]*(mode[2 + ii * LBQ] - j[1]);
      mode[3 + ii * LBQ] = j[2] + para.gamma_mobility[0]*(mode[3 + ii * LBQ] - j[2]);
#endif
 
      /** relax the stress modes (eq14 schiller)*/
      mode[4 + ii * LBQ] = pi_eq[0] + para.gamma_bulk[ii]*(mode[4 + ii * LBQ] - pi_eq[0]);
      mode[5 + ii * LBQ] = pi_eq[1] + para.gamma_shear[ii]*(mode[5 + ii * LBQ] - pi_eq[1]);
      mode[6 + ii * LBQ] = pi_eq[2] + para.gamma_shear[ii]*(mode[6 + ii * LBQ] - pi_eq[2]);
      mode[7 + ii * LBQ] = pi_eq[3] + para.gamma_shear[ii]*(mode[7 + ii * LBQ] - pi_eq[3]);
      mode[8 + ii * LBQ] = pi_eq[4] + para.gamma_shear[ii]*(mode[8 + ii * LBQ] - pi_eq[4]);
      mode[9 + ii * LBQ] = pi_eq[5] + para.gamma_shear[ii]*(mode[9 + ii * LBQ] - pi_eq[5]);
    
      /** relax the ghost modes (project them out) */
      /** ghost modes have no equilibrium part due to orthogonality */
      mode[10 + ii * LBQ] = para.gamma_odd[ii]*mode[10 + ii * LBQ];
      mode[11 + ii * LBQ] = para.gamma_odd[ii]*mode[11 + ii * LBQ];
      mode[12 + ii * LBQ] = para.gamma_odd[ii]*mode[12 + ii * LBQ];
      mode[13 + ii * LBQ] = para.gamma_odd[ii]*mode[13 + ii * LBQ];
      mode[14 + ii * LBQ] = para.gamma_odd[ii]*mode[14 + ii * LBQ];
      mode[15 + ii * LBQ] = para.gamma_odd[ii]*mode[15 + ii * LBQ];
      mode[16 + ii * LBQ] = para.gamma_even[ii]*mode[16 + ii * LBQ];
      mode[17 + ii * LBQ] = para.gamma_even[ii]*mode[17 + ii * LBQ];
      mode[18 + ii * LBQ] = para.gamma_even[ii]*mode[18 + ii * LBQ];
 }
}


/**thermalization of the modes with gaussian random numbers
 * @param index		node index / thread index (Input)
 * @param mode		Pointer to the local register values mode (Input/Output)
 * @param *rn		Pointer to randomnumber array of the local node
*/
__device__ void thermalize_modes(float *mode, unsigned int index, LB_randomnr_gpu *rn){
  float Rho;
#ifdef SHANCHEN
  random_wrapper(rn);
  for(int ii=0;ii<LB_COMPONENTS;++ii) { 
      mode[1 + ii * LBQ] += sqrt((para.mu[ii]*(2.f/3.f)*(1.f-(para.gamma_mobility[0]*para.gamma_mobility[0])))) * (2*ii-1) * rn->randomnr[0];
      mode[2 + ii * LBQ] += sqrt((para.mu[ii]*(2.f/3.f)*(1.f-(para.gamma_mobility[0]*para.gamma_mobility[0])))) * (2*ii-1) * rn->randomnr[1];
  }
  random_wrapper(rn);
  for(int ii=0;ii<LB_COMPONENTS;++ii)  
      mode[3 + ii * LBQ] += sqrt((para.mu[ii]*(2.f/3.f)*(1.f-(para.gamma_mobility[0]*para.gamma_mobility[0])))) * (2*ii-1) * rn->randomnr[0];
#endif
  
  
  for(int ii=0;ii<LB_COMPONENTS;++ii) {  
      
      Rho = mode[0 + ii * LBQ] + para.rho[ii]*para.agrid*para.agrid*para.agrid;
      /** momentum modes */
      random_wrapper(rn);
      /** stress modes */
      mode[4 + ii * LBQ] += sqrt(Rho*(para.mu[ii]*(2.f/3.f)*(1.f-(para.gamma_bulk[ii]*para.gamma_bulk[ii])))) * rn->randomnr[0];
      mode[5 + ii * LBQ] += sqrt(Rho*(para.mu[ii]*(4.f/9.f)*(1.f-(para.gamma_shear[ii]*para.gamma_shear[ii])))) * rn->randomnr[1];
      random_wrapper(rn);
      mode[6 + ii * LBQ] += sqrt(Rho*(para.mu[ii]*(4.f/3.f)*(1.f-(para.gamma_shear[ii]*para.gamma_shear[ii])))) * rn->randomnr[0];
      mode[7 + ii * LBQ] += sqrt(Rho*(para.mu[ii]*(1.f/9.f)*(1.f-(para.gamma_shear[ii]*para.gamma_shear[ii])))) * rn->randomnr[1];
      random_wrapper(rn);
      mode[8 + ii * LBQ] += sqrt(Rho*(para.mu[ii]*(1.f/9.f)*(1.f-(para.gamma_shear[ii]*para.gamma_shear[ii])))) * rn->randomnr[0];
      mode[9 + ii * LBQ] += sqrt(Rho*(para.mu[ii]*(1.f/9.f)*(1.f-(para.gamma_shear[ii]*para.gamma_shear[ii])))) * rn->randomnr[1];
      /** ghost modes */
      random_wrapper(rn);
      mode[10 + ii * LBQ] += sqrt(Rho*(para.mu[ii]*(2.f/3.f))) * rn->randomnr[0];
      mode[11 + ii * LBQ] += sqrt(Rho*(para.mu[ii]*(2.f/3.f))) * rn->randomnr[1];
      random_wrapper(rn);
      mode[12 + ii * LBQ] += sqrt(Rho*(para.mu[ii]*(2.f/3.f))) * rn->randomnr[0];
      mode[13 + ii * LBQ] += sqrt(Rho*(para.mu[ii]*(2.f/9.f))) * rn->randomnr[1];
      random_wrapper(rn);
      mode[14 + ii * LBQ] += sqrt(Rho*(para.mu[ii]*(2.f/9.f))) * rn->randomnr[0];
      mode[15 + ii * LBQ] += sqrt(Rho*(para.mu[ii]*(2.f/9.f))) * rn->randomnr[1];
      random_wrapper(rn);
      mode[16 + ii * LBQ] += sqrt(Rho*(para.mu[ii]*(2.f)))     * rn->randomnr[0];
      mode[17 + ii * LBQ] += sqrt(Rho*(para.mu[ii]*(4.f/9.f))) * rn->randomnr[1];
      random_wrapper(rn);
      mode[18 + ii * LBQ] += sqrt(Rho*(para.mu[ii]*(4.f/3.f))) * rn->randomnr[0];
   }
}


/*-------------------------------------------------------*/
/**normalization of the modes need befor backtransformation into velocity space
 * @param mode		Pointer to the local register values mode (Input/Output)
*/
__device__ void normalize_modes(float* mode){
  #pragma unroll
  for(int ii=0;ii<LB_COMPONENTS;++ii) { 

      /** normalization factors enter in the back transformation */
      mode[0 + ii * LBQ] *= 1.f;
      mode[1 + ii * LBQ] *= 3.f;
      mode[2 + ii * LBQ] *= 3.f;
      mode[3 + ii * LBQ] *= 3.f;
      mode[4 + ii * LBQ] *= 3.f/2.f;
      mode[5 + ii * LBQ] *= 9.f/4.f;
      mode[6 + ii * LBQ] *= 3.f/4.f;
      mode[7 + ii * LBQ] *= 9.f;
      mode[8 + ii * LBQ] *= 9.f;
      mode[9 + ii * LBQ] *= 9.f;
      mode[10 + ii * LBQ] *= 3.f/2.f;
      mode[11 + ii * LBQ] *= 3.f/2.f;
      mode[12 + ii * LBQ] *= 3.f/2.f;
      mode[13 + ii * LBQ] *= 9.f/2.f;
      mode[14 + ii * LBQ] *= 9.f/2.f;
      mode[15 + ii * LBQ] *= 9.f/2.f;
      mode[16 + ii * LBQ] *= 1.f/2.f;
      mode[17 + ii * LBQ] *= 9.f/4.f;
      mode[18 + ii * LBQ] *= 3.f/4.f;
  }
}



/*-------------------------------------------------------*/
/**backtransformation from modespace to desityspace and streaming with the push method using pbc
 * @param index		node index / thread index (Input)
 * @param mode		Pointer to the local register values mode (Input)
 * @param *n_b		Pointer to local node residing in array b (Output)
*/
__device__ void calc_n_from_modes_push(LB_nodes_gpu n_b, float *mode, unsigned int index){

  unsigned int xyz[3];
  index_to_xyz(index, xyz);
  unsigned int x = xyz[0];
  unsigned int y = xyz[1];
  unsigned int z = xyz[2];

  #pragma unroll
  for(int ii=0;ii<LB_COMPONENTS;++ii) { 
  n_b.vd[(0 + ii*LBQ ) * para.number_of_nodes + x + para.dim_x*y + para.dim_x*para.dim_y*z] = 1.f/3.f * (mode[0 + ii * LBQ] - mode[4 + ii * LBQ] + mode[16 + ii * LBQ]);
  n_b.vd[(1 + ii*LBQ ) * para.number_of_nodes + (x+1)%para.dim_x + para.dim_x*y + para.dim_x*para.dim_y*z] = 1.f/18.f * (mode[0 + ii * LBQ] + mode[1 + ii * LBQ] + mode[5 + ii * LBQ] + mode[6 + ii * LBQ] - mode[17 + ii * LBQ] - mode[18 + ii * LBQ] - 2.f*(mode[10 + ii * LBQ] + mode[16 + ii * LBQ]));
  n_b.vd[(2 + ii*LBQ ) * para.number_of_nodes + (para.dim_x+x-1)%para.dim_x + para.dim_x*y + para.dim_x*para.dim_y*z] = 1.f/18.f * (mode[0 + ii * LBQ] - mode[1 + ii * LBQ] + mode[5 + ii * LBQ] + mode[6 + ii * LBQ] - mode[17 + ii * LBQ] - mode[18 + ii * LBQ] + 2.f*(mode[10 + ii * LBQ] - mode[16 + ii * LBQ]));
  n_b.vd[(3 + ii*LBQ ) * para.number_of_nodes + x + para.dim_x*((y+1)%para.dim_y) + para.dim_x*para.dim_y*z] = 1.f/18.f * (mode[0 + ii * LBQ] + mode[2 + ii * LBQ] - mode[5 + ii * LBQ] + mode[6 + ii * LBQ] + mode[17 + ii * LBQ] - mode[18 + ii * LBQ] - 2.f*(mode[11 + ii * LBQ] + mode[16 + ii * LBQ]));
  n_b.vd[(4 + ii*LBQ ) * para.number_of_nodes + x + para.dim_x*((para.dim_y+y-1)%para.dim_y) + para.dim_x*para.dim_y*z] = 1.f/18.f * (mode[0 + ii * LBQ] - mode[2 + ii * LBQ] - mode[5 + ii * LBQ] + mode[6 + ii * LBQ] + mode[17 + ii * LBQ] - mode[18 + ii * LBQ] + 2.f*(mode[11 + ii * LBQ] - mode[16 + ii * LBQ]));
  n_b.vd[(5 + ii*LBQ ) * para.number_of_nodes + x + para.dim_x*y + para.dim_x*para.dim_y*((z+1)%para.dim_z)] = 1.f/18.f * (mode[0 + ii * LBQ] + mode[3 + ii * LBQ] - 2.f*(mode[6 + ii * LBQ] + mode[12 + ii * LBQ] + mode[16 + ii * LBQ] - mode[18 + ii * LBQ]));
  n_b.vd[(6 + ii*LBQ ) * para.number_of_nodes + x + para.dim_x*y + para.dim_x*para.dim_y*((para.dim_z+z-1)%para.dim_z)] = 1.f/18.f * (mode[0 + ii * LBQ] - mode[3 + ii * LBQ] - 2.f*(mode[6 + ii * LBQ] - mode[12 + ii * LBQ] + mode[16 + ii * LBQ] - mode[18 + ii * LBQ]));
  n_b.vd[(7 + ii*LBQ ) * para.number_of_nodes + (x+1)%para.dim_x + para.dim_x*((y+1)%para.dim_y) + para.dim_x*para.dim_y*z] = 1.f/36.f * (mode[0 + ii * LBQ] + mode[1 + ii * LBQ] + mode[2 + ii * LBQ] + mode[4 + ii * LBQ] + 2.f*mode[6 + ii * LBQ] + mode[7 + ii * LBQ] + mode[10 + ii * LBQ] + mode[11 + ii * LBQ] + mode[13 + ii * LBQ] + mode[14 + ii * LBQ] + mode[16 + ii * LBQ] + 2.f*mode[18 + ii * LBQ]);
  n_b.vd[(8 + ii*LBQ ) * para.number_of_nodes + (para.dim_x+x-1)%para.dim_x + para.dim_x*((para.dim_y+y-1)%para.dim_y) + para.dim_x*para.dim_y*z] = 1.f/36.f * (mode[0 + ii * LBQ] - mode[1 + ii * LBQ] - mode[2 + ii * LBQ] + mode[4 + ii * LBQ] + 2.f*mode[6 + ii * LBQ] + mode[7 + ii * LBQ] - mode[10 + ii * LBQ] - mode[11 + ii * LBQ] - mode[13 + ii * LBQ] - mode[14 + ii * LBQ] + mode[16 + ii * LBQ] + 2.f*mode[18 + ii * LBQ]);
  n_b.vd[(9 + ii*LBQ ) * para.number_of_nodes + (x+1)%para.dim_x + para.dim_x*((para.dim_y+y-1)%para.dim_y) + para.dim_x*para.dim_y*z] = 1.f/36.f * (mode[0 + ii * LBQ] + mode[1 + ii * LBQ] - mode[2 + ii * LBQ] + mode[4 + ii * LBQ] + 2.f*mode[6 + ii * LBQ] - mode[7 + ii * LBQ] + mode[10 + ii * LBQ] - mode[11 + ii * LBQ] + mode[13 + ii * LBQ] - mode[14 + ii * LBQ] + mode[16 + ii * LBQ] + 2.f*mode[18 + ii * LBQ]);
  n_b.vd[(10 + ii*LBQ ) * para.number_of_nodes + (para.dim_x+x-1)%para.dim_x + para.dim_x*((y+1)%para.dim_y) + para.dim_x*para.dim_y*z] = 1.f/36.f * (mode[0 + ii * LBQ] - mode[1 + ii * LBQ] + mode[2 + ii * LBQ] + mode[4 + ii * LBQ] + 2.f*mode[6 + ii * LBQ] - mode[7 + ii * LBQ] - mode[10 + ii * LBQ] + mode[11 + ii * LBQ] - mode[13 + ii * LBQ] + mode[14 + ii * LBQ] + mode[16 + ii * LBQ] + 2.f*mode[18 + ii * LBQ]);
  n_b.vd[(11 + ii*LBQ ) * para.number_of_nodes + (x+1)%para.dim_x + para.dim_x*y + para.dim_x*para.dim_y*((z+1)%para.dim_z)] = 1.f/36.f * (mode[0 + ii * LBQ] + mode[1 + ii * LBQ] + mode[3 + ii * LBQ] + mode[4 + ii * LBQ] + mode[5 + ii * LBQ] - mode[6 + ii * LBQ] + mode[8 + ii * LBQ] + mode[10 + ii * LBQ] + mode[12 + ii * LBQ] - mode[13 + ii * LBQ] + mode[15 + ii * LBQ] + mode[16 + ii * LBQ] + mode[17 + ii * LBQ] - mode[18 + ii * LBQ]);
  n_b.vd[(12 + ii*LBQ ) * para.number_of_nodes + (para.dim_x+x-1)%para.dim_x + para.dim_x*y + para.dim_x*para.dim_y*((para.dim_z+z-1)%para.dim_z)] = 1.f/36.f * (mode[0 + ii * LBQ] - mode[1 + ii * LBQ] - mode[3 + ii * LBQ] + mode[4 + ii * LBQ] + mode[5 + ii * LBQ] - mode[6 + ii * LBQ] + mode[8 + ii * LBQ] - mode[10 + ii * LBQ] - mode[12 + ii * LBQ] + mode[13 + ii * LBQ] - mode[15 + ii * LBQ] + mode[16 + ii * LBQ] + mode[17 + ii * LBQ] - mode[18 + ii * LBQ]);
  n_b.vd[(13 + ii*LBQ ) * para.number_of_nodes + (x+1)%para.dim_x + para.dim_x*y + para.dim_x*para.dim_y*((para.dim_z+z-1)%para.dim_z)] = 1.f/36.f * (mode[0 + ii * LBQ] + mode[1 + ii * LBQ] - mode[3 + ii * LBQ] + mode[4 + ii * LBQ] + mode[5 + ii * LBQ] - mode[6 + ii * LBQ] - mode[8 + ii * LBQ] + mode[10 + ii * LBQ] - mode[12 + ii * LBQ] - mode[13 + ii * LBQ] - mode[15 + ii * LBQ] + mode[16 + ii * LBQ] + mode[17 + ii * LBQ] - mode[18 + ii * LBQ]);
  n_b.vd[(14 + ii*LBQ ) * para.number_of_nodes + (para.dim_x+x-1)%para.dim_x + para.dim_x*y + para.dim_x*para.dim_y*((z+1)%para.dim_z)] = 1.f/36.f * (mode[0 + ii * LBQ] - mode[1 + ii * LBQ] + mode[3 + ii * LBQ] + mode[4 + ii * LBQ] + mode[5 + ii * LBQ] - mode[6 + ii * LBQ] - mode[8 + ii * LBQ] - mode[10 + ii * LBQ] + mode[12 + ii * LBQ] + mode[13 + ii * LBQ] + mode[15 + ii * LBQ] + mode[16 + ii * LBQ] + mode[17 + ii * LBQ] - mode[18 + ii * LBQ]);
  n_b.vd[(15 + ii*LBQ ) * para.number_of_nodes + x + para.dim_x*((y+1)%para.dim_y) + para.dim_x*para.dim_y*((z+1)%para.dim_z)] = 1.f/36.f * (mode[0 + ii * LBQ] + mode[2 + ii * LBQ] + mode[3 + ii * LBQ] + mode[4 + ii * LBQ] - mode[5 + ii * LBQ] - mode[6 + ii * LBQ] + mode[9 + ii * LBQ] + mode[11 + ii * LBQ] + mode[12 + ii * LBQ] - mode[14 + ii * LBQ] - mode[15 + ii * LBQ] + mode[16 + ii * LBQ] - mode[17 + ii * LBQ] - mode[18 + ii * LBQ]);
  n_b.vd[(16 + ii*LBQ ) * para.number_of_nodes + x + para.dim_x*((para.dim_y+y-1)%para.dim_y) + para.dim_x*para.dim_y*((para.dim_z+z-1)%para.dim_z)] = 1.f/36.f * (mode[0 + ii * LBQ] - mode[2 + ii * LBQ] - mode[3 + ii * LBQ] + mode[4 + ii * LBQ] - mode[5 + ii * LBQ] - mode[6 + ii * LBQ] + mode[9 + ii * LBQ] - mode[11 + ii * LBQ] - mode[12 + ii * LBQ] + mode[14 + ii * LBQ] + mode[15 + ii * LBQ] + mode[16 + ii * LBQ] - mode[17 + ii * LBQ] - mode[18 + ii * LBQ]);
  n_b.vd[(17 + ii*LBQ ) * para.number_of_nodes + x + para.dim_x*((y+1)%para.dim_y) + para.dim_x*para.dim_y*((para.dim_z+z-1)%para.dim_z)] = 1.f/36.f * (mode[0 + ii * LBQ] + mode[2 + ii * LBQ] - mode[3 + ii * LBQ] + mode[4 + ii * LBQ] - mode[5 + ii * LBQ] - mode[6 + ii * LBQ] - mode[9 + ii * LBQ] + mode[11 + ii * LBQ] - mode[12 + ii * LBQ] - mode[14 + ii * LBQ] + mode[15 + ii * LBQ] + mode[16 + ii * LBQ] - mode[17 + ii * LBQ] - mode[18 + ii * LBQ]);
  n_b.vd[(18 + ii*LBQ ) * para.number_of_nodes + x + para.dim_x*((para.dim_y+y-1)%para.dim_y) + para.dim_x*para.dim_y*((z+1)%para.dim_z)] = 1.f/36.f * (mode[0 + ii * LBQ] - mode[2 + ii * LBQ] + mode[3 + ii * LBQ] + mode[4 + ii * LBQ] - mode[5 + ii * LBQ] - mode[6 + ii * LBQ] - mode[9 + ii * LBQ] - mode[11 + ii * LBQ] + mode[12 + ii * LBQ] + mode[14 + ii * LBQ] - mode[15 + ii * LBQ] + mode[16 + ii * LBQ] - mode[17 + ii * LBQ] - mode[18 + ii * LBQ]);

}
}


#ifndef SHANCHEN

/** Bounce back boundary conditions.
 * The populations that have propagated into a boundary node
 * are bounced back to the node they came from. This results
 * in no slip boundary conditions.
 *
 * [cf. Ladd and Verberg, J. Stat. Phys. 104(5/6):1191-1251, 2001]
 * @param index			node index / thread index (Input)
 * @param n_b			Pointer to local node residing in array b (Input)
 * @param n_a			Pointer to local node residing in array a (Output) (temp stored in buffer a)
 * @param LB_boundary_velocity 			The constant velocity at the boundary, set by the user (Input)
 * @param LB_boundary_force 			The force on the boundary nodes (Output)
*/
__device__ void bounce_back_read(LB_nodes_gpu n_b, LB_nodes_gpu n_a, unsigned int index, \
    float* LB_boundary_velocity, float* LB_boundary_force){
    
  unsigned int xyz[3];
  int c[3];
  float v[3];
  float shift, weight, pop_to_bounce_back;
  float boundary_force[3] = {0,0,0};
  size_t to_index, to_index_x, to_index_y, to_index_z;
  int population, inverse;
  int boundary_index;


  boundary_index=n_b.boundary[index];
  if(boundary_index != 0){
    
    v[0]=LB_boundary_velocity[3*(boundary_index-1)+0];
    v[1]=LB_boundary_velocity[3*(boundary_index-1)+1];
    v[2]=LB_boundary_velocity[3*(boundary_index-1)+2];

    index_to_xyz(index, xyz);

    unsigned int x = xyz[0];
    unsigned int y = xyz[1];
    unsigned int z = xyz[2];

/* CPU analog of shift:
   lbpar.agrid*lbpar.agrid*lbpar.agrid*lbpar.rho*2*lbmodel.c[i][l]*lb_boundaries[lbfields[k].boundary-1].velocity[l] */
  
    /** store vd temporary in second lattice to avoid race conditions */
   // TODO: fix the multicomponent version (rho...)
#define BOUNCEBACK  \
  shift = para.agrid*para.agrid*para.agrid*para.agrid*para.rho[0]*2.*3.*weight*para.tau*(v[0]*c[0] + v[1]*c[1] + v[2]*c[2]); \
  pop_to_bounce_back = n_b.vd[population*para.number_of_nodes + index ]; \
  to_index_x = (x+c[0]+para.dim_x)%para.dim_x; \
  to_index_y = (y+c[1]+para.dim_y)%para.dim_y; \
  to_index_z = (z+c[2]+para.dim_z)%para.dim_z; \
  to_index = to_index_x + para.dim_x*to_index_y + para.dim_x*para.dim_y*to_index_z; \
  if (n_b.boundary[to_index] == 0) \
  { \
    boundary_force[0] += (2*pop_to_bounce_back+shift)*c[0]/para.tau/para.tau/para.agrid; \
    boundary_force[1] += (2*pop_to_bounce_back+shift)*c[1]/para.tau/para.tau/para.agrid; \
    boundary_force[2] += (2*pop_to_bounce_back+shift)*c[2]/para.tau/para.tau/para.agrid; \
    n_b.vd[inverse*para.number_of_nodes + to_index ] = pop_to_bounce_back + shift; \
  }

// ***** SHOULDN'T THERE BE AN ELSE STATMENT IN "BOUNCEBACK"?
// ***** THERE IS AN ODD FACTOR OF 2 THAT YOU INCUR IN THE FORCES FOR THE "lb_stokes_sphere_gpu.tcl" TEST CASE

    // the resting population does nothing.
    c[0]=1;c[1]=0;c[2]=0; weight=1./18.; population=2; inverse=1; 
    BOUNCEBACK
    
    c[0]=-1;c[1]=0;c[2]=0; weight=1./18.; population=1; inverse=2; 
    BOUNCEBACK
    
    c[0]=0;c[1]=1;c[2]=0;  weight=1./18.; population=4; inverse=3; 
    BOUNCEBACK

    c[0]=0;c[1]=-1;c[2]=0; weight=1./18.; population=3; inverse=4; 
    BOUNCEBACK
    
    c[0]=0;c[1]=0;c[2]=1; weight=1./18.; population=6; inverse=5; 
    BOUNCEBACK

    c[0]=0;c[1]=0;c[2]=-1; weight=1./18.; population=5; inverse=6; 
    BOUNCEBACK 
    
    c[0]=1;c[1]=1;c[2]=0; weight=1./36.; population=8; inverse=7; 
    BOUNCEBACK
    
    c[0]=-1;c[1]=-1;c[2]=0; weight=1./36.; population=7; inverse=8; 
    BOUNCEBACK
    
    c[0]=1;c[1]=-1;c[2]=0; weight=1./36.; population=10; inverse=9; 
    BOUNCEBACK

    c[0]=-1;c[1]=+1;c[2]=0; weight=1./36.; population=9; inverse=10; 
    BOUNCEBACK
    
    c[0]=1;c[1]=0;c[2]=1; weight=1./36.; population=12; inverse=11; 
    BOUNCEBACK
    
    c[0]=-1;c[1]=0;c[2]=-1; weight=1./36.; population=11; inverse=12; 
    BOUNCEBACK

    c[0]=1;c[1]=0;c[2]=-1; weight=1./36.; population=14; inverse=13; 
    BOUNCEBACK
    
    c[0]=-1;c[1]=0;c[2]=1; weight=1./36.; population=13; inverse=14; 
    BOUNCEBACK

    c[0]=0;c[1]=1;c[2]=1; weight=1./36.; population=16; inverse=15; 
    BOUNCEBACK
    
    c[0]=0;c[1]=-1;c[2]=-1; weight=1./36.; population=15; inverse=16; 
    BOUNCEBACK
    
    c[0]=0;c[1]=1;c[2]=-1; weight=1./36.; population=18; inverse=17; 
    BOUNCEBACK
    
    c[0]=0;c[1]=-1;c[2]=1; weight=1./36.; population=17; inverse=18; 
    BOUNCEBACK  
    
    atomicadd(&LB_boundary_force[3*(n_b.boundary[index]-1)+0], boundary_force[0]);
    atomicadd(&LB_boundary_force[3*(n_b.boundary[index]-1)+1], boundary_force[1]);
    atomicadd(&LB_boundary_force[3*(n_b.boundary[index]-1)+2], boundary_force[2]);
  }
}


#else  // SHANCHEN

// To be implemented


#endif // SHANCHEN

#ifndef SHANCHEN

/**bounce back read kernel needed to avoid raceconditions
 * @param index			node index / thread index (Input)
 * @param n_b			Pointer to local node residing in array b (Input)
 * @param n_a			Pointer to local node residing in array a (Output) (temp stored in buffer a)
*/
__device__ void bounce_back_write(LB_nodes_gpu n_b, LB_nodes_gpu n_a, unsigned int index){

  unsigned int xyz[3];

  if(n_b.boundary[index] != 0){
    index_to_xyz(index, xyz);
    unsigned int x = xyz[0];
    unsigned int y = xyz[1];
    unsigned int z = xyz[2];

    /** stream vd from boundary node back to origin node */
    n_b.vd[1*para.number_of_nodes + (x+1)%para.dim_x + para.dim_x*y + para.dim_x*para.dim_y*z] = n_a.vd[1*para.number_of_nodes + (x+1)%para.dim_x + para.dim_x*y + para.dim_x*para.dim_y*z];
    n_b.vd[2*para.number_of_nodes + (para.dim_x+x-1)%para.dim_x + para.dim_x*y + para.dim_x*para.dim_y*z] = n_a.vd[2*para.number_of_nodes + (para.dim_x+x-1)%para.dim_x + para.dim_x*y + para.dim_x*para.dim_y*z];
    n_b.vd[3*para.number_of_nodes + x + para.dim_x*((y+1)%para.dim_y) + para.dim_x*para.dim_y*z] = n_a.vd[3*para.number_of_nodes + x + para.dim_x*((y+1)%para.dim_y) + para.dim_x*para.dim_y*z];
    n_b.vd[4*para.number_of_nodes + x + para.dim_x*((para.dim_y+y-1)%para.dim_y) + para.dim_x*para.dim_y*z] = n_a.vd[4*para.number_of_nodes + x + para.dim_x*((para.dim_y+y-1)%para.dim_y) + para.dim_x*para.dim_y*z];
    n_b.vd[5*para.number_of_nodes + x + para.dim_x*y + para.dim_x*para.dim_y*((z+1)%para.dim_z)] = n_a.vd[5*para.number_of_nodes + x + para.dim_x*y + para.dim_x*para.dim_y*((z+1)%para.dim_z)];
    n_b.vd[6*para.number_of_nodes + x + para.dim_x*y + para.dim_x*para.dim_y*((para.dim_z+z-1)%para.dim_z)] = n_a.vd[6*para.number_of_nodes + x + para.dim_x*y + para.dim_x*para.dim_y*((para.dim_z+z-1)%para.dim_z)];
    n_b.vd[7*para.number_of_nodes + (x+1)%para.dim_x + para.dim_x*((y+1)%para.dim_y) + para.dim_x*para.dim_y*z] = n_a.vd[7*para.number_of_nodes + (x+1)%para.dim_x + para.dim_x*((y+1)%para.dim_y) + para.dim_x*para.dim_y*z];
    n_b.vd[8*para.number_of_nodes + (para.dim_x+x-1)%para.dim_x + para.dim_x*((para.dim_y+y-1)%para.dim_y) + para.dim_x*para.dim_y*z] = n_a.vd[8*para.number_of_nodes + (para.dim_x+x-1)%para.dim_x + para.dim_x*((para.dim_y+y-1)%para.dim_y) + para.dim_x*para.dim_y*z];
    n_b.vd[9*para.number_of_nodes + (x+1)%para.dim_x + para.dim_x*((para.dim_y+y-1)%para.dim_y) + para.dim_x*para.dim_y*z] = n_a.vd[9*para.number_of_nodes + (x+1)%para.dim_x + para.dim_x*((para.dim_y+y-1)%para.dim_y) + para.dim_x*para.dim_y*z];
    n_b.vd[10*para.number_of_nodes + (para.dim_x+x-1)%para.dim_x + para.dim_x*((y+1)%para.dim_y) + para.dim_x*para.dim_y*z] = n_a.vd[10*para.number_of_nodes + (para.dim_x+x-1)%para.dim_x + para.dim_x*((y+1)%para.dim_y) + para.dim_x*para.dim_y*z];
    n_b.vd[11*para.number_of_nodes + (x+1)%para.dim_x + para.dim_x*y + para.dim_x*para.dim_y*((z+1)%para.dim_z)] = n_a.vd[11*para.number_of_nodes + (x+1)%para.dim_x + para.dim_x*y + para.dim_x*para.dim_y*((z+1)%para.dim_z)];
    n_b.vd[12*para.number_of_nodes + (para.dim_x+x-1)%para.dim_x + para.dim_x*y + para.dim_x*para.dim_y*((para.dim_z+z-1)%para.dim_z)] = n_a.vd[12*para.number_of_nodes + (para.dim_x+x-1)%para.dim_x + para.dim_x*y + para.dim_x*para.dim_y*((para.dim_z+z-1)%para.dim_z)];
    n_b.vd[13*para.number_of_nodes + (x+1)%para.dim_x + para.dim_x*y + para.dim_x*para.dim_y*((para.dim_z+z-1)%para.dim_z)] = n_a.vd[13*para.number_of_nodes + (x+1)%para.dim_x + para.dim_x*y + para.dim_x*para.dim_y*((para.dim_z+z-1)%para.dim_z)];
    n_b.vd[14*para.number_of_nodes + (para.dim_x+x-1)%para.dim_x + para.dim_x*y + para.dim_x*para.dim_y*((z+1)%para.dim_z)] = n_a.vd[14*para.number_of_nodes + (para.dim_x+x-1)%para.dim_x + para.dim_x*y + para.dim_x*para.dim_y*((z+1)%para.dim_z)];
    n_b.vd[15*para.number_of_nodes + x + para.dim_x*((y+1)%para.dim_y) + para.dim_x*para.dim_y*((z+1)%para.dim_z)] = n_a.vd[15*para.number_of_nodes + x + para.dim_x*((y+1)%para.dim_y) + para.dim_x*para.dim_y*((z+1)%para.dim_z)];
    n_b.vd[16*para.number_of_nodes + x + para.dim_x*((para.dim_y+y-1)%para.dim_y) + para.dim_x*para.dim_y*((para.dim_z+z-1)%para.dim_z)] = n_a.vd[16*para.number_of_nodes + x + para.dim_x*((para.dim_y+y-1)%para.dim_y) + para.dim_x*para.dim_y*((para.dim_z+z-1)%para.dim_z)];
    n_b.vd[17*para.number_of_nodes + x + para.dim_x*((y+1)%para.dim_y) + para.dim_x*para.dim_y*((para.dim_z+z-1)%para.dim_z)] = n_a.vd[17*para.number_of_nodes + x + para.dim_x*((y+1)%para.dim_y) + para.dim_x*para.dim_y*((para.dim_z+z-1)%para.dim_z)];
    n_b.vd[18*para.number_of_nodes + x + para.dim_x*((para.dim_y+y-1)%para.dim_y) + para.dim_x*para.dim_y*((z+1)%para.dim_z)] = n_a.vd[18*para.number_of_nodes + x + para.dim_x*((para.dim_y+y-1)%para.dim_y) + para.dim_x*para.dim_y*((z+1)%para.dim_z)];
  }
}

#else // SHANCHEN

// to be implemented

#endif // SHANCHEN


/** add of (external) forces within the modespace, needed for particle-interaction
 * @param index		node index / thread index (Input)
 * @param mode		Pointer to the local register values mode (Input/Output)
 * @param node_f	Pointer to local node force (Input)
*/
__device__ void apply_forces(unsigned int index, float *mode, LB_node_force_gpu node_f, LB_rho_v_gpu *d_v) {
  
  float u[3]={0.f,0.f,0.f}, C[6]={0.f,0.f,0.f,0.f,0.f,0.f};
  float force_factor=powf(para.agrid,4)*para.tau*para.tau;
  /* Note: the values d_v were calculated in relax_modes() */

  u[0]=d_v[index].v[0]; 
  u[1]=d_v[index].v[1]; 
  u[2]=d_v[index].v[2]; 


  #pragma unroll
  for(int ii=0;ii<LB_COMPONENTS;++ii) {  
       C[0] += (1.f + para.gamma_bulk[ii])*u[0]*node_f.force[(0 + ii*3 ) * para.number_of_nodes + index] + 
                1.f/3.f*(para.gamma_bulk[ii]-para.gamma_shear[ii])*(u[0]*node_f.force[(0 + ii*3 ) * para.number_of_nodes + index] + 
                        u[1]*node_f.force[(1 + ii*3 ) * para.number_of_nodes + index] + 
                        u[2]*node_f.force[(2 + ii*3 ) * para.number_of_nodes + index]);
       C[2] += (1.f + para.gamma_bulk[ii])*u[1]*node_f.force[(1 + ii*3 ) * para.number_of_nodes + index] + 
                1.f/3.f*(para.gamma_bulk[ii]-para.gamma_shear[ii])*(u[0]*node_f.force[(0 + ii*3 ) * para.number_of_nodes + index] + 
                        u[1]*node_f.force[(1 + ii*3 ) * para.number_of_nodes + index] + 
                        u[2]*node_f.force[(2 + ii*3 ) * para.number_of_nodes + index]);
       C[5] += (1.f + para.gamma_bulk[ii])*u[2]*node_f.force[(2 + ii*3 ) * para.number_of_nodes + index] + 
                1.f/3.f*(para.gamma_bulk[ii]-para.gamma_shear[ii])*(u[0]*node_f.force[(0 + ii*3 ) * para.number_of_nodes + index] + 
                        u[1]*node_f.force[(1 + ii*3 ) * para.number_of_nodes + index] + 
                        u[2]*node_f.force[(2 + ii*3 ) * para.number_of_nodes + index]);
       C[1] += 1.f/2.f*(1.f+para.gamma_shear[ii])*(u[0]*node_f.force[(1 + ii*3 ) * para.number_of_nodes + index]+
                        u[1]*node_f.force[(0 + ii*3 ) * para.number_of_nodes + index]);
       C[3] += 1.f/2.f*(1.f+para.gamma_shear[ii])*(u[0]*node_f.force[(2 + ii*3 ) * para.number_of_nodes + index]+
                        u[2]*node_f.force[(0 + ii*3 ) * para.number_of_nodes + index]);
       C[4] += 1.f/2.f*(1.f+para.gamma_shear[ii])*(u[1]*node_f.force[(2 + ii*3 ) * para.number_of_nodes + index]+
                        u[2]*node_f.force[(1 + ii*3 ) * para.number_of_nodes + index]);
  }

  #pragma unroll
  for(int ii=0;ii<LB_COMPONENTS;++ii) {  
      /** update momentum modes */
#ifdef SHANCHEN
      float mobility_factor=1.f/2.f*(1.f+para.gamma_mobility[0]);
#else
      float mobility_factor=1.f;
#endif 
 /** update momentum modes */
      mode[1 + ii * LBQ] += mobility_factor * node_f.force[(0 + ii*3 ) * para.number_of_nodes + index];
      mode[2 + ii * LBQ] += mobility_factor * node_f.force[(1 + ii*3 ) * para.number_of_nodes + index];
      mode[3 + ii * LBQ] += mobility_factor * node_f.force[(2 + ii*3 ) * para.number_of_nodes + index];
      	
      /** update stress modes */
      mode[4 + ii * LBQ] += C[0] + C[2] + C[5];
      mode[5 + ii * LBQ] += C[0] - C[2];
      mode[6 + ii * LBQ] += C[0] + C[2] - 2.f*C[5];
      mode[7 + ii * LBQ] += C[1];
      mode[8 + ii * LBQ] += C[3];
      mode[9 + ii * LBQ] += C[4];
    
#ifdef EXTERNAL_FORCES
      if(para.external_force){
        node_f.force[(0 + ii*3 ) * para.number_of_nodes + index] = para.ext_force[0]*force_factor;
        node_f.force[(1 + ii*3 ) * para.number_of_nodes + index] = para.ext_force[1]*force_factor;
        node_f.force[(2 + ii*3 ) * para.number_of_nodes + index] = para.ext_force[2]*force_factor;
      }
      else{
      node_f.force[(0 + ii*3 ) * para.number_of_nodes + index] = 0.f;
      node_f.force[(1 + ii*3 ) * para.number_of_nodes + index] = 0.f;
      node_f.force[(2 + ii*3 ) * para.number_of_nodes + index] = 0.f;
      }
#else
      /** reset force */
      node_f.force[(0 + ii*3 ) * para.number_of_nodes + index] = 0.f;
      node_f.force[(1 + ii*3 ) * para.number_of_nodes + index] = 0.f;
      node_f.force[(2 + ii*3 ) * para.number_of_nodes + index] = 0.f;
#endif
  }
}

/**function used to calculate hydrodynamic fields in MD units.
 * @param n_a		Pointer to local node residing in array a for boundary flag(Input)
 * @param mode		Pointer to the local register values mode (Input)
 * @param d_p_v         Pointer to local print values (Output)
 * @param d_v           Pointer to local device values (Input)
 * @param index		node index / thread index (Input)
*/
__device__ void calc_values_in_MD_units(LB_nodes_gpu n_a, float *mode,  LB_rho_v_pi_gpu *d_p_v, LB_rho_v_gpu * d_v, unsigned int index, unsigned int print_index){
  
  float j[3]; 
  float pi_eq[6] ; 
  float pi[6]={0.f,0.f,0.f,0.f,0.f,0.f};
  float rho_tot=0.f;

  if(n_a.boundary[index] != 1){

     for(int ii=0;ii<LB_COMPONENTS;ii++){
   	rho_tot+=d_v[index].rho[ii];
        d_p_v[print_index].rho[ii]=d_v[index].rho[ii]/para.agrid/para.agrid/para.agrid;
     } 
     d_p_v[print_index].v[0]=d_v[index].v[0]/para.tau/para.agrid;
     d_p_v[print_index].v[1]=d_v[index].v[1]/para.tau/para.agrid;
     d_p_v[print_index].v[2]=d_v[index].v[2]/para.tau/para.agrid;

     /* stress calculation */ 
     for(int ii=0;ii<LB_COMPONENTS;ii++){
         float Rho = d_v[index].rho[ii];
         /* note that d_v[index].v[] already includes the 1/2 f term, accounting for the pre- and post-collisional average */
         j[0] = Rho * d_v[index].v[0];
         j[1] = Rho * d_v[index].v[1];
         j[2] = Rho * d_v[index].v[2];
         /* equilibrium part of the stress modes */
         pi_eq[0] = (j[0]*j[0]+j[1]*j[1]+j[2]*j[2])/ Rho;
         pi_eq[1] = ((j[0]*j[0])-(j[1]*j[1]))/ Rho;
         pi_eq[2] = (j[0]*j[0]+j[1]*j[1]+j[2]*j[2] - 3.0*j[2]*j[2])/ Rho;
         pi_eq[3] = j[0]*j[1]/ Rho;
         pi_eq[4] = j[0]*j[2]/ Rho;
         pi_eq[5] = j[1]*j[2]/ Rho;
       
         /* Now we must predict the outcome of the next collision */
         /* We immediately average pre- and post-collision.  */
         /* TODO: need a reference for this.   */
         mode[4 + ii * LBQ ] = pi_eq[0] + (0.5+0.5*para.gamma_bulk[ii] )*(mode[4 + ii * LBQ ] - pi_eq[0]);
         mode[5 + ii * LBQ ] = pi_eq[1] + (0.5+0.5*para.gamma_shear[ii])*(mode[5 + ii * LBQ ] - pi_eq[1]);
         mode[6 + ii * LBQ ] = pi_eq[2] + (0.5+0.5*para.gamma_shear[ii])*(mode[6 + ii * LBQ ] - pi_eq[2]);
         mode[7 + ii * LBQ ] = pi_eq[3] + (0.5+0.5*para.gamma_shear[ii])*(mode[7 + ii * LBQ ] - pi_eq[3]);
         mode[8 + ii * LBQ ] = pi_eq[4] + (0.5+0.5*para.gamma_shear[ii])*(mode[8 + ii * LBQ ] - pi_eq[4]);
         mode[9 + ii * LBQ ] = pi_eq[5] + (0.5+0.5*para.gamma_shear[ii])*(mode[9 + ii * LBQ ] - pi_eq[5]);
       
         /* Now we have to transform to the "usual" stress tensor components */
         /* We use eq. 116ff in Duenweg Ladd for that. */
         pi[0]+=(mode[0 + ii * LBQ ]+mode[4 + ii * LBQ ]+mode[5 + ii * LBQ])/3.;
         pi[2]+=(2*mode[0 + ii * LBQ ]+2*mode[4 + ii * LBQ ]-mode[5 + ii * LBQ ]+3*mode[6 + ii * LBQ ])/6.;
         pi[5]+=(2*mode[0 + ii * LBQ ]+2*mode[4 + ii * LBQ ]-mode[5 + ii * LBQ ]+3*mode[6 + ii * LBQ ])/6.;
         pi[1]+=mode[7 + ii * LBQ ];
         pi[3]+=mode[8 + ii * LBQ ];
         pi[4]+=mode[9 + ii * LBQ ];
     }    
     for (int i=0; i<6; i++) {
           d_p_v[print_index].pi[i]=pi[i]/para.tau/para.tau/para.agrid/para.agrid/para.agrid;
     }
  } else { 
     for(int ii=0;ii<LB_COMPONENTS;ii++)
	  d_p_v[print_index].rho[ii]=0.0f;
     
     for(int i=0;i<3;i++)
     	d_p_v[print_index].v[i]=0.0f;
     for(int i=0;i<6;i++)
     	d_p_v[print_index].pi[i]=0.0f;
  }
}

/**function used to calc physical values of every node
 * @param n_a		Pointer to local node residing in array a for boundary flag(Input)
 * @param mode		Pointer to the local register values mode (Input)
 * @param d_v		Pointer to local device values (Input/Output)
 * @param index		node index / thread index (Input)
*/

/* FIXME this function is basically un-used, think about removing/replacing it */
__device__ void calc_values(LB_nodes_gpu n_a, float *mode, LB_rho_v_gpu *d_v, LB_node_force_gpu node_f, unsigned int index){ 

  float Rho_tot=0.f;
  float u_tot[3]={0.f,0.f,0.f};

  if(n_a.boundary[index] != 1){
      #pragma unroll
      for(int ii=0;ii<LB_COMPONENTS;++ii) { 
          /** re-construct the real density
          * remember that the populations are stored as differences to their
          * equilibrium value */
          d_v[index].rho[ii]= mode[0 + ii * 4]+ para.rho[ii]*para.agrid*para.agrid*para.agrid;
          Rho_tot  += mode[0 + ii * 4]+ para.rho[ii]*para.agrid*para.agrid*para.agrid;
          u_tot[0] += mode[1 + ii * 4];
          u_tot[1] += mode[2 + ii * 4];
          u_tot[2] += mode[3 + ii * 4];
    
          /** if forces are present, the momentum density is redefined to
          * inlcude one half-step of the force action.  See the
          * Chapman-Enskog expansion in [Ladd & Verberg]. */
    
          u_tot[0] += 0.5f*node_f.force[(0+ii*3)*para.number_of_nodes + index];
          u_tot[1] += 0.5f*node_f.force[(1+ii*3)*para.number_of_nodes + index];
          u_tot[2] += 0.5f*node_f.force[(2+ii*3)*para.number_of_nodes + index];
      }
      u_tot[0]/=Rho_tot;
      u_tot[1]/=Rho_tot;
      u_tot[2]/=Rho_tot;
    
      d_v[index].v[0]=u_tot[0]; 
      d_v[index].v[1]=u_tot[1]; 
      d_v[index].v[2]=u_tot[2]; 
  } else { 
    #pragma unroll
    for(int ii=0;ii<LB_COMPONENTS;++ii) { 
       d_v[index].rho[ii]   = 1.;
    }
    d_v[index].v[0] = 0.;
    d_v[index].v[1] = 0.; 
    d_v[index].v[2] = 0.; 
  }   
}


/** 
 * @param node_index	node index around (8) particle (Input)
 * @param *mode			Pointer to the local register values mode (Output)
 * @param n_a			Pointer to local node residing in array a(Input)
*/
__device__ void calc_mode(float *mode, LB_nodes_gpu n_a, unsigned int node_index, int component_index){
	
  /** mass mode */
  mode[0] = n_a.vd[(0 + component_index*LBQ ) * para.number_of_nodes + node_index] + n_a.vd[(1 + component_index*LBQ ) * para.number_of_nodes + node_index] + n_a.vd[(2 + component_index*LBQ ) * para.number_of_nodes + node_index] 
          + n_a.vd[(3 + component_index*LBQ ) * para.number_of_nodes + node_index] + n_a.vd[(4 + component_index*LBQ ) * para.number_of_nodes + node_index] + n_a.vd[(5 + component_index*LBQ ) * para.number_of_nodes + node_index]
          + n_a.vd[(6 + component_index*LBQ ) * para.number_of_nodes + node_index] + n_a.vd[(7 + component_index*LBQ ) * para.number_of_nodes + node_index] + n_a.vd[(8 + component_index*LBQ ) * para.number_of_nodes + node_index]
          + n_a.vd[(9 + component_index*LBQ ) * para.number_of_nodes + node_index] + n_a.vd[(10 + component_index*LBQ ) * para.number_of_nodes + node_index] + n_a.vd[(11 + component_index*LBQ ) * para.number_of_nodes + node_index] + n_a.vd[(12 + component_index*LBQ ) * para.number_of_nodes + node_index]
          + n_a.vd[(13 + component_index*LBQ ) * para.number_of_nodes + node_index] + n_a.vd[(14 + component_index*LBQ ) * para.number_of_nodes + node_index] + n_a.vd[(15 + component_index*LBQ ) * para.number_of_nodes + node_index] + n_a.vd[(16 + component_index*LBQ ) * para.number_of_nodes + node_index]
          + n_a.vd[(17 + component_index*LBQ ) * para.number_of_nodes + node_index] + n_a.vd[(18 + component_index*LBQ ) * para.number_of_nodes + node_index];

  /** momentum modes */
  mode[1] = (n_a.vd[(1 + component_index*LBQ ) * para.number_of_nodes + node_index] - n_a.vd[(2 + component_index*LBQ ) * para.number_of_nodes + node_index]) + (n_a.vd[(7 + component_index*LBQ ) * para.number_of_nodes + node_index] - n_a.vd[(8 + component_index*LBQ ) * para.number_of_nodes + node_index])
          + (n_a.vd[(9 + component_index*LBQ ) * para.number_of_nodes + node_index] - n_a.vd[(10 + component_index*LBQ ) * para.number_of_nodes + node_index]) + (n_a.vd[(11 + component_index*LBQ ) * para.number_of_nodes + node_index] - n_a.vd[(12 + component_index*LBQ ) * para.number_of_nodes + node_index])
          + (n_a.vd[(13 + component_index*LBQ ) * para.number_of_nodes + node_index] - n_a.vd[(14 + component_index*LBQ ) * para.number_of_nodes + node_index]);
  mode[2] = (n_a.vd[(3 + component_index*LBQ ) * para.number_of_nodes + node_index] - n_a.vd[(4 + component_index*LBQ ) * para.number_of_nodes + node_index]) + (n_a.vd[(7 + component_index*LBQ ) * para.number_of_nodes + node_index] - n_a.vd[(8 + component_index*LBQ ) * para.number_of_nodes + node_index])
          - (n_a.vd[(9 + component_index*LBQ ) * para.number_of_nodes + node_index] - n_a.vd[(10 + component_index*LBQ ) * para.number_of_nodes + node_index]) + (n_a.vd[(15 + component_index*LBQ ) * para.number_of_nodes + node_index] - n_a.vd[(16 + component_index*LBQ ) * para.number_of_nodes + node_index])
          + (n_a.vd[(17 + component_index*LBQ ) * para.number_of_nodes + node_index] - n_a.vd[(18 + component_index*LBQ ) * para.number_of_nodes + node_index]);
  mode[3] = (n_a.vd[(5 + component_index*LBQ ) * para.number_of_nodes + node_index] - n_a.vd[(6 + component_index*LBQ ) * para.number_of_nodes + node_index]) + (n_a.vd[(11 + component_index*LBQ ) * para.number_of_nodes + node_index] - n_a.vd[(12 + component_index*LBQ ) * para.number_of_nodes + node_index])
          - (n_a.vd[(13 + component_index*LBQ ) * para.number_of_nodes + node_index] - n_a.vd[(14 + component_index*LBQ ) * para.number_of_nodes + node_index]) + (n_a.vd[(15 + component_index*LBQ ) * para.number_of_nodes + node_index] - n_a.vd[(16 + component_index*LBQ ) * para.number_of_nodes + node_index])
          - (n_a.vd[(17 + component_index*LBQ ) * para.number_of_nodes + node_index] - n_a.vd[(18 + component_index*LBQ ) * para.number_of_nodes + node_index]);
}


/**calculate temperature of the fluid kernel
 * @param *cpu_jsquared			Pointer to result storage value (Output)
 * @param n_a				Pointer to local node residing in array a (Input)
*/
__global__ void temperature(LB_nodes_gpu n_a, float *cpu_jsquared) {
  float mode[4];
  float jsquared = 0.f;
  unsigned int index = blockIdx.y * gridDim.x * blockDim.x + blockDim.x * blockIdx.x + threadIdx.x;

  if(index<para.number_of_nodes){
    if(!n_a.boundary[index]){
     for(int ii=0;ii<LB_COMPONENTS;++ii) {  
         calc_mode(mode, n_a, index,ii);
         jsquared = mode[1]*mode[1]+mode[2]*mode[2]+mode[3]*mode[3];
         atomicadd(cpu_jsquared, jsquared);
     }
   }
 }
}


/*********************************************************/
/** \name Coupling part */
/*********************************************************/
/**(Eq. (12) Ahlrichs and Duenweg, JCP 111(17):8225 (1999))
 * @param n_a			Pointer to local node residing in array a (Input)
 * @param *delta		Pointer for the weighting of particle position (Output)
 * @param *delta_j		Pointer for the weighting of particle momentum (Output)
 * @param *particle_data	Pointer to the particle position and velocity (Input)
 * @param *particle_force	Pointer to the particle force (Input)
 * @param part_index		particle id / thread id (Input)
 * @param *rn_part		Pointer to randomnumber array of the particle
 * @param node_index		node index around (8) particle (Output)
*/
__device__ void calc_viscous_force(LB_nodes_gpu n_a, float *delta, float * partgrad1, float * partgrad2, float * partgrad3, CUDA_particle_data *particle_data, CUDA_particle_force *particle_force, unsigned int part_index, LB_randomnr_gpu *rn_part, float *delta_j, unsigned int *node_index, LB_rho_v_gpu *d_v){
	
 int my_left[3];
 float interpolated_u1, interpolated_u2, interpolated_u3;
 float interpolated_rho[LB_COMPONENTS];
 float temp_delta[6];
 float temp_delta_half[6];
 float viscforce[3*LB_COMPONENTS];
 float scforce[3*LB_COMPONENTS];
#ifdef SHANCHEN
 float mode[4];
 float gradrho1, gradrho2, gradrho3;
 float Rho;
#endif 

 #pragma unroll
 for(int ii=0; ii<LB_COMPONENTS; ++ii){ 
   #pragma unroll
   for(int jj=0; jj<3; ++jj){ 
    scforce[jj+ii*3]  =0.f;
    viscforce[jj+ii*3]=0.f;
    delta_j[jj+ii*3]  =0.f;
   }
   #pragma unroll
   for(int jj=0; jj<8; ++jj){ 
    partgrad1[jj+ii*8]=0.f;
    partgrad2[jj+ii*8]=0.f;
    partgrad3[jj+ii*8]=0.f;
   }
 }
 /** see ahlrichs + duenweg page 8227 equ (10) and (11) */
 #pragma unroll
 for(int i=0; i<3; ++i){
   float scaledpos = particle_data[part_index].p[i]/para.agrid - 0.5f;
   my_left[i] = (int)(floorf(scaledpos));
   //printf("scaledpos %f \t myleft: %d \n", scaledpos, my_left[i]);
   temp_delta[3+i] = scaledpos - my_left[i];
   temp_delta[i] = 1.f - temp_delta[3+i];
   /**further value used for interpolation of fluid velocity at part pos near boundaries */
   temp_delta_half[3+i] = (scaledpos - my_left[i])*2.f;
   temp_delta_half[i] = 2.f - temp_delta_half[3+i];
 }

 delta[0] = temp_delta[0] * temp_delta[1] * temp_delta[2];
 delta[1] = temp_delta[3] * temp_delta[1] * temp_delta[2];
 delta[2] = temp_delta[0] * temp_delta[4] * temp_delta[2];
 delta[3] = temp_delta[3] * temp_delta[4] * temp_delta[2];
 delta[4] = temp_delta[0] * temp_delta[1] * temp_delta[5];
 delta[5] = temp_delta[3] * temp_delta[1] * temp_delta[5];
 delta[6] = temp_delta[0] * temp_delta[4] * temp_delta[5];
 delta[7] = temp_delta[3] * temp_delta[4] * temp_delta[5];

 // modulo for negative numbers is strange at best, shift to make sure we are positive
 int x = my_left[0] + para.dim_x;
 int y = my_left[1] + para.dim_y;
 int z = my_left[2] + para.dim_z;

 node_index[0] = x%para.dim_x     + para.dim_x*(y%para.dim_y)     + para.dim_x*para.dim_y*(z%para.dim_z);
 node_index[1] = (x+1)%para.dim_x + para.dim_x*(y%para.dim_y)     + para.dim_x*para.dim_y*(z%para.dim_z);
 node_index[2] = x%para.dim_x     + para.dim_x*((y+1)%para.dim_y) + para.dim_x*para.dim_y*(z%para.dim_z);
 node_index[3] = (x+1)%para.dim_x + para.dim_x*((y+1)%para.dim_y) + para.dim_x*para.dim_y*(z%para.dim_z);
 node_index[4] = x%para.dim_x     + para.dim_x*(y%para.dim_y)     + para.dim_x*para.dim_y*((z+1)%para.dim_z);
 node_index[5] = (x+1)%para.dim_x + para.dim_x*(y%para.dim_y)     + para.dim_x*para.dim_y*((z+1)%para.dim_z);
 node_index[6] = x%para.dim_x     + para.dim_x*((y+1)%para.dim_y) + para.dim_x*para.dim_y*((z+1)%para.dim_z);
 node_index[7] = (x+1)%para.dim_x + para.dim_x*((y+1)%para.dim_y) + para.dim_x*para.dim_y*((z+1)%para.dim_z);

 particle_force[part_index].f[0] = 0.f;
 particle_force[part_index].f[1] = 0.f;
 particle_force[part_index].f[2] = 0.f;

 interpolated_u1 = interpolated_u2 = interpolated_u3 = 0.f;
#ifndef SHANCHEN
  #pragma unroll
  for(int i=0; i<8; ++i){
    interpolated_u1 += d_v[node_index[i]].v[0]*delta[i];
    interpolated_u2 += d_v[node_index[i]].v[1]*delta[i];
    interpolated_u3 += d_v[node_index[i]].v[2]*delta[i];
  }
#else //SHANCHEN
 #pragma unroll
 for(int i=0; i<8; ++i){ 
    interpolated_u1 += d_v[node_index[i]].v[0]/8.;  
    interpolated_u2 += d_v[node_index[i]].v[1]/8.;
    interpolated_u3 += d_v[node_index[i]].v[2]/8.;
 }
#endif
#ifdef SHANCHEN
 #pragma unroll
 for(int ii=0; ii<LB_COMPONENTS; ++ii){ 
  float solvation2 = particle_data[part_index].solvation[2*ii + 1];
   
  interpolated_rho[ii]  = 0.f;
  gradrho1 = gradrho2 = gradrho3 = 0.f;
  
 // TODO: should one introduce a density-dependent friction ?
  calc_mode(mode, n_a, node_index[0],ii);
  Rho = mode[0] + para.rho[ii]*para.agrid*para.agrid*para.agrid;
  interpolated_rho[ii] += delta[0] * Rho; 
  partgrad1[ii*8 + 0] += Rho * solvation2;
  partgrad2[ii*8 + 0] += Rho * solvation2;
  partgrad3[ii*8 + 0] += Rho * solvation2;
  gradrho1 -=(delta[0] + delta[1]) * Rho; 
  gradrho2 -=(delta[0] + delta[2]) * Rho; 
  gradrho3 -=(delta[0] + delta[4]) * Rho; 

  calc_mode(mode, n_a, node_index[1],ii); 
  Rho = mode[0] +  para.rho[ii]*para.agrid*para.agrid*para.agrid; 
  interpolated_rho[ii] += delta[1] * Rho; 
  partgrad1[ii*8 + 1] -= Rho * solvation2;
  partgrad2[ii*8 + 1] += Rho * solvation2;
  partgrad3[ii*8 + 1] += Rho * solvation2;
  gradrho1 +=(delta[1] + delta[0]) * Rho; 
  gradrho2 -=(delta[1] + delta[3]) * Rho; 
  gradrho3 -=(delta[1] + delta[5]) * Rho; 
  
  calc_mode(mode, n_a, node_index[2],ii);
  Rho = mode[0] + para.rho[ii]*para.agrid*para.agrid*para.agrid;	
  interpolated_rho[ii] += delta[2] * Rho; 
  partgrad1[ii*8 + 2] += Rho * solvation2;
  partgrad2[ii*8 + 2] -= Rho * solvation2;
  partgrad3[ii*8 + 2] += Rho * solvation2;
  gradrho1 -=(delta[2] + delta[3]) * Rho; 
  gradrho2 +=(delta[2] + delta[0]) * Rho; 
  gradrho3 -=(delta[2] + delta[6]) * Rho; 

  calc_mode(mode, n_a, node_index[3],ii);
  Rho = mode[0] + para.rho[ii]*para.agrid*para.agrid*para.agrid;	
  interpolated_rho[ii] += delta[3] * Rho; 
  partgrad1[ii*8 + 3] -= Rho * solvation2;
  partgrad2[ii*8 + 3] -= Rho * solvation2;
  partgrad3[ii*8 + 3] += Rho * solvation2;
  gradrho1 +=(delta[3] + delta[2]) * Rho; 
  gradrho2 +=(delta[3] + delta[1]) * Rho; 
  gradrho3 -=(delta[3] + delta[7]) * Rho; 

  calc_mode(mode, n_a, node_index[4],ii);
  Rho = mode[0] + para.rho[ii]*para.agrid*para.agrid*para.agrid;	
  interpolated_rho[ii] += delta[4] * Rho; 
  partgrad1[ii*8 + 4] += Rho * solvation2;
  partgrad2[ii*8 + 4] += Rho * solvation2;
  partgrad3[ii*8 + 4] -= Rho * solvation2;
  gradrho1 -=(delta[4] + delta[5]) * Rho; 
  gradrho2 -=(delta[4] + delta[6]) * Rho; 
  gradrho3 +=(delta[4] + delta[0]) * Rho; 

  calc_mode(mode, n_a, node_index[5],ii);
  Rho = mode[0] + para.rho[ii]*para.agrid*para.agrid*para.agrid;	
  interpolated_rho[ii] += delta[5] * Rho; 
  partgrad1[ii*8 + 5] -= Rho * solvation2;
  partgrad2[ii*8 + 5] += Rho * solvation2;
  partgrad3[ii*8 + 5] -= Rho * solvation2;
  gradrho1 +=(delta[5] + delta[4]) * Rho; 
  gradrho2 -=(delta[5] + delta[7]) * Rho; 
  gradrho3 +=(delta[5] + delta[1]) * Rho; 

  calc_mode(mode, n_a, node_index[6],ii);
  Rho = mode[0] + para.rho[ii]*para.agrid*para.agrid*para.agrid;	
  interpolated_rho[ii] += delta[6] * Rho; 
  partgrad1[ii*8 + 6] += Rho * solvation2;
  partgrad2[ii*8 + 6] -= Rho * solvation2;
  partgrad3[ii*8 + 6] -= Rho * solvation2;
  gradrho1 -=(delta[6] + delta[7]) * Rho; 
  gradrho2 +=(delta[6] + delta[4]) * Rho; 
  gradrho3 +=(delta[6] + delta[2]) * Rho; 

  calc_mode(mode, n_a, node_index[7],ii);
  Rho = mode[0] + para.rho[ii]*para.agrid*para.agrid*para.agrid;	
  interpolated_rho[ii] += delta[7] * Rho; 
  partgrad1[ii*8 + 7] -= Rho * solvation2;
  partgrad2[ii*8 + 7] -= Rho * solvation2;
  partgrad3[ii*8 + 7] -= Rho * solvation2;
  gradrho1 +=(delta[7] + delta[6]) * Rho; 
  gradrho2 +=(delta[7] + delta[5]) * Rho; 
  gradrho3 +=(delta[7] + delta[3]) * Rho; 

  /* normalize the gradient to md units TODO: is that correct?*/
  gradrho1 *= para.agrid; 
  gradrho2 *= para.agrid; 
  gradrho3 *= para.agrid; 

  scforce[0+ii*3] += particle_data[part_index].solvation[2*ii] * gradrho1 ; 
  scforce[1+ii*3] += particle_data[part_index].solvation[2*ii] * gradrho2 ;
  scforce[2+ii*3] += particle_data[part_index].solvation[2*ii] * gradrho3 ;
  /* scforce is used also later...*/
  particle_force[part_index].f[0] += scforce[0+ii*3];
  particle_force[part_index].f[1] += scforce[1+ii*3];
  particle_force[part_index].f[2] += scforce[2+ii*3];
 }

#else // SHANCHEN is not defined
 /* for LB we do not reweight the friction force */
 for(int ii=0; ii<LB_COMPONENTS; ++ii){ 
	interpolated_rho[ii]=1.0;
 }

#endif // SHANCHEN

  /** calculate viscous force
   * take care to rescale velocities with time_step and transform to MD units
   * (Eq. (9) Ahlrichs and Duenweg, JCP 111(17):8225 (1999)) */
 float rhotot=0;

 #pragma unroll
 for(int ii=0; ii<LB_COMPONENTS; ++ii){ 
	rhotot+=interpolated_rho[ii];
 }


 /* Viscous force */

 for(int ii=0; ii<LB_COMPONENTS; ++ii){ 
  viscforce[0+ii*3] -= interpolated_rho[ii]*para.friction[ii]*(particle_data[part_index].v[0]/para.time_step - interpolated_u1*para.agrid/para.tau)/rhotot;
  viscforce[1+ii*3] -= interpolated_rho[ii]*para.friction[ii]*(particle_data[part_index].v[1]/para.time_step - interpolated_u2*para.agrid/para.tau)/rhotot;
  viscforce[2+ii*3] -= interpolated_rho[ii]*para.friction[ii]*(particle_data[part_index].v[2]/para.time_step - interpolated_u3*para.agrid/para.tau)/rhotot;

#ifdef LB_ELECTROHYDRODYNAMICS
  viscforce[0+ii*3] += interpolated_rho[ii]*para.friction[ii] * particle_data[part_index].mu_E[0]/rhotot;
  viscforce[1+ii*3] += interpolated_rho[ii]*para.friction[ii] * particle_data[part_index].mu_E[1]/rhotot;
  viscforce[2+ii*3] += interpolated_rho[ii]*para.friction[ii] * particle_data[part_index].mu_E[2]/rhotot;
#endif

  /** add stochastic force of zero mean (Ahlrichs, Duenweg equ. 15)*/
#ifdef GAUSSRANDOM
  gaussian_random(rn_part);
  viscforce[0+ii*3] += para.lb_coupl_pref2[ii]*rn_part->randomnr[0];
  viscforce[1+ii*3] += para.lb_coupl_pref2[ii]*rn_part->randomnr[1];
  gaussian_random(rn_part);
  viscforce[2+ii*3] += para.lb_coupl_pref2[ii]*rn_part->randomnr[0];
#else
  random_01(rn_part);
  viscforce[0+ii*3] += para.lb_coupl_pref[ii]*(rn_part->randomnr[0]-0.5f);
  viscforce[1+ii*3] += para.lb_coupl_pref[ii]*(rn_part->randomnr[1]-0.5f);
  random_01(+ii*3rn_part);
  viscforce[2+ii*3] += para.lb_coupl_pref[ii]*(rn_part->randomnr[0]-0.5f);
#endif	  
  /** delta_j for transform momentum transfer to lattice units which is done in calc_node_force
  (Eq. (12) Ahlrichs and Duenweg, JCP 111(17):8225 (1999)) */

  particle_force[part_index].f[0] += viscforce[0+ii*3];
  particle_force[part_index].f[1] += viscforce[1+ii*3];
  particle_force[part_index].f[2] += viscforce[2+ii*3];
  /* the average force from the particle to surrounding nodes is transmitted back to preserve momentum */
  for(int node=0 ; node < 8 ; node++ ) { 
     particle_force[part_index].f[0] -= partgrad1[node+ii*8]/8.;
     particle_force[part_index].f[1] -= partgrad2[node+ii*8]/8.;
     particle_force[part_index].f[2] -= partgrad3[node+ii*8]/8.;
  }
  /* note that scforce is zero if SHANCHEN is not #defined */
  delta_j[0+3*ii] -= (scforce[0+ii*3]+viscforce[0+ii*3])*para.time_step*para.tau/para.agrid;
  delta_j[1+3*ii] -= (scforce[1+ii*3]+viscforce[1+ii*3])*para.time_step*para.tau/para.agrid;
  delta_j[2+3*ii] -= (scforce[2+ii*3]+viscforce[2+ii*3])*para.time_step*para.tau/para.agrid;  	
 }
}

/**calcutlation of the node force caused by the particles, with atomicadd due to avoiding race conditions 
	(Eq. (14) Ahlrichs and Duenweg, JCP 111(17):8225 (1999))
 * @param *delta		Pointer for the weighting of particle position (Input)
 * @param *delta_j		Pointer for the weighting of particle momentum (Input)
 * @param node_index		node index around (8) particle (Input)
 * @param node_f    		Pointer to the node force (Output).
*/
__device__ void calc_node_force(float *delta, float *delta_j, float * partgrad1, float * partgrad2, float * partgrad3,  unsigned int *node_index, LB_node_force_gpu node_f){
/* TODO: should the drag depend on the density?? */
/* NOTE: partgrad is not zero only if SHANCHEN is defined. It is initialized in calc_node_force. Alternatively one could 
         specialize this function to the single component LB */ 
 for(int ii=0; ii < LB_COMPONENTS; ++ii) { 
  atomicadd(&(node_f.force[(0+ii*3)*para.number_of_nodes + node_index[0]]), (delta[0]*delta_j[0+ii*3] + partgrad1[ii*8+0]));
  atomicadd(&(node_f.force[(1+ii*3)*para.number_of_nodes + node_index[0]]), (delta[0]*delta_j[1+ii*3] + partgrad2[ii*8+0]));
  atomicadd(&(node_f.force[(2+ii*3)*para.number_of_nodes + node_index[0]]), (delta[0]*delta_j[2+ii*3] + partgrad3[ii*8+0]));
                                                                                                    
  atomicadd(&(node_f.force[(0+ii*3)*para.number_of_nodes + node_index[1]]), (delta[1]*delta_j[0+ii*3] + partgrad1[ii*8+1]));
  atomicadd(&(node_f.force[(1+ii*3)*para.number_of_nodes + node_index[1]]), (delta[1]*delta_j[1+ii*3] + partgrad2[ii*8+1]));
  atomicadd(&(node_f.force[(2+ii*3)*para.number_of_nodes + node_index[1]]), (delta[1]*delta_j[2+ii*3] + partgrad3[ii*8+1]));
                                                                                                    
  atomicadd(&(node_f.force[(0+ii*3)*para.number_of_nodes + node_index[2]]), (delta[2]*delta_j[0+ii*3] + partgrad1[ii*8+2]));
  atomicadd(&(node_f.force[(1+ii*3)*para.number_of_nodes + node_index[2]]), (delta[2]*delta_j[1+ii*3] + partgrad2[ii*8+2]));
  atomicadd(&(node_f.force[(2+ii*3)*para.number_of_nodes + node_index[2]]), (delta[2]*delta_j[2+ii*3] + partgrad3[ii*8+2]));
                                                                                                    
  atomicadd(&(node_f.force[(0+ii*3)*para.number_of_nodes + node_index[3]]), (delta[3]*delta_j[0+ii*3] + partgrad1[ii*8+3]));
  atomicadd(&(node_f.force[(1+ii*3)*para.number_of_nodes + node_index[3]]), (delta[3]*delta_j[1+ii*3] + partgrad2[ii*8+3]));
  atomicadd(&(node_f.force[(2+ii*3)*para.number_of_nodes + node_index[3]]), (delta[3]*delta_j[2+ii*3] + partgrad3[ii*8+3]));
                                                                                                    
  atomicadd(&(node_f.force[(0+ii*3)*para.number_of_nodes + node_index[4]]), (delta[4]*delta_j[0+ii*3] + partgrad1[ii*8+4]));
  atomicadd(&(node_f.force[(1+ii*3)*para.number_of_nodes + node_index[4]]), (delta[4]*delta_j[1+ii*3] + partgrad2[ii*8+4]));
  atomicadd(&(node_f.force[(2+ii*3)*para.number_of_nodes + node_index[4]]), (delta[4]*delta_j[2+ii*3] + partgrad3[ii*8+4]));
                                                                                                    
  atomicadd(&(node_f.force[(0+ii*3)*para.number_of_nodes + node_index[5]]), (delta[5]*delta_j[0+ii*3] + partgrad1[ii*8+5]));
  atomicadd(&(node_f.force[(1+ii*3)*para.number_of_nodes + node_index[5]]), (delta[5]*delta_j[1+ii*3] + partgrad2[ii*8+5]));
  atomicadd(&(node_f.force[(2+ii*3)*para.number_of_nodes + node_index[5]]), (delta[5]*delta_j[2+ii*3] + partgrad3[ii*8+5]));
                                                                                                    
  atomicadd(&(node_f.force[(0+ii*3)*para.number_of_nodes + node_index[6]]), (delta[6]*delta_j[0+ii*3] + partgrad1[ii*8+6]));
  atomicadd(&(node_f.force[(1+ii*3)*para.number_of_nodes + node_index[6]]), (delta[6]*delta_j[1+ii*3] + partgrad2[ii*8+6]));
  atomicadd(&(node_f.force[(2+ii*3)*para.number_of_nodes + node_index[6]]), (delta[6]*delta_j[2+ii*3] + partgrad3[ii*8+6]));
                                                                                                    
  atomicadd(&(node_f.force[(0+ii*3)*para.number_of_nodes + node_index[7]]), (delta[7]*delta_j[0+ii*3] + partgrad1[ii*8+7]));
  atomicadd(&(node_f.force[(1+ii*3)*para.number_of_nodes + node_index[7]]), (delta[7]*delta_j[1+ii*3] + partgrad2[ii*8+7]));
  atomicadd(&(node_f.force[(2+ii*3)*para.number_of_nodes + node_index[7]]), (delta[7]*delta_j[2+ii*3] + partgrad3[ii*8+7]));
 }
}


/*********************************************************/
/** \name System setup and Kernel functions */
/*********************************************************/

/**kernel to calculate local populations from hydrodynamic fields given by the tcl values.
 * The mapping is given in terms of the equilibrium distribution.
 *
 * Eq. (2.15) Ladd, J. Fluid Mech. 271, 295-309 (1994)
 * Eq. (4) in Berk Usta, Ladd and Butler, JCP 122, 094902 (2005)
 *
 * @param n_a		 Pointer to the lattice site (Input).
 * @param *gpu_check additional check if gpu kernel are executed(Input).
*/
__global__ void calc_n_equilibrium(LB_nodes_gpu n_a, LB_rho_v_gpu *d_v, LB_node_force_gpu node_f, int *gpu_check) {
   /* TODO: this can handle only a uniform density, somehting similar, but local, 
            has to be called every time the fields are set by the user ! */ 
  unsigned int index = blockIdx.y * gridDim.x * blockDim.x + blockDim.x * blockIdx.x + threadIdx.x;
  if(index<para.number_of_nodes){
       float mode[19*LB_COMPONENTS];
       #pragma unroll
       for(int ii=0;ii<LB_COMPONENTS;++ii) { 
     
         /** default values for fields in lattice units */
         gpu_check[0] = 1;
     
         float Rho = para.rho[ii]*para.agrid*para.agrid*para.agrid;
         float v[3] = { 0.0f, 0.0f, 0.0f };
         float pi[6] = { Rho*c_sound_sq, 0.0f, Rho*c_sound_sq, 0.0f, 0.0f, Rho*c_sound_sq };
     
         float rhoc_sq = Rho*c_sound_sq;
         float avg_rho = para.rho[ii]*para.agrid*para.agrid*para.agrid;
         float local_rho, local_j[3], *local_pi, trace;
     
         local_rho  = Rho;
     
         local_j[0] = Rho * v[0];
         local_j[1] = Rho * v[1];
         local_j[2] = Rho * v[2];
     
         local_pi = pi;
     
         /** reduce the pressure tensor to the part needed here. NOTE: this not true anymore for SHANCHEN if the densities are not uniform. FIXME*/
         local_pi[0] -= rhoc_sq;
         local_pi[2] -= rhoc_sq;
         local_pi[5] -= rhoc_sq;
     
         trace = local_pi[0] + local_pi[2] + local_pi[5];
     
         float rho_times_coeff;
         float tmp1,tmp2;
     
         /** update the q=0 sublattice */
         n_a.vd[(0 + ii*LBQ ) * para.number_of_nodes + index] = 1.f/3.f * (local_rho-avg_rho) - 1.f/2.f*trace;
     
         /** update the q=1 sublattice */
         rho_times_coeff = 1.f/18.f * (local_rho-avg_rho);
     
         n_a.vd[(1 + ii*LBQ ) * para.number_of_nodes + index] = rho_times_coeff + 1.f/6.f*local_j[0] + 1.f/4.f*local_pi[0] - 1.f/12.f*trace;
         n_a.vd[(2 + ii*LBQ ) * para.number_of_nodes + index] = rho_times_coeff - 1.f/6.f*local_j[0] + 1.f/4.f*local_pi[0] - 1.f/12.f*trace;
         n_a.vd[(3 + ii*LBQ ) * para.number_of_nodes + index] = rho_times_coeff + 1.f/6.f*local_j[1] + 1.f/4.f*local_pi[2] - 1.f/12.f*trace;
         n_a.vd[(4 + ii*LBQ ) * para.number_of_nodes + index] = rho_times_coeff - 1.f/6.f*local_j[1] + 1.f/4.f*local_pi[2] - 1.f/12.f*trace;
         n_a.vd[(5 + ii*LBQ ) * para.number_of_nodes + index] = rho_times_coeff + 1.f/6.f*local_j[2] + 1.f/4.f*local_pi[5] - 1.f/12.f*trace;
         n_a.vd[(6 + ii*LBQ ) * para.number_of_nodes + index] = rho_times_coeff - 1.f/6.f*local_j[2] + 1.f/4.f*local_pi[5] - 1.f/12.f*trace;
     
         /** update the q=2 sublattice */
         rho_times_coeff = 1.f/36.f * (local_rho-avg_rho);
     
         tmp1 = local_pi[0] + local_pi[2];
         tmp2 = 2.0f*local_pi[1];
         n_a.vd[(7 + ii*LBQ ) * para.number_of_nodes + index]  = rho_times_coeff + 1.f/12.f*(local_j[0]+local_j[1]) + 1.f/8.f*(tmp1+tmp2) - 1.f/24.f*trace;
         n_a.vd[(8 + ii*LBQ ) * para.number_of_nodes + index]  = rho_times_coeff - 1.f/12.f*(local_j[0]+local_j[1]) + 1.f/8.f*(tmp1+tmp2) - 1.f/24.f*trace;
         n_a.vd[(9 + ii*LBQ ) * para.number_of_nodes + index]  = rho_times_coeff + 1.f/12.f*(local_j[0]-local_j[1]) + 1.f/8.f*(tmp1-tmp2) - 1.f/24.f*trace;
         n_a.vd[(10 + ii*LBQ ) * para.number_of_nodes + index] = rho_times_coeff - 1.f/12.f*(local_j[0]-local_j[1]) + 1.f/8.f*(tmp1-tmp2) - 1.f/24.f*trace;
     
         tmp1 = local_pi[0] + local_pi[5];
         tmp2 = 2.0f*local_pi[3];
     
         n_a.vd[(11 + ii*LBQ ) * para.number_of_nodes + index] = rho_times_coeff + 1.f/12.f*(local_j[0]+local_j[2]) + 1.f/8.f*(tmp1+tmp2) - 1.f/24.f*trace;
         n_a.vd[(12 + ii*LBQ ) * para.number_of_nodes + index] = rho_times_coeff - 1.f/12.f*(local_j[0]+local_j[2]) + 1.f/8.f*(tmp1+tmp2) - 1.f/24.f*trace;
         n_a.vd[(13 + ii*LBQ ) * para.number_of_nodes + index] = rho_times_coeff + 1.f/12.f*(local_j[0]-local_j[2]) + 1.f/8.f*(tmp1-tmp2) - 1.f/24.f*trace;
         n_a.vd[(14 + ii*LBQ ) * para.number_of_nodes + index] = rho_times_coeff - 1.f/12.f*(local_j[0]-local_j[2]) + 1.f/8.f*(tmp1-tmp2) - 1.f/24.f*trace;
     
         tmp1 = local_pi[2] + local_pi[5];
         tmp2 = 2.0f*local_pi[4];
     
         n_a.vd[(15 + ii*LBQ ) * para.number_of_nodes + index] = rho_times_coeff + 1.f/12.f*(local_j[1]+local_j[2]) + 1.f/8.f*(tmp1+tmp2) - 1.f/24.f*trace;
         n_a.vd[(16 + ii*LBQ ) * para.number_of_nodes + index] = rho_times_coeff - 1.f/12.f*(local_j[1]+local_j[2]) + 1.f/8.f*(tmp1+tmp2) - 1.f/24.f*trace;
         n_a.vd[(17 + ii*LBQ ) * para.number_of_nodes + index] = rho_times_coeff + 1.f/12.f*(local_j[1]-local_j[2]) + 1.f/8.f*(tmp1-tmp2) - 1.f/24.f*trace;
         n_a.vd[(18 + ii*LBQ ) * para.number_of_nodes + index] = rho_times_coeff - 1.f/12.f*(local_j[1]-local_j[2]) + 1.f/8.f*(tmp1-tmp2) - 1.f/24.f*trace;
     
         /**set different seed for randomgen on every node */
         n_a.seed[index] = para.your_seed + index;
       }
       calc_m_from_n(n_a,index,mode);
       update_rho_v(mode,index,node_f,d_v);
  }
}

/** kernel to calculate local populations from hydrodynamic fields
 * from given flow field velocities.  The mapping is given in terms of
 * the equilibrium distribution.
 *
 * Eq. (2.15) Ladd, J. Fluid Mech. 271, 295-309 (1994)
 * Eq. (4) in Berk Usta, Ladd and Butler, JCP 122, 094902 (2005)
 *
 * @param n_a		   the current nodes array (double buffering!)
 * @param single_nodeindex the node to set the velocity for
 * @param velocity         the velocity to set
 */
__global__ void set_u_equilibrium(LB_nodes_gpu n_a, int single_nodeindex,float *velocity) {

  unsigned int index = blockIdx.y * gridDim.x * blockDim.x + blockDim.x * blockIdx.x + threadIdx.x;

  if(index == 0){
  float v[3];
  float mode[4*LB_COMPONENTS];
  float rhoc_sq,avg_rho;
  float local_rho, local_j[3], *local_pi, trace;
  v[0] = velocity[0];
  v[1] = velocity[1];
  v[2] = velocity[2];
  #pragma unroll
  for(int ii=0;ii<LB_COMPONENTS;++ii) { 

    /** default values for fields in lattice units */
    calc_mode(&mode[4*ii], n_a, single_nodeindex,ii);
    float Rho = mode[0*4*ii] + para.rho[ii]*para.agrid*para.agrid*para.agrid; 

    float pi[6] = { Rho*c_sound_sq, 0.0f, Rho*c_sound_sq, 0.0f, 0.0f, Rho*c_sound_sq };

    rhoc_sq = Rho*c_sound_sq;
    avg_rho = para.rho[ii]*para.agrid*para.agrid*para.agrid;

    local_rho  = Rho;

    local_j[0] = Rho * v[0];
    local_j[1] = Rho * v[1];
    local_j[2] = Rho * v[2];


    local_pi = pi;

    /** reduce the pressure tensor to the part needed here. NOTE: this not true anymore for SHANCHEN if the densities are not uniform. FIXME*/
    /* there is much duplicated code from calc_n_equilibrium(). FIXME */
    local_pi[0] -= rhoc_sq; 
    local_pi[2] -= rhoc_sq;
    local_pi[5] -= rhoc_sq;

    trace = local_pi[0] + local_pi[2] + local_pi[5];

    float rho_times_coeff;
    float tmp1,tmp2;

    /** update the q=0 sublattice */
    n_a.vd[(0 + ii*LBQ ) * para.number_of_nodes + single_nodeindex] = 1.f/3.f * (local_rho-avg_rho) - 1.f/2.f*trace;

    /** update the q=1 sublattice */
    rho_times_coeff = 1.f/18.f * (local_rho-avg_rho);

    n_a.vd[(1 + ii*LBQ ) * para.number_of_nodes + single_nodeindex] = rho_times_coeff + 1.f/6.f*local_j[0] + 1.f/4.f*local_pi[0] - 1.f/12.f*trace;
    n_a.vd[(2 + ii*LBQ ) * para.number_of_nodes + single_nodeindex] = rho_times_coeff - 1.f/6.f*local_j[0] + 1.f/4.f*local_pi[0] - 1.f/12.f*trace;
    n_a.vd[(3 + ii*LBQ ) * para.number_of_nodes + single_nodeindex] = rho_times_coeff + 1.f/6.f*local_j[1] + 1.f/4.f*local_pi[2] - 1.f/12.f*trace;
    n_a.vd[(4 + ii*LBQ ) * para.number_of_nodes + single_nodeindex] = rho_times_coeff - 1.f/6.f*local_j[1] + 1.f/4.f*local_pi[2] - 1.f/12.f*trace;
    n_a.vd[(5 + ii*LBQ ) * para.number_of_nodes + single_nodeindex] = rho_times_coeff + 1.f/6.f*local_j[2] + 1.f/4.f*local_pi[5] - 1.f/12.f*trace;
    n_a.vd[(6 + ii*LBQ ) * para.number_of_nodes + single_nodeindex] = rho_times_coeff - 1.f/6.f*local_j[2] + 1.f/4.f*local_pi[5] - 1.f/12.f*trace;

    /** update the q=2 sublattice */
    rho_times_coeff = 1.f/36.f * (local_rho-avg_rho);

    tmp1 = local_pi[0] + local_pi[2];
    tmp2 = 2.0f*local_pi[1];
    n_a.vd[(7 + ii*LBQ ) * para.number_of_nodes + single_nodeindex]  = rho_times_coeff + 1.f/12.f*(local_j[0]+local_j[1]) + 1.f/8.f*(tmp1+tmp2) - 1.f/24.f*trace;
    n_a.vd[(8 + ii*LBQ ) * para.number_of_nodes + single_nodeindex]  = rho_times_coeff - 1.f/12.f*(local_j[0]+local_j[1]) + 1.f/8.f*(tmp1+tmp2) - 1.f/24.f*trace;
    n_a.vd[(9 + ii*LBQ ) * para.number_of_nodes + single_nodeindex]  = rho_times_coeff + 1.f/12.f*(local_j[0]-local_j[1]) + 1.f/8.f*(tmp1-tmp2) - 1.f/24.f*trace;
    n_a.vd[(10 + ii*LBQ ) * para.number_of_nodes + single_nodeindex] = rho_times_coeff - 1.f/12.f*(local_j[0]-local_j[1]) + 1.f/8.f*(tmp1-tmp2) - 1.f/24.f*trace;

    tmp1 = local_pi[0] + local_pi[5];
    tmp2 = 2.0f*local_pi[3];

    n_a.vd[(11 + ii*LBQ ) * para.number_of_nodes + single_nodeindex] = rho_times_coeff + 1.f/12.f*(local_j[0]+local_j[2]) + 1.f/8.f*(tmp1+tmp2) - 1.f/24.f*trace;
    n_a.vd[(12 + ii*LBQ ) * para.number_of_nodes + single_nodeindex] = rho_times_coeff - 1.f/12.f*(local_j[0]+local_j[2]) + 1.f/8.f*(tmp1+tmp2) - 1.f/24.f*trace;
    n_a.vd[(13 + ii*LBQ ) * para.number_of_nodes + single_nodeindex] = rho_times_coeff + 1.f/12.f*(local_j[0]-local_j[2]) + 1.f/8.f*(tmp1-tmp2) - 1.f/24.f*trace;
    n_a.vd[(14 + ii*LBQ ) * para.number_of_nodes + single_nodeindex] = rho_times_coeff - 1.f/12.f*(local_j[0]-local_j[2]) + 1.f/8.f*(tmp1-tmp2) - 1.f/24.f*trace;

    tmp1 = local_pi[2] + local_pi[5];
    tmp2 = 2.0f*local_pi[4];

    n_a.vd[(15 + ii*LBQ ) * para.number_of_nodes + single_nodeindex] = rho_times_coeff + 1.f/12.f*(local_j[1]+local_j[2]) + 1.f/8.f*(tmp1+tmp2) - 1.f/24.f*trace;
    n_a.vd[(16 + ii*LBQ ) * para.number_of_nodes + single_nodeindex] = rho_times_coeff - 1.f/12.f*(local_j[1]+local_j[2]) + 1.f/8.f*(tmp1+tmp2) - 1.f/24.f*trace;
    n_a.vd[(17 + ii*LBQ ) * para.number_of_nodes + single_nodeindex] = rho_times_coeff + 1.f/12.f*(local_j[1]-local_j[2]) + 1.f/8.f*(tmp1-tmp2) - 1.f/24.f*trace;
    n_a.vd[(18 + ii*LBQ ) * para.number_of_nodes + single_nodeindex] = rho_times_coeff - 1.f/12.f*(local_j[1]-local_j[2]) + 1.f/8.f*(tmp1-tmp2) - 1.f/24.f*trace;

  }
  }
}


/**calculate mass of the whole fluid kernel
 * @param *sum				Pointer to result storage value (Output)
 * @param n_a				Pointer to local node residing in array a (Input)
*/
__global__ void calc_mass(LB_nodes_gpu n_a, float *sum) {
  float mode[4];

  unsigned int index = blockIdx.y * gridDim.x * blockDim.x + blockDim.x * blockIdx.x + threadIdx.x;

  if(index<para.number_of_nodes){
    for(int ii=0;ii<LB_COMPONENTS;++ii) { 
      calc_mode(mode, n_a, index,ii);
      float Rho = mode[0] + para.rho[ii]*para.agrid*para.agrid*para.agrid;
      atomicadd(&(sum[0]), Rho);
    }
  }
}

/** (re-)initialization of the node force / set up of external force in lb units
 * @param node_f		Pointer to local node force (Input)
*/
__global__ void reinit_node_force(LB_node_force_gpu node_f){

  unsigned int index = blockIdx.y * gridDim.x * blockDim.x + blockDim.x * blockIdx.x + threadIdx.x;

  if(index<para.number_of_nodes){
   #pragma unroll
   for(int ii=0;ii<LB_COMPONENTS;++ii){
#ifdef EXTERNAL_FORCES
    if(para.external_force){
      node_f.force[(0+ii*3)*para.number_of_nodes + index] = para.ext_force[0]*powf(para.agrid,4)*para.tau*para.tau;
      node_f.force[(1+ii*3)*para.number_of_nodes + index] = para.ext_force[1]*powf(para.agrid,4)*para.tau*para.tau;
      node_f.force[(2+ii*3)*para.number_of_nodes + index] = para.ext_force[2]*powf(para.agrid,4)*para.tau*para.tau;
    }
    else{
      node_f.force[(0+ii*3)*para.number_of_nodes + index] = 0.0f;
      node_f.force[(1+ii*3)*para.number_of_nodes + index] = 0.0f;
      node_f.force[(2+ii*3)*para.number_of_nodes + index] = 0.0f;
    }
#else
    node_f.force[(0+ii*3)*para.number_of_nodes + index] = 0.0f;
    node_f.force[(1+ii*3)*para.number_of_nodes + index] = 0.0f;
    node_f.force[(2+ii*3)*para.number_of_nodes + index] = 0.0f;
#endif
   }
  }
}


/**set extern force on single nodes kernel
 * @param n_extern_nodeforces		number of nodes (Input)
 * @param *extern_nodeforces		Pointer to extern node force array (Input)
 * @param node_f			node force struct (Output)
*/
__global__ void init_extern_nodeforces(int n_extern_nodeforces, LB_extern_nodeforce_gpu *extern_nodeforces, LB_node_force_gpu node_f){

  unsigned int index = blockIdx.y * gridDim.x * blockDim.x + blockDim.x * blockIdx.x + threadIdx.x;
  float factor=powf(para.agrid,4)*para.tau*para.tau;
  if(index<n_extern_nodeforces){
   #pragma unroll
   for(int ii=0;ii<LB_COMPONENTS;++ii){
    node_f.force[(0+ii*3)*para.number_of_nodes + extern_nodeforces[index].index] = extern_nodeforces[index].force[0] * factor;
    node_f.force[(1+ii*3)*para.number_of_nodes + extern_nodeforces[index].index] = extern_nodeforces[index].force[1] * factor;
    node_f.force[(2+ii*3)*para.number_of_nodes + extern_nodeforces[index].index] = extern_nodeforces[index].force[2] * factor;
   }
  }
}

#ifdef SHANCHEN

/** 
 * @param single_nodeindex	Single node index        (Input)
 * @param *mode			Pointer to the local register values mode (Output)
 * @param n_a			Pointer to local node residing in array a(Input)
*/
__device__ __inline__ float calc_massmode(LB_nodes_gpu n_a, int single_nodeindex, int component_index){
	
  /** mass mode */
  float mode;
  mode = n_a.vd[(0 + component_index*LBQ ) * para.number_of_nodes + single_nodeindex] + n_a.vd[(1 + component_index*LBQ ) * para.number_of_nodes + single_nodeindex] + n_a.vd[(2 + component_index*LBQ ) * para.number_of_nodes + single_nodeindex] 
          + n_a.vd[(3 + component_index*LBQ ) * para.number_of_nodes + single_nodeindex] + n_a.vd[(4 + component_index*LBQ ) * para.number_of_nodes + single_nodeindex] + n_a.vd[(5 + component_index*LBQ ) * para.number_of_nodes + single_nodeindex]
          + n_a.vd[(6 + component_index*LBQ ) * para.number_of_nodes + single_nodeindex] + n_a.vd[(7 + component_index*LBQ ) * para.number_of_nodes + single_nodeindex] + n_a.vd[(8 + component_index*LBQ ) * para.number_of_nodes + single_nodeindex]
          + n_a.vd[(9 + component_index*LBQ ) * para.number_of_nodes + single_nodeindex] + n_a.vd[(10 + component_index*LBQ ) * para.number_of_nodes + single_nodeindex] + n_a.vd[(11 + component_index*LBQ ) * para.number_of_nodes + single_nodeindex] + n_a.vd[(12 + component_index*LBQ ) * para.number_of_nodes + single_nodeindex]
          + n_a.vd[(13 + component_index*LBQ ) * para.number_of_nodes + single_nodeindex] + n_a.vd[(14 + component_index*LBQ ) * para.number_of_nodes + single_nodeindex] + n_a.vd[(15 + component_index*LBQ ) * para.number_of_nodes + single_nodeindex] + n_a.vd[(16 + component_index*LBQ ) * para.number_of_nodes + single_nodeindex]
          + n_a.vd[(17 + component_index*LBQ ) * para.number_of_nodes + single_nodeindex] + n_a.vd[(18 + component_index*LBQ ) * para.number_of_nodes + single_nodeindex];
 mode += para.rho[component_index]*para.agrid*para.agrid*para.agrid;

 return mode;
}


__device__ __inline__ void calc_shanchen_contribution(LB_nodes_gpu n_a,int component_index, int x, int y, int z, float *p){ 
      float tmp_p[3]={0.f,0.f,0.f};
      float pseudo;
      int index;
      index  = (x+1)%para.dim_x + para.dim_x*y + para.dim_x*para.dim_y*z;
      pseudo =  calc_massmode(n_a,index,component_index);
      tmp_p[0]+=pseudo/18.f;

      index  = (para.dim_x+x-1)%para.dim_x + para.dim_x*y + para.dim_x*para.dim_y*z;
      pseudo =  calc_massmode(n_a,index,component_index);
      tmp_p[0]-=pseudo/18.f;

      index  = x + para.dim_x*((y+1)%para.dim_y) + para.dim_x*para.dim_y*z;
      pseudo =  calc_massmode(n_a,index,component_index);
      tmp_p[1]+=pseudo/18.f;

      index  = x + para.dim_x*((para.dim_y+y-1)%para.dim_y) + para.dim_x*para.dim_y*z;
      pseudo =  calc_massmode(n_a,index,component_index);
      tmp_p[1]-=pseudo/18.f;

      index  = x + para.dim_x*y + para.dim_x*para.dim_y*((z+1)%para.dim_z);
      pseudo =  calc_massmode(n_a,index,component_index);
      tmp_p[2]+=pseudo/18.f;	

      index  = x + para.dim_x*y + para.dim_x*para.dim_y*((para.dim_z+z-1)%para.dim_z);
      pseudo =  calc_massmode(n_a,index,component_index);
      tmp_p[2]-=pseudo/18.f;

      index  = (x+1)%para.dim_x + para.dim_x*((y+1)%para.dim_y) + para.dim_x*para.dim_y*z;
      pseudo =  calc_massmode(n_a,index,component_index);
      tmp_p[0]+=pseudo/36.f;
      tmp_p[1]+=pseudo/36.f;

      index  = (para.dim_x+x-1)%para.dim_x + para.dim_x*((para.dim_y+y-1)%para.dim_y) + para.dim_x*para.dim_y*z;
      pseudo =  calc_massmode(n_a,index,component_index);
      tmp_p[0]-=pseudo/36.f;
      tmp_p[1]-=pseudo/36.f;

      index  = (x+1)%para.dim_x + para.dim_x*((para.dim_y+y-1)%para.dim_y) + para.dim_x*para.dim_y*z;
      pseudo =  calc_massmode(n_a,index,component_index);
      tmp_p[0]+=pseudo/36.f;
      tmp_p[1]-=pseudo/36.f;

      index  = (para.dim_x+x-1)%para.dim_x + para.dim_x*((y+1)%para.dim_y) + para.dim_x*para.dim_y*z;
      pseudo =  calc_massmode(n_a,index,component_index);
      tmp_p[0]-=pseudo/36.f;
      tmp_p[1]+=pseudo/36.f;

      index  = (x+1)%para.dim_x + para.dim_x*y + para.dim_x*para.dim_y*((z+1)%para.dim_z);
      pseudo =  calc_massmode(n_a,index,component_index);
      tmp_p[0]+=pseudo/36.f;
      tmp_p[2]+=pseudo/36.f;

      index  = (para.dim_x+x-1)%para.dim_x + para.dim_x*y + para.dim_x*para.dim_y*((para.dim_z+z-1)%para.dim_z);
      pseudo =  calc_massmode(n_a,index,component_index);
      tmp_p[0]-=pseudo/36.f;
      tmp_p[2]-=pseudo/36.f;

      index  = (x+1)%para.dim_x + para.dim_x*y + para.dim_x*para.dim_y*((para.dim_z+z-1)%para.dim_z);
      pseudo =  calc_massmode(n_a,index,component_index);
      tmp_p[0]+=pseudo/36.f;
      tmp_p[2]-=pseudo/36.f;

      index  = (para.dim_x+x-1)%para.dim_x + para.dim_x*y + para.dim_x*para.dim_y*((z+1)%para.dim_z);
      pseudo =  calc_massmode(n_a,index,component_index);
      tmp_p[0]-=pseudo/36.f;
      tmp_p[2]+=pseudo/36.f;

      index  = x + para.dim_x*((y+1)%para.dim_y) + para.dim_x*para.dim_y*((z+1)%para.dim_z);
      pseudo =  calc_massmode(n_a,index,component_index);
      tmp_p[1]+=pseudo/36.f;
      tmp_p[2]+=pseudo/36.f;

      index  = x + para.dim_x*((para.dim_y+y-1)%para.dim_y) + para.dim_x*para.dim_y*((para.dim_z+z-1)%para.dim_z);
      pseudo =  calc_massmode(n_a,index,component_index);
      tmp_p[1]-=pseudo/36.f;
      tmp_p[2]-=pseudo/36.f;

      index  = x + para.dim_x*((y+1)%para.dim_y) + para.dim_x*para.dim_y*((para.dim_z+z-1)%para.dim_z);
      pseudo =  calc_massmode(n_a,index,component_index);
      tmp_p[1]+=pseudo/36.f;
      tmp_p[2]-=pseudo/36.f;

      index  = x + para.dim_x*((para.dim_y+y-1)%para.dim_y) + para.dim_x*para.dim_y*((z+1)%para.dim_z);
      pseudo =  calc_massmode(n_a,index,component_index);
      tmp_p[1]-=pseudo/36.f;
      tmp_p[2]+=pseudo/36.f;
  
      p[0]=tmp_p[0];
      p[1]=tmp_p[1];
      p[2]=tmp_p[2];
}

/** function to calc shanchen forces 
 * @param *mode			Pointer to the local register values mode (Output)
 * @param n_a			Pointer to local node residing in array a(Input)
 * @param node_f		Pointer to local node force (Input)
*/
__global__ void lb_shanchen_GPU(LB_nodes_gpu n_a,LB_node_force_gpu node_f){
#ifndef D3Q19
#error Lattices other than D3Q19 not supported
#endif
#if ( LB_COMPONENTS == 1  ) 
  #warning shanchen forces not implemented 
#else  
  
  unsigned int index = blockIdx.y * gridDim.x * blockDim.x + blockDim.x * blockIdx.x + threadIdx.x;
  unsigned int xyz[3];
  float pseudo;

  if(index<para.number_of_nodes){
     /*Let's first identify the neighboring nodes */
     index_to_xyz(index, xyz);
     int x = xyz[0];
     int y = xyz[1];
     int z = xyz[2];
     
     #pragma unroll
     for(int ii=0;ii<LB_COMPONENTS;ii++){ 
       float p[3]={0.f,0.f,0.f};
       pseudo =  calc_massmode(n_a,index,ii);
       #pragma unroll
       for(int jj=0;jj<LB_COMPONENTS;jj++){ 
             float tmpp[3]={0.f,0.f,0.f};
             calc_shanchen_contribution(n_a, jj, x,y,z, tmpp);
// FIXME  coupling HAS to be rescaled with agrid....
             p[0] += - para.coupling[(LB_COMPONENTS)*ii+jj]  * pseudo  * tmpp[0];
             p[1] += - para.coupling[(LB_COMPONENTS)*ii+jj]  * pseudo  * tmpp[1];
             p[2] += - para.coupling[(LB_COMPONENTS)*ii+jj]  * pseudo  * tmpp[2];
       }
       node_f.force[(0+ii*3)*para.number_of_nodes + index]+=p[0];
       node_f.force[(1+ii*3)*para.number_of_nodes + index]+=p[1];
       node_f.force[(2+ii*3)*para.number_of_nodes + index]+=p[2];
     }
  }
#endif 
  return; 
}


/** kernel to set the local density
 *
 * @param n_a		   the current nodes array (double buffering!)
 * @param single_nodeindex the node to set the velocity for
 * @param rho              the density to set
 */
__global__ void set_rho(LB_nodes_gpu n_a,  LB_rho_v_gpu *d_v, int single_nodeindex,float *rho) {

  unsigned int index = blockIdx.y * gridDim.x * blockDim.x + blockDim.x * blockIdx.x + threadIdx.x;
  /*Note: this sets the velocities to zero */
  if(index == 0){
     float local_rho;
     #pragma unroll
     for(int ii=0;ii<LB_COMPONENTS;++ii) { 
       /** default values for fields in lattice units */
       local_rho = (rho[ii]-para.rho[ii])*para.agrid*para.agrid*para.agrid;
       d_v[single_nodeindex].rho[ii]=rho[ii];
       n_a.vd[(0  + ii*LBQ ) * para.number_of_nodes + single_nodeindex] = 1.f/3.f * local_rho ;
       n_a.vd[(1  + ii*LBQ ) * para.number_of_nodes + single_nodeindex] = 1.f/18.f * local_rho ;
       n_a.vd[(2  + ii*LBQ ) * para.number_of_nodes + single_nodeindex] = 1.f/18.f * local_rho ;
       n_a.vd[(3  + ii*LBQ ) * para.number_of_nodes + single_nodeindex] = 1.f/18.f * local_rho ;
       n_a.vd[(4  + ii*LBQ ) * para.number_of_nodes + single_nodeindex] = 1.f/18.f * local_rho ;
       n_a.vd[(5  + ii*LBQ ) * para.number_of_nodes + single_nodeindex] = 1.f/18.f * local_rho ;
       n_a.vd[(6  + ii*LBQ ) * para.number_of_nodes + single_nodeindex] = 1.f/18.f * local_rho ;
       n_a.vd[(7  + ii*LBQ ) * para.number_of_nodes + single_nodeindex] = 1.f/36.f * local_rho ;
       n_a.vd[(8  + ii*LBQ ) * para.number_of_nodes + single_nodeindex] = 1.f/36.f * local_rho ;
       n_a.vd[(9  + ii*LBQ ) * para.number_of_nodes + single_nodeindex] = 1.f/36.f * local_rho ;
       n_a.vd[(10 + ii*LBQ ) * para.number_of_nodes + single_nodeindex] = 1.f/36.f * local_rho ;
       n_a.vd[(11 + ii*LBQ ) * para.number_of_nodes + single_nodeindex] = 1.f/36.f * local_rho ;
       n_a.vd[(12 + ii*LBQ ) * para.number_of_nodes + single_nodeindex] = 1.f/36.f * local_rho ;
       n_a.vd[(13 + ii*LBQ ) * para.number_of_nodes + single_nodeindex] = 1.f/36.f * local_rho ;
       n_a.vd[(14 + ii*LBQ ) * para.number_of_nodes + single_nodeindex] = 1.f/36.f * local_rho ;
       n_a.vd[(15 + ii*LBQ ) * para.number_of_nodes + single_nodeindex] = 1.f/36.f * local_rho ;
       n_a.vd[(16 + ii*LBQ ) * para.number_of_nodes + single_nodeindex] = 1.f/36.f * local_rho ;
       n_a.vd[(17 + ii*LBQ ) * para.number_of_nodes + single_nodeindex] = 1.f/36.f * local_rho ;
       n_a.vd[(18 + ii*LBQ ) * para.number_of_nodes + single_nodeindex] = 1.f/36.f * local_rho ;
     }
  }
}


#endif //SHANCHEN



/**set the boundary flag for all boundary nodes
 * @param boundary_node_list    The indices of the boundary nodes
 * @param boundary_index_list   The flag representing the corresponding boundary
 * @param number_of_boundnodes	The number of boundary nodes
 * @param n_a			Pointer to local node residing in array a (Input)
 * @param n_b			Pointer to local node residing in array b (Input)
*/
__global__ void init_boundaries(int *boundary_node_list, int *boundary_index_list, int number_of_boundnodes, LB_nodes_gpu n_a, LB_nodes_gpu n_b){

  unsigned int index = blockIdx.y * gridDim.x * blockDim.x + blockDim.x * blockIdx.x + threadIdx.x;

  if(index<number_of_boundnodes){
    n_a.boundary[boundary_node_list[index]] = boundary_index_list[index];
    n_b.boundary[boundary_node_list[index]] = boundary_index_list[index];
  }	
}

/**reset the boundary flag of every node
 * @param n_a		Pointer to local node residing in array a (Input)
 * @param n_b		Pointer to local node residing in array b (Input)	
*/
__global__ void reset_boundaries(LB_nodes_gpu n_a, LB_nodes_gpu n_b){

  size_t index = blockIdx.y * gridDim.x * blockDim.x + blockDim.x * blockIdx.x + threadIdx.x;

  if(index<para.number_of_nodes){
    n_a.boundary[index] = n_b.boundary[index] = 0;
  }
}

/** integrationstep of the lb-fluid-solver
 * @param n_a		Pointer to local node residing in array a (Input)
 * @param n_b		Pointer to local node residing in array b (Input)
 * @param *d_v		Pointer to local device values (Input)
 * @param node_f	Pointer to local node force (Input)
*/
__global__ void integrate(LB_nodes_gpu n_a, LB_nodes_gpu n_b, LB_rho_v_gpu *d_v, LB_node_force_gpu node_f){
  /**every node is connected to a thread via the index*/
  unsigned int index = blockIdx.y * gridDim.x * blockDim.x + blockDim.x * blockIdx.x + threadIdx.x;
  /**the 19 moments (modes) are only temporary register values */
  float mode[19*LB_COMPONENTS];
  LB_randomnr_gpu rng;

  if( index < para.number_of_nodes ){
    /** storing the seed into a register value*/
    rng.seed = n_a.seed[index];
    /**calc_m_from_n*/
    calc_m_from_n(n_a, index, mode);
    /**lb_relax_modes*/
    relax_modes(mode, index, node_f,d_v);
    /**lb_thermalize_modes */
    if (para.fluct){thermalize_modes(mode, index, &rng);}
#if  defined(EXTERNAL_FORCES)  ||   defined (SHANCHEN)  
    /**if external force is used apply node force */
    apply_forces(index, mode, node_f,d_v);
#else
    /**if partcles are used apply node forces*/
    if (para.number_of_particles) apply_forces(index, mode, node_f,d_v); 
#endif
    /**lb_calc_n_from_modes_push*/
    normalize_modes(mode);
    /**calc of velocity densities and streaming with pbc*/
    calc_n_from_modes_push(n_b, mode, index);
    /** rewriting the seed back to the global memory*/
    n_b.seed[index] = rng.seed;
  }  
}

/** part interaction kernel
 * @param n_a				Pointer to local node residing in array a (Input)
 * @param *particle_data		Pointer to the particle position and velocity (Input)
 * @param *particle_force		Pointer to the particle force (Input)
 * @param *part				Pointer to the rn array of the particles (Input)
 * @param node_f			Pointer to local node force (Input)
*/
__global__ void calc_fluid_particle_ia(LB_nodes_gpu n_a, CUDA_particle_data *particle_data, CUDA_particle_force *particle_force, LB_node_force_gpu node_f, CUDA_particle_seed *part, LB_rho_v_gpu *d_v){
	
  unsigned int part_index = blockIdx.y * gridDim.x * blockDim.x + blockDim.x * blockIdx.x + threadIdx.x;
  unsigned int node_index[8];
  float delta[8];
  float delta_j[3*LB_COMPONENTS]; 
  float partgrad1[8*LB_COMPONENTS]; 
  float partgrad2[8*LB_COMPONENTS]; 
  float partgrad3[8*LB_COMPONENTS]; 
  LB_randomnr_gpu rng_part;
  if(part_index<para.number_of_particles){

    rng_part.seed = part[part_index].seed;
    /**force acting on the particle. delta_j will be used later to compute the force that acts back onto the fluid. */
    calc_viscous_force(n_a, delta, partgrad1, partgrad2, partgrad3, particle_data, particle_force, part_index, &rng_part, delta_j, node_index,d_v);
    calc_node_force(delta, delta_j, partgrad1, partgrad2, partgrad3, node_index, node_f); 
    /**force which acts back to the fluid node */
    part[part_index].seed = rng_part.seed;		
  }
}

#ifdef LB_BOUNDARIES_GPU
/**Bounce back boundary read kernel
 * @param n_a					Pointer to local node residing in array a (Input)
 * @param n_b					Pointer to local node residing in array b (Input)
 * @param LB_boundary_velocity 			The constant velocity at the boundary, set by the user (Input)
 * @param LB_boundary_force 			The force on the boundary nodes (Output)
*/
__global__ void bb_read(LB_nodes_gpu n_a, LB_nodes_gpu n_b, float* LB_boundary_velocity, float* LB_boundary_force){

  unsigned int index = blockIdx.y * gridDim.x * blockDim.x + blockDim.x * blockIdx.x + threadIdx.x;

  if(index<para.number_of_nodes){
    bounce_back_read(n_b, n_a, index, LB_boundary_velocity, LB_boundary_force);
  }
}

/**Bounce back boundary write kernel
 * @param n_a					Pointer to local node residing in array a (Input)
 * @param n_b					Pointer to local node residing in array b (Input)
*/
__global__ void bb_write(LB_nodes_gpu n_a, LB_nodes_gpu n_b){

  unsigned int index = blockIdx.y * gridDim.x * blockDim.x + blockDim.x * blockIdx.x + threadIdx.x;

  if(index<para.number_of_nodes){
    bounce_back_write(n_b, n_a, index);
  }
}

#endif 

/** get physical values of the nodes (density, velocity, ...)
 * @param n_a		Pointer to local node residing in array a (Input)
 * @param *p_v		Pointer to local print values (Output)
 * @param *d_v		Pointer to local device values (Input)
*/
__global__ void get_values_in_MD_units(LB_nodes_gpu n_a, LB_rho_v_pi_gpu *p_v,LB_rho_v_gpu *d_v){  
  unsigned int index = blockIdx.y * gridDim.x * blockDim.x +
  blockDim.x * blockIdx.x + threadIdx.x;

  if(index<para.number_of_nodes){
    float mode[19*LB_COMPONENTS];
    calc_m_from_n(n_a, index, mode);
    calc_values_in_MD_units(n_a, mode,p_v, d_v,index,index);
  }
}

/** get boundary flags
 *  @param n_a	              Pointer to local node residing in array a (Input)
 *  @param device_bound_array Pointer to local device values (Input)
 */
__global__ void lb_get_boundaries(LB_nodes_gpu n_a, unsigned int *device_bound_array){

  unsigned int index = blockIdx.y * gridDim.x * blockDim.x + blockDim.x * blockIdx.x + threadIdx.x;

  if(index<para.number_of_nodes){
   device_bound_array[index] = n_a.boundary[index];
  }
}



/**print single node values kernel
 * @param single_nodeindex		index of the node (Input)
 * @param *d_p_v			Pointer to result storage array (Input)
 * @param n_a				Pointer to local node residing in array a (Input)
*/
__global__ void lb_print_node(int single_nodeindex, LB_rho_v_pi_gpu *d_p_v, LB_nodes_gpu n_a, LB_rho_v_gpu * d_v){
	
  float mode[19*LB_COMPONENTS];
  unsigned int index = blockIdx.y * gridDim.x * blockDim.x + blockDim.x * blockIdx.x + threadIdx.x;

  if(index == 0){
     calc_m_from_n(n_a, single_nodeindex, mode);
     /* the following actually copies rho and v from d_v, and calculates pi */
     calc_values_in_MD_units(n_a,mode,  d_p_v, d_v, single_nodeindex,0);
  }
}
__global__ void momentum(LB_nodes_gpu n_a, LB_rho_v_gpu * d_v, LB_node_force_gpu node_f, float *sum) {

  unsigned int index = blockIdx.y * gridDim.x * blockDim.x + blockDim.x * blockIdx.x + threadIdx.x;
  if(index<para.number_of_nodes){
    float j[3]={0.f,0.f,0.f};
    float mode[4];
    for(int ii=0 ; ii < LB_COMPONENTS ; ii++ ) { 
        calc_mode(mode, n_a, index,ii);
        j[0] += mode[1]+node_f.force[(0+ii*3)*para.number_of_nodes + index];
        j[1] += mode[2]+node_f.force[(1+ii*3)*para.number_of_nodes + index];
        j[2] += mode[3]+node_f.force[(2+ii*3)*para.number_of_nodes + index];
    }
#ifdef LB_BOUNDARIES_GPU
    if(n_a.boundary[index]){
	j[0]=j[1]=j[2]=0.0f;
    }
#endif
    atomicadd(&(sum[0]), j[0]); 
    atomicadd(&(sum[1]), j[1]); 
    atomicadd(&(sum[2]), j[2]); 
  }

}

/**print single node boundary flag
 * @param single_nodeindex		index of the node (Input)
 * @param *device_flag			Pointer to result storage array (Input)
 * @param n_a				Pointer to local node residing in array a (Input)
*/
__global__ void lb_get_boundary_flag(int single_nodeindex, unsigned int *device_flag, LB_nodes_gpu n_a){
	
  unsigned int index = blockIdx.y * gridDim.x * blockDim.x + blockDim.x * blockIdx.x + threadIdx.x;

  if(index == 0){
    device_flag[0] = n_a.boundary[single_nodeindex];
  }	
}

/**********************************************************************/
/* Host functions to setup and call kernels*/
/**********************************************************************/

void lb_get_para_pointer(LB_parameters_gpu** pointeradress) {
  if(cudaGetSymbolAddress((void**) pointeradress, para) != cudaSuccess) {
    printf("Trouble getting address of LB parameters.\n"); //TODO give proper error message
    exit(1);
  }
}

void lb_get_lbpar_pointer(LB_parameters_gpu** pointeradress) {
  *pointeradress = &lbpar_gpu;
}

/**initialization for the lb gpu fluid called from host
 * @param *lbpar_gpu	Pointer to parameters to setup the lb field
*/
void lb_init_GPU(LB_parameters_gpu *lbpar_gpu){
#define free_and_realloc(var,size)\
  { if( (var) != NULL ) cudaFree((var)); cuda_safe_mem(cudaMalloc((void**)&var, size)); } 


  size_of_rho_v     = lbpar_gpu->number_of_nodes * sizeof(LB_rho_v_gpu);
  size_of_rho_v_pi  = lbpar_gpu->number_of_nodes * sizeof(LB_rho_v_pi_gpu);


  /** Allocate structs in device memory*/
  if(extended_values_flag==0) { 
              free_and_realloc(device_rho_v, size_of_rho_v);
  } else { 
              /* see the notes to the stucture device_rho_v_pi above...*/
              free_and_realloc(device_rho_v_pi, size_of_rho_v_pi);
  }


  /* TODO: this is a almost a copy copy of  device_rho_v thik about eliminating it, and maybe pi can be added to device_rho_v in this case*/
  free_and_realloc(print_rho_v_pi  , size_of_rho_v_pi);
  free_and_realloc(nodes_a.vd      , lbpar_gpu->number_of_nodes * 19 * LB_COMPONENTS * sizeof(float));
  free_and_realloc(nodes_b.vd      , lbpar_gpu->number_of_nodes * 19 * LB_COMPONENTS * sizeof(float));   
  free_and_realloc(node_f.force    , lbpar_gpu->number_of_nodes * 3  * LB_COMPONENTS * sizeof(float));

  free_and_realloc(nodes_a.seed    , lbpar_gpu->number_of_nodes * sizeof( unsigned int));
  free_and_realloc(nodes_a.boundary, lbpar_gpu->number_of_nodes * sizeof( unsigned int));
  free_and_realloc(nodes_b.seed    , lbpar_gpu->number_of_nodes * sizeof( unsigned int));
  free_and_realloc(nodes_b.boundary, lbpar_gpu->number_of_nodes * sizeof( unsigned int));



  /**write parameters in const memory*/
  cuda_safe_mem(cudaMemcpyToSymbol(para, lbpar_gpu, sizeof(LB_parameters_gpu)));

  /**check flag if lb gpu init works*/
  free_and_realloc(gpu_check, sizeof(int));
  if(h_gpu_check!=NULL) free(h_gpu_check) ;  
  h_gpu_check = (int*)malloc(sizeof(int));

  /** values for the kernel call */
  int threads_per_block = 64;
  int blocks_per_grid_y = 4;
  int blocks_per_grid_x = (lbpar_gpu->number_of_nodes + threads_per_block * blocks_per_grid_y - 1) /(threads_per_block * blocks_per_grid_y);
  dim3 dim_grid = make_uint3(blocks_per_grid_x, blocks_per_grid_y, 1);

  cudaStreamCreate(&stream[0]);

  /** values for the particle kernel */
  int threads_per_block_particles = 64;
  int blocks_per_grid_particles_y = 4;
  int blocks_per_grid_particles_x = (lbpar_gpu->number_of_particles + threads_per_block_particles * blocks_per_grid_particles_y - 1)/(threads_per_block_particles * blocks_per_grid_particles_y);
  dim3 dim_grid_particles = make_uint3(blocks_per_grid_particles_x, blocks_per_grid_particles_y, 1);
        
  KERNELCALL(reset_boundaries, dim_grid, threads_per_block, (nodes_a, nodes_b));

  #ifdef SHANCHEN
  // TODO FIXME: 
  /* We must add shan-chen forces, which are zero only if the densities are uniform*/
  #endif

  /** calc of veloctiydensities from given parameters and initialize the Node_Force array with zero */
  KERNELCALL(calc_n_equilibrium, dim_grid, threads_per_block, (nodes_a, device_rho_v ,node_f, gpu_check));	
  
<<<<<<< HEAD
  /** make sure particle data is communicated to the GPU */
  gpu_init_particle_comm();
=======
  
>>>>>>> c506e4c0
  KERNELCALL(reinit_node_force, dim_grid, threads_per_block, (node_f));


  intflag = 1;
  current_nodes = &nodes_a;
  h_gpu_check[0] = 0;
  cuda_safe_mem(cudaMemcpy(h_gpu_check, gpu_check, sizeof(int), cudaMemcpyDeviceToHost));
//fprintf(stderr, "initialization of lb gpu code %i\n", lbpar_gpu->number_of_nodes);
  cudaThreadSynchronize();
  if(!h_gpu_check[0]){
    fprintf(stderr, "initialization of lb gpu code failed! \n");
    errexit();	
  }	
}
/** reinitialization for the lb gpu fluid called from host
 * @param *lbpar_gpu	Pointer to parameters to setup the lb field
*/
void lb_reinit_GPU(LB_parameters_gpu *lbpar_gpu){

  /**write parameters in const memory*/
  cuda_safe_mem(cudaMemcpyToSymbol(para, lbpar_gpu, sizeof(LB_parameters_gpu)));
  
  /** values for the kernel call */
  int threads_per_block = 64;
  int blocks_per_grid_y = 4;
  int blocks_per_grid_x = (lbpar_gpu->number_of_nodes + threads_per_block * blocks_per_grid_y - 1) /(threads_per_block * blocks_per_grid_y);
  dim3 dim_grid = make_uint3(blocks_per_grid_x, blocks_per_grid_y, 1);

  /** calc of veloctiydensities from given parameters and initialize the Node_Force array with zero */
  KERNELCALL(calc_n_equilibrium, dim_grid, threads_per_block, (nodes_a, device_rho_v, node_f, gpu_check));
}

/**setup and call particle reallocation from the host
 * @param *lbpar_gpu	Pointer to parameters to setup the lb field
*/
void lb_realloc_particle_GPU_leftovers(LB_parameters_gpu *lbpar_gpu){

  //copy parameters, especially number of parts to gpu mem
  cuda_safe_mem(cudaMemcpyToSymbol(para, lbpar_gpu, sizeof(LB_parameters_gpu)));
}

#ifdef LB_BOUNDARIES_GPU
/** setup and call boundaries from the host
 * @param host_n_lb_boundaries number of LB boundaries
 * @param number_of_boundnodes	number of boundnodes
 * @param host_boundary_node_list    The indices of the boundary nodes
 * @param host_boundary_index_list   The flag representing the corresponding boundary
 * @param host_LB_Boundary_velocity 			The constant velocity at the boundary, set by the user (Input)
*/
void lb_init_boundaries_GPU(int host_n_lb_boundaries, int number_of_boundnodes, int *host_boundary_node_list, int* host_boundary_index_list, float* host_LB_Boundary_velocity){
  int temp = host_n_lb_boundaries;

  size_of_boundindex = number_of_boundnodes*sizeof(int);
  cuda_safe_mem(cudaMalloc((void**)&boundary_node_list, size_of_boundindex));
  cuda_safe_mem(cudaMalloc((void**)&boundary_index_list, size_of_boundindex));
  cuda_safe_mem(cudaMemcpy(boundary_index_list, host_boundary_index_list, size_of_boundindex, cudaMemcpyHostToDevice));
  cuda_safe_mem(cudaMemcpy(boundary_node_list, host_boundary_node_list, size_of_boundindex, cudaMemcpyHostToDevice));

  cuda_safe_mem(cudaMalloc((void**)&LB_boundary_force   , 3*host_n_lb_boundaries*sizeof(float)));
  cuda_safe_mem(cudaMalloc((void**)&LB_boundary_velocity, 3*host_n_lb_boundaries*sizeof(float)));
  cuda_safe_mem(cudaMemcpy(LB_boundary_velocity, host_LB_Boundary_velocity, 3*n_lb_boundaries*sizeof(float), cudaMemcpyHostToDevice));
  cuda_safe_mem(cudaMemcpyToSymbol(n_lb_boundaries_gpu, &temp, sizeof(int)));

  /** values for the kernel call */
  int threads_per_block = 64;
  int blocks_per_grid_y = 4;
  int blocks_per_grid_x = (lbpar_gpu.number_of_nodes + threads_per_block * blocks_per_grid_y - 1) /(threads_per_block * blocks_per_grid_y);
  dim3 dim_grid = make_uint3(blocks_per_grid_x, blocks_per_grid_y, 1);

  KERNELCALL(reset_boundaries, dim_grid, threads_per_block, (nodes_a, nodes_b));

  if (n_lb_boundaries == 0) {
    cudaThreadSynchronize();
    return;
  }
  if(number_of_boundnodes == 0){
    fprintf(stderr, "WARNING: boundary cmd executed but no boundary node found!\n");
  } else{
    int threads_per_block_bound = 64;
    int blocks_per_grid_bound_y = 4;
    int blocks_per_grid_bound_x = (number_of_boundnodes + threads_per_block_bound * blocks_per_grid_bound_y - 1) /(threads_per_block_bound * blocks_per_grid_bound_y);
    dim3 dim_grid_bound = make_uint3(blocks_per_grid_bound_x, blocks_per_grid_bound_y, 1);

    KERNELCALL(init_boundaries, dim_grid_bound, threads_per_block_bound, (boundary_node_list, boundary_index_list, number_of_boundnodes, nodes_a, nodes_b));
  }

  cudaThreadSynchronize();
}
#endif
/**setup and call extern single node force initialization from the host
 * @param *lbpar_gpu				Pointer to host parameter struct
*/
void lb_reinit_extern_nodeforce_GPU(LB_parameters_gpu *lbpar_gpu){

  cuda_safe_mem(cudaMemcpyToSymbol(para, lbpar_gpu, sizeof(LB_parameters_gpu))); 

  /** values for the kernel call */
  int threads_per_block = 64;
  int blocks_per_grid_y = 4;
  int blocks_per_grid_x = (lbpar_gpu->number_of_nodes + threads_per_block * blocks_per_grid_y - 1) /(threads_per_block * blocks_per_grid_y);
  dim3 dim_grid = make_uint3(blocks_per_grid_x, blocks_per_grid_y, 1);

  KERNELCALL(reinit_node_force, dim_grid, threads_per_block, (node_f));

}
/**setup and call extern single node force initialization from the host
 * @param n_extern_nodeforces			number of nodes on which the external force has to be applied
 * @param *host_extern_nodeforces		Pointer to the host extern node forces
 * @param *lbpar_gpu				Pointer to host parameter struct
*/
void lb_init_extern_nodeforces_GPU(int n_extern_nodeforces, LB_extern_nodeforce_gpu *host_extern_nodeforces, LB_parameters_gpu *lbpar_gpu){

  size_of_extern_nodeforces = n_extern_nodeforces*sizeof(LB_extern_nodeforce_gpu);
  cuda_safe_mem(cudaMalloc((void**)&extern_nodeforces, size_of_extern_nodeforces));
  cudaMemcpy(extern_nodeforces, host_extern_nodeforces, size_of_extern_nodeforces, cudaMemcpyHostToDevice);

  if(lbpar_gpu->external_force == 0)cuda_safe_mem(cudaMemcpyToSymbol(para, lbpar_gpu, sizeof(LB_parameters_gpu))); 

  int threads_per_block_exf = 64;
  int blocks_per_grid_exf_y = 4;
  int blocks_per_grid_exf_x = (n_extern_nodeforces + threads_per_block_exf * blocks_per_grid_exf_y - 1) /(threads_per_block_exf * blocks_per_grid_exf_y);
  dim3 dim_grid_exf = make_uint3(blocks_per_grid_exf_x, blocks_per_grid_exf_y, 1);
	
  KERNELCALL(init_extern_nodeforces, dim_grid_exf, threads_per_block_exf, (n_extern_nodeforces, extern_nodeforces, node_f));
  cudaFree(extern_nodeforces);
}

/**setup and call particle kernel from the host
*/
void lb_calc_particle_lattice_ia_gpu(){
  if (lbpar_gpu.number_of_particles) {
    /** call of the particle kernel */
    /** values for the particle kernel */
    int threads_per_block_particles = 64;
    int blocks_per_grid_particles_y = 4;
    int blocks_per_grid_particles_x = (lbpar_gpu.number_of_particles + threads_per_block_particles * blocks_per_grid_particles_y - 1)/(threads_per_block_particles * blocks_per_grid_particles_y);
    dim3 dim_grid_particles = make_uint3(blocks_per_grid_particles_x, blocks_per_grid_particles_y, 1);

    KERNELCALL(calc_fluid_particle_ia, dim_grid_particles, threads_per_block_particles, (*current_nodes, gpu_get_particle_pointer(), gpu_get_particle_force_pointer(), node_f, gpu_get_particle_seed_pointer(),device_rho_v));
  }
}

/** setup and call kernel for getting macroscopic fluid values of all nodes
 * @param *host_values struct to save the gpu values
*/
void lb_get_values_GPU(LB_rho_v_pi_gpu *host_values){

  /** values for the kernel call */
  int threads_per_block = 64;
  int blocks_per_grid_y = 4;
  int blocks_per_grid_x = (lbpar_gpu.number_of_nodes + threads_per_block * blocks_per_grid_y - 1) /(threads_per_block * blocks_per_grid_y);
  dim3 dim_grid = make_uint3(blocks_per_grid_x, blocks_per_grid_y, 1);

  KERNELCALL(get_values_in_MD_units, dim_grid, threads_per_block, (nodes_a, print_rho_v_pi, device_rho_v ));
  cudaMemcpy(host_values, print_rho_v_pi, size_of_rho_v_pi, cudaMemcpyDeviceToHost);

}

/** get all the boundary flags for all nodes
 *  @param host_bound_array here go the values of the boundary flag
 */
void lb_get_boundary_flags_GPU(unsigned int* host_bound_array){
   
  unsigned int* device_bound_array;
  cuda_safe_mem(cudaMalloc((void**)&device_bound_array, lbpar_gpu.number_of_nodes*sizeof(unsigned int)));	
  /** values for the kernel call */
  int threads_per_block = 64;
  int blocks_per_grid_y = 4;
  int blocks_per_grid_x = (lbpar_gpu.number_of_nodes + threads_per_block * blocks_per_grid_y - 1) / (threads_per_block * blocks_per_grid_y);
  dim3 dim_grid = make_uint3(blocks_per_grid_x, blocks_per_grid_y, 1);

  KERNELCALL(lb_get_boundaries, dim_grid, threads_per_block, (*current_nodes, device_bound_array));

  cudaMemcpy(host_bound_array, device_bound_array, lbpar_gpu.number_of_nodes*sizeof(unsigned int), cudaMemcpyDeviceToHost);

  cudaFree(device_bound_array);

}

/** setup and call kernel for getting macroscopic fluid values of a single node*/
void lb_print_node_GPU(int single_nodeindex, LB_rho_v_pi_gpu *host_print_values){ 
      
  LB_rho_v_pi_gpu *device_print_values;
  cuda_safe_mem(cudaMalloc((void**)&device_print_values, sizeof(LB_rho_v_pi_gpu)));	
  int threads_per_block_print = 1;
  int blocks_per_grid_print_y = 1;
  int blocks_per_grid_print_x = 1;
  dim3 dim_grid_print = make_uint3(blocks_per_grid_print_x, blocks_per_grid_print_y, 1);

  KERNELCALL(lb_print_node, dim_grid_print, threads_per_block_print, (single_nodeindex, device_print_values, *current_nodes, device_rho_v));

  cudaMemcpy(host_print_values, device_print_values, sizeof(LB_rho_v_pi_gpu), cudaMemcpyDeviceToHost);
  cudaFree(device_print_values);

}

/** setup and call kernel to calculate the total momentum of the hole fluid
 * @param *mass value of the mass calcutated on the GPU
*/
void lb_calc_fluid_mass_GPU(double* mass){

  float* tot_mass;
  float cpu_mass =  0.f ;
  cuda_safe_mem(cudaMalloc((void**)&tot_mass, sizeof(float)));
  cudaMemcpy(tot_mass, &cpu_mass, sizeof(float), cudaMemcpyHostToDevice);

  /** values for the kernel call */
  int threads_per_block = 64;
  int blocks_per_grid_y = 4;
  int blocks_per_grid_x = (lbpar_gpu.number_of_nodes + threads_per_block * blocks_per_grid_y - 1) /(threads_per_block * blocks_per_grid_y);
  dim3 dim_grid = make_uint3(blocks_per_grid_x, blocks_per_grid_y, 1);

  KERNELCALL(calc_mass, dim_grid, threads_per_block,(*current_nodes, tot_mass));

  cudaMemcpy(&cpu_mass, tot_mass, sizeof(float), cudaMemcpyDeviceToHost);
  
  cudaFree(tot_mass);
  mass[0] = (double)(cpu_mass);
}

/** setup and call kernel to calculate the total momentum of the hole fluid
 *  @param host_mom value of the momentum calcutated on the GPU
 */
void lb_calc_fluid_momentum_GPU(double* host_mom){

  float* tot_momentum;
  float host_momentum[3] = { 0.f, 0.f, 0.f};
  cuda_safe_mem(cudaMalloc((void**)&tot_momentum, 3*sizeof(float)));
  cudaMemcpy(tot_momentum, host_momentum, 3*sizeof(float), cudaMemcpyHostToDevice);

  /** values for the kernel call */
  int threads_per_block = 64;
  int blocks_per_grid_y = 4;
  int blocks_per_grid_x = (lbpar_gpu.number_of_nodes + threads_per_block * blocks_per_grid_y - 1) /(threads_per_block * blocks_per_grid_y);
  dim3 dim_grid = make_uint3(blocks_per_grid_x, blocks_per_grid_y, 1);

  KERNELCALL(momentum, dim_grid, threads_per_block,(*current_nodes, device_rho_v, node_f, tot_momentum));
  
  cudaMemcpy(host_momentum, tot_momentum, 3*sizeof(float), cudaMemcpyDeviceToHost);
  
  cudaFree(tot_momentum);
  host_mom[0] = (double)(host_momentum[0]* lbpar_gpu.agrid/lbpar_gpu.tau);
  host_mom[1] = (double)(host_momentum[1]* lbpar_gpu.agrid/lbpar_gpu.tau);
  host_mom[2] = (double)(host_momentum[2]* lbpar_gpu.agrid/lbpar_gpu.tau);
}


/** setup and call kernel to calculate the temperature of the hole fluid
 *  @param host_temp value of the temperatur calcutated on the GPU
*/
void lb_calc_fluid_temperature_GPU(double* host_temp){

  float host_jsquared = 0.f;
  float* device_jsquared;
  cuda_safe_mem(cudaMalloc((void**)&device_jsquared, sizeof(float)));
  cudaMemcpy(device_jsquared, &host_jsquared, sizeof(float), cudaMemcpyHostToDevice);

  /** values for the kernel call */
  int threads_per_block = 64;
  int blocks_per_grid_y = 4;
  int blocks_per_grid_x = (lbpar_gpu.number_of_nodes + threads_per_block * blocks_per_grid_y - 1) /(threads_per_block * blocks_per_grid_y);
  dim3 dim_grid = make_uint3(blocks_per_grid_x, blocks_per_grid_y, 1);

  KERNELCALL(temperature, dim_grid, threads_per_block,(*current_nodes, device_jsquared));

  cudaMemcpy(&host_jsquared, device_jsquared, sizeof(float), cudaMemcpyDeviceToHost);
  // TODO: check that temperature calculation is properly implemented for shanchen
  *host_temp=0;
  #pragma unroll
  for(int ii=0;ii<LB_COMPONENTS;++ii) { 
      *host_temp += (double)(host_jsquared*1./(3.f*lbpar_gpu.rho[ii]*lbpar_gpu.dim_x*lbpar_gpu.dim_y*lbpar_gpu.dim_z*lbpar_gpu.tau*lbpar_gpu.tau*lbpar_gpu.agrid));
  }
}


#ifdef SHANCHEN
void lb_calc_shanchen_GPU(){
  /** values for the kernel call */
  int threads_per_block = 64;
  int blocks_per_grid_y = 4;
  int blocks_per_grid_x = (lbpar_gpu.number_of_nodes + threads_per_block * blocks_per_grid_y - 1) /(threads_per_block * blocks_per_grid_y);
  dim3 dim_grid = make_uint3(blocks_per_grid_x, blocks_per_grid_y, 1);

  KERNELCALL(lb_shanchen_GPU, dim_grid, threads_per_block,(*current_nodes, node_f));

}

#endif // SHANCHEN






/** setup and call kernel for getting macroscopic fluid values of all nodes
 * @param *host_values struct to save the gpu values
*/
void lb_save_checkpoint_GPU(float *host_checkpoint_vd, unsigned int *host_checkpoint_seed, unsigned int *host_checkpoint_boundary, float *host_checkpoint_force){

  cudaMemcpy(host_checkpoint_vd, current_nodes->vd, lbpar_gpu.number_of_nodes * 19 * sizeof(float), cudaMemcpyDeviceToHost);
  cudaMemcpy(host_checkpoint_seed, current_nodes->seed, lbpar_gpu.number_of_nodes * sizeof(unsigned int), cudaMemcpyDeviceToHost);
  cudaMemcpy(host_checkpoint_boundary, current_nodes->boundary, lbpar_gpu.number_of_nodes * sizeof(unsigned int), cudaMemcpyDeviceToHost);
  cudaMemcpy(host_checkpoint_force, node_f.force, lbpar_gpu.number_of_nodes * 3 * sizeof(float), cudaMemcpyDeviceToHost);

}
/** setup and call kernel for setting macroscopic fluid values of all nodes
 * @param *host_values struct to set stored values
*/
void lb_load_checkpoint_GPU(float *host_checkpoint_vd, unsigned int *host_checkpoint_seed, unsigned int *host_checkpoint_boundary, float *host_checkpoint_force){

  cudaMemcpy(current_nodes->vd, host_checkpoint_vd, lbpar_gpu.number_of_nodes * 19 * sizeof(float), cudaMemcpyHostToDevice);
  intflag = 1;
  cudaMemcpy(current_nodes->seed, host_checkpoint_seed, lbpar_gpu.number_of_nodes * sizeof(unsigned int), cudaMemcpyHostToDevice);
  cudaMemcpy(current_nodes->boundary, host_checkpoint_boundary, lbpar_gpu.number_of_nodes * sizeof(unsigned int), cudaMemcpyHostToDevice);
  cudaMemcpy(node_f.force, host_checkpoint_force, lbpar_gpu.number_of_nodes * 3 * sizeof(float), cudaMemcpyHostToDevice);

}


/** setup and call kernel to get the boundary flag of a single node
 *  @param single_nodeindex number of the node to get the flag for
 *  @param host_flag her goes the value of the boundary flag
 */
void lb_get_boundary_flag_GPU(int single_nodeindex, unsigned int* host_flag){
   
  unsigned int* device_flag;
  cuda_safe_mem(cudaMalloc((void**)&device_flag, sizeof(unsigned int)));	
  int threads_per_block_flag = 1;
  int blocks_per_grid_flag_y = 1;
  int blocks_per_grid_flag_x = 1;
  dim3 dim_grid_flag = make_uint3(blocks_per_grid_flag_x, blocks_per_grid_flag_y, 1);

  KERNELCALL(lb_get_boundary_flag, dim_grid_flag, threads_per_block_flag, (single_nodeindex, device_flag, *current_nodes));

  cudaMemcpy(host_flag, device_flag, sizeof(unsigned int), cudaMemcpyDeviceToHost);

  cudaFree(device_flag);

}


#ifdef SHANCHEN
/** set the density at a single node
 *  @param single_nodeindex the node to set the velocity for 
 *  @param host_velocity the velocity to set
 */
void lb_set_node_rho_GPU(int single_nodeindex, float* host_rho){
   
  float* device_rho;
  cuda_safe_mem(cudaMalloc((void**)&device_rho, LB_COMPONENTS*sizeof(float)));	
  cudaMemcpy(device_rho, host_rho, LB_COMPONENTS*sizeof(float), cudaMemcpyHostToDevice);
  int threads_per_block_flag = 1;
  int blocks_per_grid_flag_y = 1;
  int blocks_per_grid_flag_x = 1;
  dim3 dim_grid_flag = make_uint3(blocks_per_grid_flag_x, blocks_per_grid_flag_y, 1);
  KERNELCALL(set_rho, dim_grid_flag, threads_per_block_flag, (*current_nodes, device_rho_v, single_nodeindex, device_rho)); 
  cudaFree(device_rho);

}
#endif // SHANCHEN
/** set the net velocity at a single node
 *  @param single_nodeindex the node to set the velocity for 
 *  @param host_velocity the velocity to set
 */
void lb_set_node_velocity_GPU(int single_nodeindex, float* host_velocity){
   
  float* device_velocity;
  cuda_safe_mem(cudaMalloc((void**)&device_velocity, 3*sizeof(float)));	
  cudaMemcpy(device_velocity, host_velocity, 3*sizeof(float), cudaMemcpyHostToDevice);
  int threads_per_block_flag = 1;
  int blocks_per_grid_flag_y = 1;
  int blocks_per_grid_flag_x = 1;
  dim3 dim_grid_flag = make_uint3(blocks_per_grid_flag_x, blocks_per_grid_flag_y, 1);

  KERNELCALL(set_u_equilibrium, dim_grid_flag, threads_per_block_flag, (*current_nodes, single_nodeindex, device_velocity)); 
  cudaFree(device_velocity);

}

/** reinit of params 
 * @param *lbpar_gpu struct containing the paramters of the fluid
*/
void reinit_parameters_GPU(LB_parameters_gpu *lbpar_gpu){
  /**write parameters in const memory*/
  cuda_safe_mem(cudaMemcpyToSymbol(para, lbpar_gpu, sizeof(LB_parameters_gpu)));
}

/**integration kernel for the lb gpu fluid update called from host */
void lb_integrate_GPU(){
  
  /** values for the kernel call */
  int threads_per_block = 64;
  int blocks_per_grid_y = 4;
  int blocks_per_grid_x = (lbpar_gpu.number_of_nodes + threads_per_block * blocks_per_grid_y - 1) /(threads_per_block * blocks_per_grid_y);
  dim3 dim_grid = make_uint3(blocks_per_grid_x, blocks_per_grid_y, 1);

#ifdef LB_BOUNDARIES_GPU
  if (n_lb_boundaries > 0) 
    cuda_safe_mem(cudaMemset	(	LB_boundary_force, 0, 3*n_lb_boundaries*sizeof(float)));
#endif


  /**call of fluid step*/
  /* NOTE: if pi is needed at every integration step, one should call an extended version 
           of the integrate kernel, or pass also device_rho_v_pi and make sure that either 
           it or device_rho_v are NULL depending on extended_values_flag */ 
  if (intflag == 1){
    KERNELCALL(integrate, dim_grid, threads_per_block, (nodes_a, nodes_b, device_rho_v, node_f));
    current_nodes = &nodes_b;
#ifdef LB_BOUNDARIES_GPU		

    if (n_lb_boundaries > 0) {
        KERNELCALL(bb_read, dim_grid, threads_per_block, (nodes_a, nodes_b, LB_boundary_velocity, LB_boundary_force));
      }
#endif
    intflag = 0;
  }
  else{
    KERNELCALL(integrate, dim_grid, threads_per_block, (nodes_b, nodes_a, device_rho_v, node_f));
    current_nodes = &nodes_a;
#ifdef LB_BOUNDARIES_GPU		

    if (n_lb_boundaries > 0) {
      KERNELCALL(bb_read, dim_grid, threads_per_block, (nodes_b, nodes_a, LB_boundary_velocity, LB_boundary_force));
    }
#endif
    intflag = 1;
  }             
}

void lb_gpu_get_boundary_forces(double* forces) {
#ifdef LB_BOUNDARIES_GPU
  float* temp = (float*) malloc(3*n_lb_boundaries*sizeof(float));
  cuda_safe_mem(cudaMemcpy(temp, LB_boundary_force, 3*n_lb_boundaries*sizeof(float), cudaMemcpyDeviceToHost));
  for (int i =0; i<3*n_lb_boundaries; i++) {
    forces[i]=(double)temp[i];
  }
  free(temp);
#endif
}

#endif /* LB_GPU */<|MERGE_RESOLUTION|>--- conflicted
+++ resolved
@@ -1999,12 +1999,8 @@
   /** calc of veloctiydensities from given parameters and initialize the Node_Force array with zero */
   KERNELCALL(calc_n_equilibrium, dim_grid, threads_per_block, (nodes_a, device_rho_v ,node_f, gpu_check));	
   
-<<<<<<< HEAD
-  /** make sure particle data is communicated to the GPU */
-  gpu_init_particle_comm();
-=======
+
   
->>>>>>> c506e4c0
   KERNELCALL(reinit_node_force, dim_grid, threads_per_block, (node_f));
 
 
