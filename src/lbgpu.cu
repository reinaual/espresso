/* 
   Copyright (C) 2010,2011,2012,2013 The ESPResSo project

   This file is part of ESPResSo.
  
   ESPResSo is free software: you can redistribute it and/or modify
   it under the terms of the GNU General Public License as published by
   the Free Software Foundation, either version 3 of the License, or
   (at your option) any later version.
   
   ESPResSo is distributed in the hope that it will be useful,
   but WITHOUT ANY WARRANTY; without even the implied warranty of
   MERCHANTABILITY or FITNESS FOR A PARTICULAR PURPOSE.  See the
   GNU General Public License for more details.
   
   You should have received a copy of the GNU General Public License
   along with this program.  If not, see <http://www.gnu.org/licenses/>.
*/

/** \file lbgpu.cu
 *
 * Cuda (.cu) file for the Lattice Boltzmann implementation on GPUs.
 * Header file for \ref lbgpu.h.
 */

#include <stdio.h>
#include <cuda.h>
#include <stdlib.h>

extern "C" {
#include "electrokinetics.h"
#include "lbgpu.h"
#include "config.h"
//#include "cuda_common.h"
}

#ifdef LB_GPU
#ifndef GAUSSRANDOM
#define GAUSSRANDOM
#endif

int extended_values_flag=0; /* TODO: this has to be set to one by
                               appropriate functions if there is 
                               the need to compute pi at every 
                               step (e.g. moving boundaries)*/

/**defining structures residing in global memory */

/** device_rho_v: struct for hydrodynamic fields: this is for internal use 
    (i.e. stores values in LB units) and should not used for 
    printing values  */
static LB_rho_v_gpu *device_rho_v= NULL;

/** device_rho_v_pi: extended struct for hydrodynamic fields: this is the interface
    to tcl, and stores values in MD units. It should not used
    as an input for any LB calculations. TODO: This structure is not yet 
    used, and it is here to allow access to the stress tensor at any
    timestep, e.g. for future implementations of moving boundary codes */
static LB_rho_v_gpu *device_rho_v_pi= NULL;

/** print_rho_v_pi: struct for hydrodynamic fields: this is the interface
    to tcl, and stores values in MD units. It should not used
    as an input for any LB calculations. TODO: in the future,
    one might want to have several structures for printing 
    separately rho, v, pi without having to compute/store 
    the complete set. */
static LB_rho_v_pi_gpu *print_rho_v_pi= NULL;

/** structs for velocity densities */
static LB_nodes_gpu nodes_a = {.vd=NULL,.seed=NULL,.boundary=NULL};
static LB_nodes_gpu nodes_b = {.vd=NULL,.seed=NULL,.boundary=NULL};;
/** struct for node force */

LB_node_force_gpu node_f = {.force=NULL} ;

static LB_extern_nodeforce_gpu *extern_nodeforces = NULL;

#ifdef LB_BOUNDARIES_GPU
static float* lb_boundary_force = NULL;
static float* lb_boundary_velocity = NULL;
/** pointer for bound index array*/
static int *boundary_node_list;
static int *boundary_index_list;
static __device__ __constant__ int n_lb_boundaries_gpu = 0;
static size_t size_of_boundindex;
#endif

static EK_parameters* ek_parameters_gpu;

/** pointers for additional cuda check flag*/
static int *gpu_check = NULL;
static int *h_gpu_check = NULL;

static unsigned int intflag = 1;
LB_nodes_gpu *current_nodes = NULL;
/**defining size values for allocating global memory */
static size_t size_of_rho_v;
static size_t size_of_rho_v_pi;
static size_t size_of_extern_nodeforces;

/**parameters residing in constant memory */
static __device__ __constant__ LB_parameters_gpu para;
static const float c_sound_sq = 1.f/3.f;

/**cuda streams for parallel computing on cpu and gpu */
//extern cudaStream_t stream[1];

//extern cudaError_t err;
//extern cudaError_t _err;

/*-------------------------------------------------------*/
/*********************************************************/
/** \name device functions called by kernel functions */
/*********************************************************/
/*-------------------------------------------------------*/

/*-------------------------------------------------------*/

/** atomic add function for sveral cuda architectures 
*/
__device__ inline void atomicadd(float* address, float value){
#if !defined __CUDA_ARCH__ || __CUDA_ARCH__ >= 200 // for Fermi, atomicAdd supports floats
  atomicAdd(address, value);
#elif __CUDA_ARCH__ >= 110
#warning Using slower atomicAdd emulation
// float-atomic-add from 
// [url="http://forums.nvidia.com/index.php?showtopic=158039&view=findpost&p=991561"]
  float old = value;
  while ((old = atomicExch(address, atomicExch(address, 0.0f)+old))!=0.0f);
#else
#error I need at least compute capability 1.1
#endif
}

/**randomgenerator which generates numbers [0,1]
 * @param *rn	Pointer to randomnumber array of the local node or particle 
*/
__device__ void random_01(LB_randomnr_gpu *rn){

  const float mxi = 1.f/(float)(1ul<<31);
  unsigned int curr = rn->seed;

  curr = 1103515245 * curr + 12345;
  rn->randomnr[0] = (float)(curr & ((1ul<<31)-1))*mxi;
  curr = 1103515245 * curr + 12345;
  rn->randomnr[1] = (float)(curr & ((1ul<<31)-1))*mxi;
  rn->seed = curr;

}

/** gaussian random nummber generator for thermalisation
 * @param *rn	Pointer to randomnumber array of the local node node or particle 
*/
__device__ void gaussian_random(LB_randomnr_gpu *rn){

  float x1, x2;
  float r2, fac;
  /** On every second call two gaussian random numbers are calculated
   via the Box-Muller transformation.*/
  /** draw two uniform random numbers in the unit circle */
  do {
    random_01(rn);
    x1 = 2.f*rn->randomnr[0]-1.f;
    x2 = 2.f*rn->randomnr[1]-1.f;
    r2 = x1*x1 + x2*x2;
  } while (r2 >= 1.f || r2 == 0.f);

  /** perform Box-Muller transformation */
  fac = sqrtf(-2.f*__logf(r2)/r2);
  rn->randomnr[0] = x2*fac;
  rn->randomnr[1] = x1*fac;
  
}
/* wrapper */
__device__ void random_wrapper(LB_randomnr_gpu *rn) { 

#ifdef GAUSSRANDOM
	gaussian_random(rn);	
#else 
#define sqrt12i 0.288675134594813f
        random_01(rn);
        rn->randomnr[0]-=0.5f;
        rn->randomnr[0]*=sqrt12i;
        rn->randomnr[1]-=0.5f;
        rn->randomnr[1]*=sqrt12i;
#endif   
}


/**tranformation from 1d array-index to xyz
 * @param index		node index / thread index (Input)
 * @param xyz		Pointer to calculated xyz array (Output)
 */
__device__ void index_to_xyz(unsigned int index, unsigned int *xyz){

  xyz[0] = index%para.dim_x;
  index /= para.dim_x;
  xyz[1] = index%para.dim_y;
  index /= para.dim_y;
  xyz[2] = index;
}

/**calculation of the modes from the velocitydensities (space-transform.)
 * @param n_a		Pointer to local node residing in array a (Input)
 * @param index		node index / thread index (Input)
 * @param mode		Pointer to the local register values mode (Output)
*/
__device__ void calc_m_from_n(LB_nodes_gpu n_a, unsigned int index, float *mode){

<<<<<<< HEAD
  #pragma unroll
  for(int ii=0;ii<LB_COMPONENTS;++ii) { 
=======
//#ifndef ELECTROKINETICS TODO remove
>>>>>>> f6fc7fc1
  /* mass mode */
  mode[0 + ii * LBQ] = n_a.vd[(0 + ii*LBQ ) * para.number_of_nodes + index] + n_a.vd[(1 + ii*LBQ ) * para.number_of_nodes + index] + n_a.vd[(2 + ii*LBQ ) * para.number_of_nodes + index]
          + n_a.vd[(3 + ii*LBQ ) * para.number_of_nodes + index] + n_a.vd[(4 + ii*LBQ ) * para.number_of_nodes + index] + n_a.vd[(5 + ii*LBQ ) * para.number_of_nodes + index]
          + n_a.vd[(6 + ii*LBQ ) * para.number_of_nodes + index] + n_a.vd[(7 + ii*LBQ ) * para.number_of_nodes + index] + n_a.vd[(8 + ii*LBQ ) * para.number_of_nodes + index]
          + n_a.vd[(9 + ii*LBQ ) * para.number_of_nodes + index] + n_a.vd[(10 + ii*LBQ ) * para.number_of_nodes + index] + n_a.vd[(11 + ii*LBQ ) * para.number_of_nodes + index] + n_a.vd[(12 + ii*LBQ ) * para.number_of_nodes + index]
          + n_a.vd[(13 + ii*LBQ ) * para.number_of_nodes + index] + n_a.vd[(14 + ii*LBQ ) * para.number_of_nodes + index] + n_a.vd[(15 + ii*LBQ ) * para.number_of_nodes + index] + n_a.vd[(16 + ii*LBQ ) * para.number_of_nodes + index]
          + n_a.vd[(17 + ii*LBQ ) * para.number_of_nodes + index] + n_a.vd[(18 + ii*LBQ ) * para.number_of_nodes + index];

  /* momentum modes */
  mode[1 + ii * LBQ] = (n_a.vd[(1 + ii*LBQ ) * para.number_of_nodes + index] - n_a.vd[(2 + ii*LBQ ) * para.number_of_nodes + index]) + (n_a.vd[(7 + ii*LBQ ) * para.number_of_nodes + index] - n_a.vd[(8 + ii*LBQ ) * para.number_of_nodes + index])
          + (n_a.vd[(9 + ii*LBQ ) * para.number_of_nodes + index] - n_a.vd[(10 + ii*LBQ ) * para.number_of_nodes + index]) + (n_a.vd[(11 + ii*LBQ ) * para.number_of_nodes + index] - n_a.vd[(12 + ii*LBQ ) * para.number_of_nodes + index])
          + (n_a.vd[(13 + ii*LBQ ) * para.number_of_nodes + index] - n_a.vd[(14 + ii*LBQ ) * para.number_of_nodes + index]);
  mode[2 + ii * LBQ] = (n_a.vd[(3 + ii*LBQ ) * para.number_of_nodes + index] - n_a.vd[(4 + ii*LBQ ) * para.number_of_nodes + index]) + (n_a.vd[(7 + ii*LBQ ) * para.number_of_nodes + index] - n_a.vd[(8 + ii*LBQ ) * para.number_of_nodes + index])
          - (n_a.vd[(9 + ii*LBQ ) * para.number_of_nodes + index] - n_a.vd[(10 + ii*LBQ ) * para.number_of_nodes + index]) + (n_a.vd[(15 + ii*LBQ ) * para.number_of_nodes + index] - n_a.vd[(16 + ii*LBQ ) * para.number_of_nodes + index])
          + (n_a.vd[(17 + ii*LBQ ) * para.number_of_nodes + index] - n_a.vd[(18 + ii*LBQ ) * para.number_of_nodes + index]);
  mode[3 + ii * LBQ] = (n_a.vd[(5 + ii*LBQ ) * para.number_of_nodes + index] - n_a.vd[(6 + ii*LBQ ) * para.number_of_nodes + index]) + (n_a.vd[(11 + ii*LBQ ) * para.number_of_nodes + index] - n_a.vd[(12 + ii*LBQ ) * para.number_of_nodes + index])
          - (n_a.vd[(13 + ii*LBQ ) * para.number_of_nodes + index] - n_a.vd[(14 + ii*LBQ ) * para.number_of_nodes + index]) + (n_a.vd[(15 + ii*LBQ ) * para.number_of_nodes + index] - n_a.vd[(16 + ii*LBQ ) * para.number_of_nodes + index])
          - (n_a.vd[(17 + ii*LBQ ) * para.number_of_nodes + index] - n_a.vd[(18 + ii*LBQ ) * para.number_of_nodes + index]);

  /* stress modes */
  mode[4 + ii * LBQ] = -(n_a.vd[(0 + ii*LBQ ) * para.number_of_nodes + index]) + n_a.vd[(7 + ii*LBQ ) * para.number_of_nodes + index] + n_a.vd[(8 + ii*LBQ ) * para.number_of_nodes + index] + n_a.vd[(9 + ii*LBQ ) * para.number_of_nodes + index] + n_a.vd[(10 + ii*LBQ ) * para.number_of_nodes + index]
          + n_a.vd[(11 + ii*LBQ ) * para.number_of_nodes + index] + n_a.vd[(12 + ii*LBQ ) * para.number_of_nodes + index] + n_a.vd[(13 + ii*LBQ ) * para.number_of_nodes + index] + n_a.vd[(14 + ii*LBQ ) * para.number_of_nodes + index]
          + n_a.vd[(15 + ii*LBQ ) * para.number_of_nodes + index] + n_a.vd[(16 + ii*LBQ ) * para.number_of_nodes + index] + n_a.vd[(17 + ii*LBQ ) * para.number_of_nodes + index] + n_a.vd[(18 + ii*LBQ ) * para.number_of_nodes + index];
  mode[5 + ii * LBQ] = n_a.vd[(1 + ii*LBQ ) * para.number_of_nodes + index] + n_a.vd[(2 + ii*LBQ ) * para.number_of_nodes + index] - (n_a.vd[(3 + ii*LBQ ) * para.number_of_nodes + index] + n_a.vd[(4 + ii*LBQ ) * para.number_of_nodes + index])
          + (n_a.vd[(11 + ii*LBQ ) * para.number_of_nodes + index] + n_a.vd[(12 + ii*LBQ ) * para.number_of_nodes + index]) + (n_a.vd[(13 + ii*LBQ ) * para.number_of_nodes + index] + n_a.vd[(14 + ii*LBQ ) * para.number_of_nodes + index])
          - (n_a.vd[(15 + ii*LBQ ) * para.number_of_nodes + index] + n_a.vd[(16 + ii*LBQ ) * para.number_of_nodes + index]) - (n_a.vd[(17 + ii*LBQ ) * para.number_of_nodes + index] + n_a.vd[(18 + ii*LBQ ) * para.number_of_nodes + index]);
  mode[6 + ii * LBQ] = (n_a.vd[(1 + ii*LBQ ) * para.number_of_nodes + index] + n_a.vd[(2 + ii*LBQ ) * para.number_of_nodes + index]) + (n_a.vd[(3 + ii*LBQ ) * para.number_of_nodes + index] + n_a.vd[(4 + ii*LBQ ) * para.number_of_nodes + index])
          - (n_a.vd[(11 + ii*LBQ ) * para.number_of_nodes + index] + n_a.vd[(12 + ii*LBQ ) * para.number_of_nodes + index]) - (n_a.vd[(13 + ii*LBQ ) * para.number_of_nodes + index] + n_a.vd[(14 + ii*LBQ ) * para.number_of_nodes + index])
          - (n_a.vd[(15 + ii*LBQ ) * para.number_of_nodes + index] + n_a.vd[(16 + ii*LBQ ) * para.number_of_nodes + index]) - (n_a.vd[(17 + ii*LBQ ) * para.number_of_nodes + index] + n_a.vd[(18 + ii*LBQ ) * para.number_of_nodes + index])
          - 2.f*(n_a.vd[(5 + ii*LBQ ) * para.number_of_nodes + index] + n_a.vd[(6 + ii*LBQ ) * para.number_of_nodes + index] - (n_a.vd[(7 + ii*LBQ ) * para.number_of_nodes + index] + n_a.vd[(8 + ii*LBQ ) * para.number_of_nodes + index])
          - (n_a.vd[(9 + ii*LBQ ) * para.number_of_nodes + index] +n_a.vd[(10 + ii*LBQ ) * para.number_of_nodes + index]));
  mode[7 + ii * LBQ] = n_a.vd[(7 + ii*LBQ ) * para.number_of_nodes + index] + n_a.vd[(8 + ii*LBQ ) * para.number_of_nodes + index] - (n_a.vd[(9 + ii*LBQ ) * para.number_of_nodes + index] + n_a.vd[(10 + ii*LBQ ) * para.number_of_nodes + index]);
  mode[8 + ii * LBQ] = n_a.vd[(11 + ii*LBQ ) * para.number_of_nodes + index] + n_a.vd[(12 + ii*LBQ ) * para.number_of_nodes + index] - (n_a.vd[(13 + ii*LBQ ) * para.number_of_nodes + index] + n_a.vd[(14 + ii*LBQ ) * para.number_of_nodes + index]);
  mode[9 + ii * LBQ] = n_a.vd[(15 + ii*LBQ ) * para.number_of_nodes + index] + n_a.vd[(16 + ii*LBQ ) * para.number_of_nodes + index] - (n_a.vd[(17 + ii*LBQ ) * para.number_of_nodes + index] + n_a.vd[(18 + ii*LBQ ) * para.number_of_nodes + index]);

  /* kinetic modes */
  mode[10 + ii * LBQ] = -2.f*(n_a.vd[(1 + ii*LBQ ) * para.number_of_nodes + index] - n_a.vd[(2 + ii*LBQ ) * para.number_of_nodes + index]) + (n_a.vd[(7 + ii*LBQ ) * para.number_of_nodes + index] - n_a.vd[(8 + ii*LBQ ) * para.number_of_nodes + index])
           + (n_a.vd[(9 + ii*LBQ ) * para.number_of_nodes + index] - n_a.vd[(10 + ii*LBQ ) * para.number_of_nodes + index]) + (n_a.vd[(11 + ii*LBQ ) * para.number_of_nodes + index] - n_a.vd[(12 + ii*LBQ ) * para.number_of_nodes + index])
           + (n_a.vd[(13 + ii*LBQ ) * para.number_of_nodes + index] - n_a.vd[(14 + ii*LBQ ) * para.number_of_nodes + index]);
  mode[11 + ii * LBQ] = -2.f*(n_a.vd[(3 + ii*LBQ ) * para.number_of_nodes + index] - n_a.vd[(4 + ii*LBQ ) * para.number_of_nodes + index]) + (n_a.vd[(7 + ii*LBQ ) * para.number_of_nodes + index] - n_a.vd[(8 + ii*LBQ ) * para.number_of_nodes + index])
           - (n_a.vd[(9 + ii*LBQ ) * para.number_of_nodes + index] - n_a.vd[(10 + ii*LBQ ) * para.number_of_nodes + index]) + (n_a.vd[(15 + ii*LBQ ) * para.number_of_nodes + index] - n_a.vd[(16 + ii*LBQ ) * para.number_of_nodes + index])
           + (n_a.vd[(17 + ii*LBQ ) * para.number_of_nodes + index] - n_a.vd[(18 + ii*LBQ ) * para.number_of_nodes + index]);
  mode[12 + ii * LBQ] = -2.f*(n_a.vd[(5 + ii*LBQ ) * para.number_of_nodes + index] - n_a.vd[(6 + ii*LBQ ) * para.number_of_nodes + index]) + (n_a.vd[(11 + ii*LBQ ) * para.number_of_nodes + index] - n_a.vd[(12 + ii*LBQ ) * para.number_of_nodes + index])
           - (n_a.vd[(13 + ii*LBQ ) * para.number_of_nodes + index] - n_a.vd[(14 + ii*LBQ ) * para.number_of_nodes + index]) + (n_a.vd[(15 + ii*LBQ ) * para.number_of_nodes + index] - n_a.vd[(16 + ii*LBQ ) * para.number_of_nodes + index])
           - (n_a.vd[(17 + ii*LBQ ) * para.number_of_nodes + index] - n_a.vd[(18 + ii*LBQ ) * para.number_of_nodes + index]);
  mode[13 + ii * LBQ] = (n_a.vd[(7 + ii*LBQ ) * para.number_of_nodes + index] - n_a.vd[(8 + ii*LBQ ) * para.number_of_nodes + index]) + (n_a.vd[(9 + ii*LBQ ) * para.number_of_nodes + index] - n_a.vd[(10 + ii*LBQ ) * para.number_of_nodes + index])
           - (n_a.vd[(11 + ii*LBQ ) * para.number_of_nodes + index] - n_a.vd[(12 + ii*LBQ ) * para.number_of_nodes + index]) - (n_a.vd[(13 + ii*LBQ ) * para.number_of_nodes + index] - n_a.vd[(14 + ii*LBQ ) * para.number_of_nodes + index]);
  mode[14 + ii * LBQ] = (n_a.vd[(7 + ii*LBQ ) * para.number_of_nodes + index] - n_a.vd[(8 + ii*LBQ ) * para.number_of_nodes + index]) - (n_a.vd[(9 + ii*LBQ ) * para.number_of_nodes + index] - n_a.vd[(10 + ii*LBQ ) * para.number_of_nodes + index])
           - (n_a.vd[(15 + ii*LBQ ) * para.number_of_nodes + index] - n_a.vd[(16 + ii*LBQ ) * para.number_of_nodes + index]) - (n_a.vd[(17 + ii*LBQ ) * para.number_of_nodes + index] - n_a.vd[(18 + ii*LBQ ) * para.number_of_nodes + index]);
  mode[15 + ii * LBQ] = (n_a.vd[(11 + ii*LBQ ) * para.number_of_nodes + index] - n_a.vd[(12 + ii*LBQ ) * para.number_of_nodes + index]) - (n_a.vd[(13 + ii*LBQ ) * para.number_of_nodes + index] - n_a.vd[(14 + ii*LBQ ) * para.number_of_nodes + index])
           - (n_a.vd[(15 + ii*LBQ ) * para.number_of_nodes + index] - n_a.vd[(16 + ii*LBQ ) * para.number_of_nodes + index]) + (n_a.vd[(17 + ii*LBQ ) * para.number_of_nodes + index] - n_a.vd[(18 + ii*LBQ ) * para.number_of_nodes + index]);
  mode[16 + ii * LBQ] = n_a.vd[(0 + ii*LBQ ) * para.number_of_nodes + index] + n_a.vd[(7 + ii*LBQ ) * para.number_of_nodes + index] + n_a.vd[(8 + ii*LBQ ) * para.number_of_nodes + index] + n_a.vd[(9 + ii*LBQ ) * para.number_of_nodes + index] + n_a.vd[(10 + ii*LBQ ) * para.number_of_nodes + index]
           + n_a.vd[(11 + ii*LBQ ) * para.number_of_nodes + index] + n_a.vd[(12 + ii*LBQ ) * para.number_of_nodes + index] + n_a.vd[(13 + ii*LBQ ) * para.number_of_nodes + index] + n_a.vd[(14 + ii*LBQ ) * para.number_of_nodes + index]
           + n_a.vd[(15 + ii*LBQ ) * para.number_of_nodes + index] + n_a.vd[(16 + ii*LBQ ) * para.number_of_nodes + index] + n_a.vd[(17 + ii*LBQ ) * para.number_of_nodes + index] + n_a.vd[(18 + ii*LBQ ) * para.number_of_nodes + index]
           - 2.f*((n_a.vd[(1 + ii*LBQ ) * para.number_of_nodes + index] + n_a.vd[(2 + ii*LBQ ) * para.number_of_nodes + index]) + (n_a.vd[(3 + ii*LBQ ) * para.number_of_nodes + index] + n_a.vd[(4 + ii*LBQ ) * para.number_of_nodes + index])
           + (n_a.vd[(5 + ii*LBQ ) * para.number_of_nodes + index] + n_a.vd[(6 + ii*LBQ ) * para.number_of_nodes + index]));
  mode[17 + ii * LBQ] = -(n_a.vd[(1 + ii*LBQ ) * para.number_of_nodes + index] + n_a.vd[(2 + ii*LBQ ) * para.number_of_nodes + index]) + (n_a.vd[(3 + ii*LBQ ) * para.number_of_nodes + index] + n_a.vd[(4 + ii*LBQ ) * para.number_of_nodes + index])
           + (n_a.vd[(11 + ii*LBQ ) * para.number_of_nodes + index] + n_a.vd[(12 + ii*LBQ ) * para.number_of_nodes + index]) + (n_a.vd[(13 + ii*LBQ ) * para.number_of_nodes + index] + n_a.vd[(14 + ii*LBQ ) * para.number_of_nodes + index])
           - (n_a.vd[(15 + ii*LBQ ) * para.number_of_nodes + index] + n_a.vd[(16 + ii*LBQ ) * para.number_of_nodes + index]) - (n_a.vd[(17 + ii*LBQ ) * para.number_of_nodes + index] + n_a.vd[(18 + ii*LBQ ) * para.number_of_nodes + index]);
  mode[18 + ii * LBQ] = -(n_a.vd[(1 + ii*LBQ ) * para.number_of_nodes + index] + n_a.vd[(2 + ii*LBQ ) * para.number_of_nodes + index]) - (n_a.vd[(3 + ii*LBQ ) * para.number_of_nodes + index] + n_a.vd[(4 + ii*LBQ ) * para.number_of_nodes + index])
           - (n_a.vd[(11 + ii*LBQ ) * para.number_of_nodes + index] + n_a.vd[(12 + ii*LBQ ) * para.number_of_nodes + index]) - (n_a.vd[(13 + ii*LBQ ) * para.number_of_nodes + index] + n_a.vd[(14 + ii*LBQ ) * para.number_of_nodes + index])
           - (n_a.vd[(15 + ii*LBQ ) * para.number_of_nodes + index] + n_a.vd[(16 + ii*LBQ ) * para.number_of_nodes + index]) - (n_a.vd[(17 + ii*LBQ ) * para.number_of_nodes + index] + n_a.vd[(18 + ii*LBQ ) * para.number_of_nodes + index])
           + 2.f*((n_a.vd[(5 + ii*LBQ ) * para.number_of_nodes + index] + n_a.vd[(6 + ii*LBQ ) * para.number_of_nodes + index]) + (n_a.vd[(7 + ii*LBQ ) * para.number_of_nodes + index] + n_a.vd[(8 + ii*LBQ ) * para.number_of_nodes + index])
           + (n_a.vd[(9 + ii*LBQ ) * para.number_of_nodes + index] + n_a.vd[(10 + ii*LBQ ) * para.number_of_nodes + index]));

 }
}

__device__ void update_rho_v(float *mode, unsigned int index, LB_node_force_gpu node_f, LB_rho_v_gpu *d_v){

  float Rho_tot=0.f;
  float u_tot[3]={0.f,0.f,0.f};
  
  #pragma unroll
  for(int ii=0;ii<LB_COMPONENTS;++ii) { 
      /** re-construct the real density
      * remember that the populations are stored as differences to their
      * equilibrium value */
      d_v[index].rho[ii]= mode[0 + ii * LBQ]+ para.rho[ii]*para.agrid*para.agrid*para.agrid;
      Rho_tot  += mode[0 + ii * LBQ]+ para.rho[ii]*para.agrid*para.agrid*para.agrid;
      u_tot[0] += mode[1 + ii * LBQ];
      u_tot[1] += mode[2 + ii * LBQ];
      u_tot[2] += mode[3 + ii * LBQ];

      /** if forces are present, the momentum density is redefined to
      * inlcude one half-step of the force action.  See the
      * Chapman-Enskog expansion in [Ladd & Verberg]. */
      u_tot[0] += 0.5f*node_f.force[(0+ii*3)*para.number_of_nodes + index];
      u_tot[1] += 0.5f*node_f.force[(1+ii*3)*para.number_of_nodes + index];
      u_tot[2] += 0.5f*node_f.force[(2+ii*3)*para.number_of_nodes + index];
  }
  u_tot[0]/=Rho_tot;
  u_tot[1]/=Rho_tot;
  u_tot[2]/=Rho_tot;

  d_v[index].v[0]=u_tot[0]; 
  d_v[index].v[1]=u_tot[1]; 
  d_v[index].v[2]=u_tot[2]; 
}

/**lb_relax_modes, means collision update of the modes
 * @param index		node index / thread index (Input)
 * @param mode		Pointer to the local register values mode (Input/Output)
 * @param node_f	Pointer to local node force (Input)
*/
__device__ void relax_modes(float *mode, unsigned int index, LB_node_force_gpu node_f, LB_rho_v_gpu *d_v){
  float u_tot[3]={0.f,0.f,0.f};

  update_rho_v(mode, index, node_f, d_v);
  u_tot[0]=d_v[index].v[0];  
  u_tot[1]=d_v[index].v[1];  
  u_tot[2]=d_v[index].v[2];  
 
  #pragma unroll
  for(int ii=0;ii<LB_COMPONENTS;++ii) { 
      float Rho; float j[3]; float pi_eq[6];

      Rho = mode[0 + ii * LBQ] + para.rho[ii]*para.agrid*para.agrid*para.agrid ;
      j[0] = Rho * u_tot[0];
      j[1] = Rho * u_tot[1];
      j[2] = Rho * u_tot[2];
      /** equilibrium part of the stress modes (eq13 schiller)*/

      pi_eq[0] = ((j[0]*j[0])+(j[1]*j[1])+(j[2]*j[2]))/Rho;
      pi_eq[1] = ((j[0]*j[0])-(j[1]*j[1]))/Rho;
      pi_eq[2] = (((j[0]*j[0])+(j[1]*j[1])+(j[2]*j[2])) - 3.0f*(j[2]*j[2]))/Rho;
      pi_eq[3] = j[0]*j[1]/Rho;
      pi_eq[4] = j[0]*j[2]/Rho;
      pi_eq[5] = j[1]*j[2]/Rho;
 
      /** in Shan-Chen we have to relax the momentum modes as well using the mobility, but
          the total momentum is conserved */  
#ifdef SHANCHEN
      mode[1 + ii * LBQ] = j[0] + para.gamma_mobility[0]*(mode[1 + ii * LBQ] - j[0]);
      mode[2 + ii * LBQ] = j[1] + para.gamma_mobility[0]*(mode[2 + ii * LBQ] - j[1]);
      mode[3 + ii * LBQ] = j[2] + para.gamma_mobility[0]*(mode[3 + ii * LBQ] - j[2]);
#endif
 
      /** relax the stress modes (eq14 schiller)*/
      mode[4 + ii * LBQ] = pi_eq[0] + para.gamma_bulk[ii]*(mode[4 + ii * LBQ] - pi_eq[0]);
      mode[5 + ii * LBQ] = pi_eq[1] + para.gamma_shear[ii]*(mode[5 + ii * LBQ] - pi_eq[1]);
      mode[6 + ii * LBQ] = pi_eq[2] + para.gamma_shear[ii]*(mode[6 + ii * LBQ] - pi_eq[2]);
      mode[7 + ii * LBQ] = pi_eq[3] + para.gamma_shear[ii]*(mode[7 + ii * LBQ] - pi_eq[3]);
      mode[8 + ii * LBQ] = pi_eq[4] + para.gamma_shear[ii]*(mode[8 + ii * LBQ] - pi_eq[4]);
      mode[9 + ii * LBQ] = pi_eq[5] + para.gamma_shear[ii]*(mode[9 + ii * LBQ] - pi_eq[5]);
    
      /** relax the ghost modes (project them out) */
      /** ghost modes have no equilibrium part due to orthogonality */
      mode[10 + ii * LBQ] = para.gamma_odd[ii]*mode[10 + ii * LBQ];
      mode[11 + ii * LBQ] = para.gamma_odd[ii]*mode[11 + ii * LBQ];
      mode[12 + ii * LBQ] = para.gamma_odd[ii]*mode[12 + ii * LBQ];
      mode[13 + ii * LBQ] = para.gamma_odd[ii]*mode[13 + ii * LBQ];
      mode[14 + ii * LBQ] = para.gamma_odd[ii]*mode[14 + ii * LBQ];
      mode[15 + ii * LBQ] = para.gamma_odd[ii]*mode[15 + ii * LBQ];
      mode[16 + ii * LBQ] = para.gamma_even[ii]*mode[16 + ii * LBQ];
      mode[17 + ii * LBQ] = para.gamma_even[ii]*mode[17 + ii * LBQ];
      mode[18 + ii * LBQ] = para.gamma_even[ii]*mode[18 + ii * LBQ];
 }
}


/**thermalization of the modes with gaussian random numbers
 * @param index		node index / thread index (Input)
 * @param mode		Pointer to the local register values mode (Input/Output)
 * @param *rn		Pointer to randomnumber array of the local node
*/
__device__ void thermalize_modes(float *mode, unsigned int index, LB_randomnr_gpu *rn){
  float Rho;
#ifdef SHANCHEN
  random_wrapper(rn);
  for(int ii=0;ii<LB_COMPONENTS;++ii) { 
      mode[1 + ii * LBQ] += sqrt((para.mu[ii]*(2.f/3.f)*(1.f-(para.gamma_mobility[0]*para.gamma_mobility[0])))) * (2*ii-1) * rn->randomnr[0];
      mode[2 + ii * LBQ] += sqrt((para.mu[ii]*(2.f/3.f)*(1.f-(para.gamma_mobility[0]*para.gamma_mobility[0])))) * (2*ii-1) * rn->randomnr[1];
  }
  random_wrapper(rn);
  for(int ii=0;ii<LB_COMPONENTS;++ii)  
      mode[3 + ii * LBQ] += sqrt((para.mu[ii]*(2.f/3.f)*(1.f-(para.gamma_mobility[0]*para.gamma_mobility[0])))) * (2*ii-1) * rn->randomnr[0];
#endif
  
  
  for(int ii=0;ii<LB_COMPONENTS;++ii) {  
      
      Rho = mode[0 + ii * LBQ] + para.rho[ii]*para.agrid*para.agrid*para.agrid;
      /** momentum modes */
      random_wrapper(rn);
      /** stress modes */
      mode[4 + ii * LBQ] += sqrt(Rho*(para.mu[ii]*(2.f/3.f)*(1.f-(para.gamma_bulk[ii]*para.gamma_bulk[ii])))) * rn->randomnr[0];
      mode[5 + ii * LBQ] += sqrt(Rho*(para.mu[ii]*(4.f/9.f)*(1.f-(para.gamma_shear[ii]*para.gamma_shear[ii])))) * rn->randomnr[1];
      random_wrapper(rn);
      mode[6 + ii * LBQ] += sqrt(Rho*(para.mu[ii]*(4.f/3.f)*(1.f-(para.gamma_shear[ii]*para.gamma_shear[ii])))) * rn->randomnr[0];
      mode[7 + ii * LBQ] += sqrt(Rho*(para.mu[ii]*(1.f/9.f)*(1.f-(para.gamma_shear[ii]*para.gamma_shear[ii])))) * rn->randomnr[1];
      random_wrapper(rn);
      mode[8 + ii * LBQ] += sqrt(Rho*(para.mu[ii]*(1.f/9.f)*(1.f-(para.gamma_shear[ii]*para.gamma_shear[ii])))) * rn->randomnr[0];
      mode[9 + ii * LBQ] += sqrt(Rho*(para.mu[ii]*(1.f/9.f)*(1.f-(para.gamma_shear[ii]*para.gamma_shear[ii])))) * rn->randomnr[1];
      /** ghost modes */
      random_wrapper(rn);
      mode[10 + ii * LBQ] += sqrt(Rho*(para.mu[ii]*(2.f/3.f))) * rn->randomnr[0];
      mode[11 + ii * LBQ] += sqrt(Rho*(para.mu[ii]*(2.f/3.f))) * rn->randomnr[1];
      random_wrapper(rn);
      mode[12 + ii * LBQ] += sqrt(Rho*(para.mu[ii]*(2.f/3.f))) * rn->randomnr[0];
      mode[13 + ii * LBQ] += sqrt(Rho*(para.mu[ii]*(2.f/9.f))) * rn->randomnr[1];
      random_wrapper(rn);
      mode[14 + ii * LBQ] += sqrt(Rho*(para.mu[ii]*(2.f/9.f))) * rn->randomnr[0];
      mode[15 + ii * LBQ] += sqrt(Rho*(para.mu[ii]*(2.f/9.f))) * rn->randomnr[1];
      random_wrapper(rn);
      mode[16 + ii * LBQ] += sqrt(Rho*(para.mu[ii]*(2.f)))     * rn->randomnr[0];
      mode[17 + ii * LBQ] += sqrt(Rho*(para.mu[ii]*(4.f/9.f))) * rn->randomnr[1];
      random_wrapper(rn);
      mode[18 + ii * LBQ] += sqrt(Rho*(para.mu[ii]*(4.f/3.f))) * rn->randomnr[0];
   }
}


/*-------------------------------------------------------*/
/**normalization of the modes need befor backtransformation into velocity space
 * @param mode		Pointer to the local register values mode (Input/Output)
*/
__device__ void normalize_modes(float* mode){
  #pragma unroll
  for(int ii=0;ii<LB_COMPONENTS;++ii) { 

      /** normalization factors enter in the back transformation */
      mode[0 + ii * LBQ] *= 1.f;
      mode[1 + ii * LBQ] *= 3.f;
      mode[2 + ii * LBQ] *= 3.f;
      mode[3 + ii * LBQ] *= 3.f;
      mode[4 + ii * LBQ] *= 3.f/2.f;
      mode[5 + ii * LBQ] *= 9.f/4.f;
      mode[6 + ii * LBQ] *= 3.f/4.f;
      mode[7 + ii * LBQ] *= 9.f;
      mode[8 + ii * LBQ] *= 9.f;
      mode[9 + ii * LBQ] *= 9.f;
      mode[10 + ii * LBQ] *= 3.f/2.f;
      mode[11 + ii * LBQ] *= 3.f/2.f;
      mode[12 + ii * LBQ] *= 3.f/2.f;
      mode[13 + ii * LBQ] *= 9.f/2.f;
      mode[14 + ii * LBQ] *= 9.f/2.f;
      mode[15 + ii * LBQ] *= 9.f/2.f;
      mode[16 + ii * LBQ] *= 1.f/2.f;
      mode[17 + ii * LBQ] *= 9.f/4.f;
      mode[18 + ii * LBQ] *= 3.f/4.f;
  }
}



/*-------------------------------------------------------*/
/**backtransformation from modespace to desityspace and streaming with the push method using pbc
 * @param index		node index / thread index (Input)
 * @param mode		Pointer to the local register values mode (Input)
 * @param *n_b		Pointer to local node residing in array b (Output)
*/
__device__ void calc_n_from_modes_push(LB_nodes_gpu n_b, float *mode, unsigned int index){

  unsigned int xyz[3];
  index_to_xyz(index, xyz);
  unsigned int x = xyz[0];
  unsigned int y = xyz[1];
  unsigned int z = xyz[2];

  #pragma unroll
  for(int ii=0;ii<LB_COMPONENTS;++ii) { 
  n_b.vd[(0 + ii*LBQ ) * para.number_of_nodes + x + para.dim_x*y + para.dim_x*para.dim_y*z] = 1.f/3.f * (mode[0 + ii * LBQ] - mode[4 + ii * LBQ] + mode[16 + ii * LBQ]);
  n_b.vd[(1 + ii*LBQ ) * para.number_of_nodes + (x+1)%para.dim_x + para.dim_x*y + para.dim_x*para.dim_y*z] = 1.f/18.f * (mode[0 + ii * LBQ] + mode[1 + ii * LBQ] + mode[5 + ii * LBQ] + mode[6 + ii * LBQ] - mode[17 + ii * LBQ] - mode[18 + ii * LBQ] - 2.f*(mode[10 + ii * LBQ] + mode[16 + ii * LBQ]));
  n_b.vd[(2 + ii*LBQ ) * para.number_of_nodes + (para.dim_x+x-1)%para.dim_x + para.dim_x*y + para.dim_x*para.dim_y*z] = 1.f/18.f * (mode[0 + ii * LBQ] - mode[1 + ii * LBQ] + mode[5 + ii * LBQ] + mode[6 + ii * LBQ] - mode[17 + ii * LBQ] - mode[18 + ii * LBQ] + 2.f*(mode[10 + ii * LBQ] - mode[16 + ii * LBQ]));
  n_b.vd[(3 + ii*LBQ ) * para.number_of_nodes + x + para.dim_x*((y+1)%para.dim_y) + para.dim_x*para.dim_y*z] = 1.f/18.f * (mode[0 + ii * LBQ] + mode[2 + ii * LBQ] - mode[5 + ii * LBQ] + mode[6 + ii * LBQ] + mode[17 + ii * LBQ] - mode[18 + ii * LBQ] - 2.f*(mode[11 + ii * LBQ] + mode[16 + ii * LBQ]));
  n_b.vd[(4 + ii*LBQ ) * para.number_of_nodes + x + para.dim_x*((para.dim_y+y-1)%para.dim_y) + para.dim_x*para.dim_y*z] = 1.f/18.f * (mode[0 + ii * LBQ] - mode[2 + ii * LBQ] - mode[5 + ii * LBQ] + mode[6 + ii * LBQ] + mode[17 + ii * LBQ] - mode[18 + ii * LBQ] + 2.f*(mode[11 + ii * LBQ] - mode[16 + ii * LBQ]));
  n_b.vd[(5 + ii*LBQ ) * para.number_of_nodes + x + para.dim_x*y + para.dim_x*para.dim_y*((z+1)%para.dim_z)] = 1.f/18.f * (mode[0 + ii * LBQ] + mode[3 + ii * LBQ] - 2.f*(mode[6 + ii * LBQ] + mode[12 + ii * LBQ] + mode[16 + ii * LBQ] - mode[18 + ii * LBQ]));
  n_b.vd[(6 + ii*LBQ ) * para.number_of_nodes + x + para.dim_x*y + para.dim_x*para.dim_y*((para.dim_z+z-1)%para.dim_z)] = 1.f/18.f * (mode[0 + ii * LBQ] - mode[3 + ii * LBQ] - 2.f*(mode[6 + ii * LBQ] - mode[12 + ii * LBQ] + mode[16 + ii * LBQ] - mode[18 + ii * LBQ]));
  n_b.vd[(7 + ii*LBQ ) * para.number_of_nodes + (x+1)%para.dim_x + para.dim_x*((y+1)%para.dim_y) + para.dim_x*para.dim_y*z] = 1.f/36.f * (mode[0 + ii * LBQ] + mode[1 + ii * LBQ] + mode[2 + ii * LBQ] + mode[4 + ii * LBQ] + 2.f*mode[6 + ii * LBQ] + mode[7 + ii * LBQ] + mode[10 + ii * LBQ] + mode[11 + ii * LBQ] + mode[13 + ii * LBQ] + mode[14 + ii * LBQ] + mode[16 + ii * LBQ] + 2.f*mode[18 + ii * LBQ]);
  n_b.vd[(8 + ii*LBQ ) * para.number_of_nodes + (para.dim_x+x-1)%para.dim_x + para.dim_x*((para.dim_y+y-1)%para.dim_y) + para.dim_x*para.dim_y*z] = 1.f/36.f * (mode[0 + ii * LBQ] - mode[1 + ii * LBQ] - mode[2 + ii * LBQ] + mode[4 + ii * LBQ] + 2.f*mode[6 + ii * LBQ] + mode[7 + ii * LBQ] - mode[10 + ii * LBQ] - mode[11 + ii * LBQ] - mode[13 + ii * LBQ] - mode[14 + ii * LBQ] + mode[16 + ii * LBQ] + 2.f*mode[18 + ii * LBQ]);
  n_b.vd[(9 + ii*LBQ ) * para.number_of_nodes + (x+1)%para.dim_x + para.dim_x*((para.dim_y+y-1)%para.dim_y) + para.dim_x*para.dim_y*z] = 1.f/36.f * (mode[0 + ii * LBQ] + mode[1 + ii * LBQ] - mode[2 + ii * LBQ] + mode[4 + ii * LBQ] + 2.f*mode[6 + ii * LBQ] - mode[7 + ii * LBQ] + mode[10 + ii * LBQ] - mode[11 + ii * LBQ] + mode[13 + ii * LBQ] - mode[14 + ii * LBQ] + mode[16 + ii * LBQ] + 2.f*mode[18 + ii * LBQ]);
  n_b.vd[(10 + ii*LBQ ) * para.number_of_nodes + (para.dim_x+x-1)%para.dim_x + para.dim_x*((y+1)%para.dim_y) + para.dim_x*para.dim_y*z] = 1.f/36.f * (mode[0 + ii * LBQ] - mode[1 + ii * LBQ] + mode[2 + ii * LBQ] + mode[4 + ii * LBQ] + 2.f*mode[6 + ii * LBQ] - mode[7 + ii * LBQ] - mode[10 + ii * LBQ] + mode[11 + ii * LBQ] - mode[13 + ii * LBQ] + mode[14 + ii * LBQ] + mode[16 + ii * LBQ] + 2.f*mode[18 + ii * LBQ]);
  n_b.vd[(11 + ii*LBQ ) * para.number_of_nodes + (x+1)%para.dim_x + para.dim_x*y + para.dim_x*para.dim_y*((z+1)%para.dim_z)] = 1.f/36.f * (mode[0 + ii * LBQ] + mode[1 + ii * LBQ] + mode[3 + ii * LBQ] + mode[4 + ii * LBQ] + mode[5 + ii * LBQ] - mode[6 + ii * LBQ] + mode[8 + ii * LBQ] + mode[10 + ii * LBQ] + mode[12 + ii * LBQ] - mode[13 + ii * LBQ] + mode[15 + ii * LBQ] + mode[16 + ii * LBQ] + mode[17 + ii * LBQ] - mode[18 + ii * LBQ]);
  n_b.vd[(12 + ii*LBQ ) * para.number_of_nodes + (para.dim_x+x-1)%para.dim_x + para.dim_x*y + para.dim_x*para.dim_y*((para.dim_z+z-1)%para.dim_z)] = 1.f/36.f * (mode[0 + ii * LBQ] - mode[1 + ii * LBQ] - mode[3 + ii * LBQ] + mode[4 + ii * LBQ] + mode[5 + ii * LBQ] - mode[6 + ii * LBQ] + mode[8 + ii * LBQ] - mode[10 + ii * LBQ] - mode[12 + ii * LBQ] + mode[13 + ii * LBQ] - mode[15 + ii * LBQ] + mode[16 + ii * LBQ] + mode[17 + ii * LBQ] - mode[18 + ii * LBQ]);
  n_b.vd[(13 + ii*LBQ ) * para.number_of_nodes + (x+1)%para.dim_x + para.dim_x*y + para.dim_x*para.dim_y*((para.dim_z+z-1)%para.dim_z)] = 1.f/36.f * (mode[0 + ii * LBQ] + mode[1 + ii * LBQ] - mode[3 + ii * LBQ] + mode[4 + ii * LBQ] + mode[5 + ii * LBQ] - mode[6 + ii * LBQ] - mode[8 + ii * LBQ] + mode[10 + ii * LBQ] - mode[12 + ii * LBQ] - mode[13 + ii * LBQ] - mode[15 + ii * LBQ] + mode[16 + ii * LBQ] + mode[17 + ii * LBQ] - mode[18 + ii * LBQ]);
  n_b.vd[(14 + ii*LBQ ) * para.number_of_nodes + (para.dim_x+x-1)%para.dim_x + para.dim_x*y + para.dim_x*para.dim_y*((z+1)%para.dim_z)] = 1.f/36.f * (mode[0 + ii * LBQ] - mode[1 + ii * LBQ] + mode[3 + ii * LBQ] + mode[4 + ii * LBQ] + mode[5 + ii * LBQ] - mode[6 + ii * LBQ] - mode[8 + ii * LBQ] - mode[10 + ii * LBQ] + mode[12 + ii * LBQ] + mode[13 + ii * LBQ] + mode[15 + ii * LBQ] + mode[16 + ii * LBQ] + mode[17 + ii * LBQ] - mode[18 + ii * LBQ]);
  n_b.vd[(15 + ii*LBQ ) * para.number_of_nodes + x + para.dim_x*((y+1)%para.dim_y) + para.dim_x*para.dim_y*((z+1)%para.dim_z)] = 1.f/36.f * (mode[0 + ii * LBQ] + mode[2 + ii * LBQ] + mode[3 + ii * LBQ] + mode[4 + ii * LBQ] - mode[5 + ii * LBQ] - mode[6 + ii * LBQ] + mode[9 + ii * LBQ] + mode[11 + ii * LBQ] + mode[12 + ii * LBQ] - mode[14 + ii * LBQ] - mode[15 + ii * LBQ] + mode[16 + ii * LBQ] - mode[17 + ii * LBQ] - mode[18 + ii * LBQ]);
  n_b.vd[(16 + ii*LBQ ) * para.number_of_nodes + x + para.dim_x*((para.dim_y+y-1)%para.dim_y) + para.dim_x*para.dim_y*((para.dim_z+z-1)%para.dim_z)] = 1.f/36.f * (mode[0 + ii * LBQ] - mode[2 + ii * LBQ] - mode[3 + ii * LBQ] + mode[4 + ii * LBQ] - mode[5 + ii * LBQ] - mode[6 + ii * LBQ] + mode[9 + ii * LBQ] - mode[11 + ii * LBQ] - mode[12 + ii * LBQ] + mode[14 + ii * LBQ] + mode[15 + ii * LBQ] + mode[16 + ii * LBQ] - mode[17 + ii * LBQ] - mode[18 + ii * LBQ]);
  n_b.vd[(17 + ii*LBQ ) * para.number_of_nodes + x + para.dim_x*((y+1)%para.dim_y) + para.dim_x*para.dim_y*((para.dim_z+z-1)%para.dim_z)] = 1.f/36.f * (mode[0 + ii * LBQ] + mode[2 + ii * LBQ] - mode[3 + ii * LBQ] + mode[4 + ii * LBQ] - mode[5 + ii * LBQ] - mode[6 + ii * LBQ] - mode[9 + ii * LBQ] + mode[11 + ii * LBQ] - mode[12 + ii * LBQ] - mode[14 + ii * LBQ] + mode[15 + ii * LBQ] + mode[16 + ii * LBQ] - mode[17 + ii * LBQ] - mode[18 + ii * LBQ]);
  n_b.vd[(18 + ii*LBQ ) * para.number_of_nodes + x + para.dim_x*((para.dim_y+y-1)%para.dim_y) + para.dim_x*para.dim_y*((z+1)%para.dim_z)] = 1.f/36.f * (mode[0 + ii * LBQ] - mode[2 + ii * LBQ] + mode[3 + ii * LBQ] + mode[4 + ii * LBQ] - mode[5 + ii * LBQ] - mode[6 + ii * LBQ] - mode[9 + ii * LBQ] - mode[11 + ii * LBQ] + mode[12 + ii * LBQ] + mode[14 + ii * LBQ] - mode[15 + ii * LBQ] + mode[16 + ii * LBQ] - mode[17 + ii * LBQ] - mode[18 + ii * LBQ]);

}
}


#ifndef SHANCHEN

/** Bounce back boundary conditions.
 * The populations that have propagated into a boundary node
 * are bounced back to the node they came from. This results
 * in no slip boundary conditions.
 *
 * [cf. Ladd and Verberg, J. Stat. Phys. 104(5/6):1191-1251, 2001]
 * @param index			node index / thread index (Input)
 * @param n_b			Pointer to local node residing in array b (Input)
 * @param n_a			Pointer to local node residing in array a (Output) (temp stored in buffer a)
 * @param lb_boundary_velocity 			The constant velocity at the boundary, set by the user (Input)
 * @param lb_boundary_force 			The force on the boundary nodes (Output)
*/
__device__ void bounce_back_read(LB_nodes_gpu n_b, LB_nodes_gpu n_a, unsigned int index, \
    float* lb_boundary_velocity, float* lb_boundary_force){
    
  unsigned int xyz[3];
  int c[3];
  float v[3];
  float shift, weight, pop_to_bounce_back;
  float boundary_force[3] = {0,0,0};
  size_t to_index, to_index_x, to_index_y, to_index_z;
  int population, inverse;
  int boundary_index;


  boundary_index=n_b.boundary[index];
  if(boundary_index != 0){
    
    v[0]=lb_boundary_velocity[3*(boundary_index-1)+0];
    v[1]=lb_boundary_velocity[3*(boundary_index-1)+1];
    v[2]=lb_boundary_velocity[3*(boundary_index-1)+2];

    index_to_xyz(index, xyz);

    unsigned int x = xyz[0];
    unsigned int y = xyz[1];
    unsigned int z = xyz[2];

/* CPU analog of shift:
   lbpar.agrid*lbpar.agrid*lbpar.agrid*lbpar.rho*2*lbmodel.c[i][l]*lb_boundaries[lbfields[k].boundary-1].velocity[l] */
  
    /** store vd temporary in second lattice to avoid race conditions */
   // TODO: fix the multicomponent version (rho...)
#define BOUNCEBACK  \
  shift = para.agrid*para.agrid*para.agrid*para.agrid*para.rho[0]*2.*3.*weight*para.tau*(v[0]*c[0] + v[1]*c[1] + v[2]*c[2]); \
  pop_to_bounce_back = n_b.vd[population*para.number_of_nodes + index ]; \
  to_index_x = (x+c[0]+para.dim_x)%para.dim_x; \
  to_index_y = (y+c[1]+para.dim_y)%para.dim_y; \
  to_index_z = (z+c[2]+para.dim_z)%para.dim_z; \
  to_index = to_index_x + para.dim_x*to_index_y + para.dim_x*para.dim_y*to_index_z; \
  if (n_b.boundary[to_index] == 0) \
  { \
    boundary_force[0] += (2*pop_to_bounce_back+shift)*c[0]/para.tau/para.tau/para.agrid; \
    boundary_force[1] += (2*pop_to_bounce_back+shift)*c[1]/para.tau/para.tau/para.agrid; \
    boundary_force[2] += (2*pop_to_bounce_back+shift)*c[2]/para.tau/para.tau/para.agrid; \
    n_b.vd[inverse*para.number_of_nodes + to_index ] = pop_to_bounce_back + shift; \
  }

// ***** SHOULDN'T THERE BE AN ELSE STATMENT IN "BOUNCEBACK"?
// ***** THERE IS AN ODD FACTOR OF 2 THAT YOU INCUR IN THE FORCES FOR THE "lb_stokes_sphere_gpu.tcl" TEST CASE

    // the resting population does nothing.
    c[0]=1;c[1]=0;c[2]=0; weight=1./18.; population=2; inverse=1; 
    BOUNCEBACK
    
    c[0]=-1;c[1]=0;c[2]=0; weight=1./18.; population=1; inverse=2; 
    BOUNCEBACK
    
    c[0]=0;c[1]=1;c[2]=0;  weight=1./18.; population=4; inverse=3; 
    BOUNCEBACK

    c[0]=0;c[1]=-1;c[2]=0; weight=1./18.; population=3; inverse=4; 
    BOUNCEBACK
    
    c[0]=0;c[1]=0;c[2]=1; weight=1./18.; population=6; inverse=5; 
    BOUNCEBACK

    c[0]=0;c[1]=0;c[2]=-1; weight=1./18.; population=5; inverse=6; 
    BOUNCEBACK 
    
    c[0]=1;c[1]=1;c[2]=0; weight=1./36.; population=8; inverse=7; 
    BOUNCEBACK
    
    c[0]=-1;c[1]=-1;c[2]=0; weight=1./36.; population=7; inverse=8; 
    BOUNCEBACK
    
    c[0]=1;c[1]=-1;c[2]=0; weight=1./36.; population=10; inverse=9; 
    BOUNCEBACK

    c[0]=-1;c[1]=+1;c[2]=0; weight=1./36.; population=9; inverse=10; 
    BOUNCEBACK
    
    c[0]=1;c[1]=0;c[2]=1; weight=1./36.; population=12; inverse=11; 
    BOUNCEBACK
    
    c[0]=-1;c[1]=0;c[2]=-1; weight=1./36.; population=11; inverse=12; 
    BOUNCEBACK

    c[0]=1;c[1]=0;c[2]=-1; weight=1./36.; population=14; inverse=13; 
    BOUNCEBACK
    
    c[0]=-1;c[1]=0;c[2]=1; weight=1./36.; population=13; inverse=14; 
    BOUNCEBACK

    c[0]=0;c[1]=1;c[2]=1; weight=1./36.; population=16; inverse=15; 
    BOUNCEBACK
    
    c[0]=0;c[1]=-1;c[2]=-1; weight=1./36.; population=15; inverse=16; 
    BOUNCEBACK
    
    c[0]=0;c[1]=1;c[2]=-1; weight=1./36.; population=18; inverse=17; 
    BOUNCEBACK
    
    c[0]=0;c[1]=-1;c[2]=1; weight=1./36.; population=17; inverse=18; 
    BOUNCEBACK  
    
    atomicadd(&lb_boundary_force[3*(n_b.boundary[index]-1)+0], boundary_force[0]);
    atomicadd(&lb_boundary_force[3*(n_b.boundary[index]-1)+1], boundary_force[1]);
    atomicadd(&lb_boundary_force[3*(n_b.boundary[index]-1)+2], boundary_force[2]);
  }
}


#else  // SHANCHEN

// To be implemented


#endif // SHANCHEN

#ifndef SHANCHEN

/**bounce back read kernel needed to avoid raceconditions
 * @param index			node index / thread index (Input)
 * @param n_b			Pointer to local node residing in array b (Input)
 * @param n_a			Pointer to local node residing in array a (Output) (temp stored in buffer a)
*/
__device__ void bounce_back_write(LB_nodes_gpu n_b, LB_nodes_gpu n_a, unsigned int index){

  unsigned int xyz[3];

  if(n_b.boundary[index] != 0){
    index_to_xyz(index, xyz);
    unsigned int x = xyz[0];
    unsigned int y = xyz[1];
    unsigned int z = xyz[2];

    /** stream vd from boundary node back to origin node */
    n_b.vd[1*para.number_of_nodes + (x+1)%para.dim_x + para.dim_x*y + para.dim_x*para.dim_y*z] = n_a.vd[1*para.number_of_nodes + (x+1)%para.dim_x + para.dim_x*y + para.dim_x*para.dim_y*z];
    n_b.vd[2*para.number_of_nodes + (para.dim_x+x-1)%para.dim_x + para.dim_x*y + para.dim_x*para.dim_y*z] = n_a.vd[2*para.number_of_nodes + (para.dim_x+x-1)%para.dim_x + para.dim_x*y + para.dim_x*para.dim_y*z];
    n_b.vd[3*para.number_of_nodes + x + para.dim_x*((y+1)%para.dim_y) + para.dim_x*para.dim_y*z] = n_a.vd[3*para.number_of_nodes + x + para.dim_x*((y+1)%para.dim_y) + para.dim_x*para.dim_y*z];
    n_b.vd[4*para.number_of_nodes + x + para.dim_x*((para.dim_y+y-1)%para.dim_y) + para.dim_x*para.dim_y*z] = n_a.vd[4*para.number_of_nodes + x + para.dim_x*((para.dim_y+y-1)%para.dim_y) + para.dim_x*para.dim_y*z];
    n_b.vd[5*para.number_of_nodes + x + para.dim_x*y + para.dim_x*para.dim_y*((z+1)%para.dim_z)] = n_a.vd[5*para.number_of_nodes + x + para.dim_x*y + para.dim_x*para.dim_y*((z+1)%para.dim_z)];
    n_b.vd[6*para.number_of_nodes + x + para.dim_x*y + para.dim_x*para.dim_y*((para.dim_z+z-1)%para.dim_z)] = n_a.vd[6*para.number_of_nodes + x + para.dim_x*y + para.dim_x*para.dim_y*((para.dim_z+z-1)%para.dim_z)];
    n_b.vd[7*para.number_of_nodes + (x+1)%para.dim_x + para.dim_x*((y+1)%para.dim_y) + para.dim_x*para.dim_y*z] = n_a.vd[7*para.number_of_nodes + (x+1)%para.dim_x + para.dim_x*((y+1)%para.dim_y) + para.dim_x*para.dim_y*z];
    n_b.vd[8*para.number_of_nodes + (para.dim_x+x-1)%para.dim_x + para.dim_x*((para.dim_y+y-1)%para.dim_y) + para.dim_x*para.dim_y*z] = n_a.vd[8*para.number_of_nodes + (para.dim_x+x-1)%para.dim_x + para.dim_x*((para.dim_y+y-1)%para.dim_y) + para.dim_x*para.dim_y*z];
    n_b.vd[9*para.number_of_nodes + (x+1)%para.dim_x + para.dim_x*((para.dim_y+y-1)%para.dim_y) + para.dim_x*para.dim_y*z] = n_a.vd[9*para.number_of_nodes + (x+1)%para.dim_x + para.dim_x*((para.dim_y+y-1)%para.dim_y) + para.dim_x*para.dim_y*z];
    n_b.vd[10*para.number_of_nodes + (para.dim_x+x-1)%para.dim_x + para.dim_x*((y+1)%para.dim_y) + para.dim_x*para.dim_y*z] = n_a.vd[10*para.number_of_nodes + (para.dim_x+x-1)%para.dim_x + para.dim_x*((y+1)%para.dim_y) + para.dim_x*para.dim_y*z];
    n_b.vd[11*para.number_of_nodes + (x+1)%para.dim_x + para.dim_x*y + para.dim_x*para.dim_y*((z+1)%para.dim_z)] = n_a.vd[11*para.number_of_nodes + (x+1)%para.dim_x + para.dim_x*y + para.dim_x*para.dim_y*((z+1)%para.dim_z)];
    n_b.vd[12*para.number_of_nodes + (para.dim_x+x-1)%para.dim_x + para.dim_x*y + para.dim_x*para.dim_y*((para.dim_z+z-1)%para.dim_z)] = n_a.vd[12*para.number_of_nodes + (para.dim_x+x-1)%para.dim_x + para.dim_x*y + para.dim_x*para.dim_y*((para.dim_z+z-1)%para.dim_z)];
    n_b.vd[13*para.number_of_nodes + (x+1)%para.dim_x + para.dim_x*y + para.dim_x*para.dim_y*((para.dim_z+z-1)%para.dim_z)] = n_a.vd[13*para.number_of_nodes + (x+1)%para.dim_x + para.dim_x*y + para.dim_x*para.dim_y*((para.dim_z+z-1)%para.dim_z)];
    n_b.vd[14*para.number_of_nodes + (para.dim_x+x-1)%para.dim_x + para.dim_x*y + para.dim_x*para.dim_y*((z+1)%para.dim_z)] = n_a.vd[14*para.number_of_nodes + (para.dim_x+x-1)%para.dim_x + para.dim_x*y + para.dim_x*para.dim_y*((z+1)%para.dim_z)];
    n_b.vd[15*para.number_of_nodes + x + para.dim_x*((y+1)%para.dim_y) + para.dim_x*para.dim_y*((z+1)%para.dim_z)] = n_a.vd[15*para.number_of_nodes + x + para.dim_x*((y+1)%para.dim_y) + para.dim_x*para.dim_y*((z+1)%para.dim_z)];
    n_b.vd[16*para.number_of_nodes + x + para.dim_x*((para.dim_y+y-1)%para.dim_y) + para.dim_x*para.dim_y*((para.dim_z+z-1)%para.dim_z)] = n_a.vd[16*para.number_of_nodes + x + para.dim_x*((para.dim_y+y-1)%para.dim_y) + para.dim_x*para.dim_y*((para.dim_z+z-1)%para.dim_z)];
    n_b.vd[17*para.number_of_nodes + x + para.dim_x*((y+1)%para.dim_y) + para.dim_x*para.dim_y*((para.dim_z+z-1)%para.dim_z)] = n_a.vd[17*para.number_of_nodes + x + para.dim_x*((y+1)%para.dim_y) + para.dim_x*para.dim_y*((para.dim_z+z-1)%para.dim_z)];
    n_b.vd[18*para.number_of_nodes + x + para.dim_x*((para.dim_y+y-1)%para.dim_y) + para.dim_x*para.dim_y*((z+1)%para.dim_z)] = n_a.vd[18*para.number_of_nodes + x + para.dim_x*((para.dim_y+y-1)%para.dim_y) + para.dim_x*para.dim_y*((z+1)%para.dim_z)];
  }
}

#else // SHANCHEN

// to be implemented

#endif // SHANCHEN


/** add of (external) forces within the modespace, needed for particle-interaction
 * @param index		node index / thread index (Input)
 * @param mode		Pointer to the local register values mode (Input/Output)
 * @param node_f	Pointer to local node force (Input)
*/
__device__ void apply_forces(unsigned int index, float *mode, LB_node_force_gpu node_f, LB_rho_v_gpu *d_v) {
  
  float u[3]={0.f,0.f,0.f}, C[6]={0.f,0.f,0.f,0.f,0.f,0.f};
  float force_factor=powf(para.agrid,4)*para.tau*para.tau;
  /* Note: the values d_v were calculated in relax_modes() */

<<<<<<< HEAD
  u[0]=d_v[index].v[0]; 
  u[1]=d_v[index].v[1]; 
  u[2]=d_v[index].v[2]; 


  #pragma unroll
  for(int ii=0;ii<LB_COMPONENTS;++ii) {  
       C[0] += (1.f + para.gamma_bulk[ii])*u[0]*node_f.force[(0 + ii*3 ) * para.number_of_nodes + index] + 
                1.f/3.f*(para.gamma_bulk[ii]-para.gamma_shear[ii])*(u[0]*node_f.force[(0 + ii*3 ) * para.number_of_nodes + index] + 
                        u[1]*node_f.force[(1 + ii*3 ) * para.number_of_nodes + index] + 
                        u[2]*node_f.force[(2 + ii*3 ) * para.number_of_nodes + index]);
       C[2] += (1.f + para.gamma_bulk[ii])*u[1]*node_f.force[(1 + ii*3 ) * para.number_of_nodes + index] + 
                1.f/3.f*(para.gamma_bulk[ii]-para.gamma_shear[ii])*(u[0]*node_f.force[(0 + ii*3 ) * para.number_of_nodes + index] + 
                        u[1]*node_f.force[(1 + ii*3 ) * para.number_of_nodes + index] + 
                        u[2]*node_f.force[(2 + ii*3 ) * para.number_of_nodes + index]);
       C[5] += (1.f + para.gamma_bulk[ii])*u[2]*node_f.force[(2 + ii*3 ) * para.number_of_nodes + index] + 
                1.f/3.f*(para.gamma_bulk[ii]-para.gamma_shear[ii])*(u[0]*node_f.force[(0 + ii*3 ) * para.number_of_nodes + index] + 
                        u[1]*node_f.force[(1 + ii*3 ) * para.number_of_nodes + index] + 
                        u[2]*node_f.force[(2 + ii*3 ) * para.number_of_nodes + index]);
       C[1] += 1.f/2.f*(1.f+para.gamma_shear[ii])*(u[0]*node_f.force[(1 + ii*3 ) * para.number_of_nodes + index]+
                        u[1]*node_f.force[(0 + ii*3 ) * para.number_of_nodes + index]);
       C[3] += 1.f/2.f*(1.f+para.gamma_shear[ii])*(u[0]*node_f.force[(2 + ii*3 ) * para.number_of_nodes + index]+
                        u[2]*node_f.force[(0 + ii*3 ) * para.number_of_nodes + index]);
       C[4] += 1.f/2.f*(1.f+para.gamma_shear[ii])*(u[1]*node_f.force[(2 + ii*3 ) * para.number_of_nodes + index]+
                        u[2]*node_f.force[(1 + ii*3 ) * para.number_of_nodes + index]);
=======
#ifdef EXTERNAL_FORCES
  if(para.external_force){
    node_f.force[0*para.number_of_nodes + index] = para.ext_force[0]*powf(para.agrid,4)*para.tau*para.tau;
    node_f.force[1*para.number_of_nodes + index] = para.ext_force[1]*powf(para.agrid,4)*para.tau*para.tau;
    node_f.force[2*para.number_of_nodes + index] = para.ext_force[2]*powf(para.agrid,4)*para.tau*para.tau;
  }
  else{
  /*node_f.force[0*para.number_of_nodes + index] = 0.f;
  node_f.force[1*para.number_of_nodes + index] = 0.f;
  node_f.force[2*para.number_of_nodes + index] = 0.f;*/
>>>>>>> f6fc7fc1
  }

  #pragma unroll
  for(int ii=0;ii<LB_COMPONENTS;++ii) {  
      /** update momentum modes */
#ifdef SHANCHEN
      float mobility_factor=1.f/2.f*(1.f+para.gamma_mobility[0]);
#else
      float mobility_factor=1.f;
#endif 
 /** update momentum modes */
      mode[1 + ii * LBQ] += mobility_factor * node_f.force[(0 + ii*3 ) * para.number_of_nodes + index];
      mode[2 + ii * LBQ] += mobility_factor * node_f.force[(1 + ii*3 ) * para.number_of_nodes + index];
      mode[3 + ii * LBQ] += mobility_factor * node_f.force[(2 + ii*3 ) * para.number_of_nodes + index];
      	
      /** update stress modes */
      mode[4 + ii * LBQ] += C[0] + C[2] + C[5];
      mode[5 + ii * LBQ] += C[0] - C[2];
      mode[6 + ii * LBQ] += C[0] + C[2] - 2.f*C[5];
      mode[7 + ii * LBQ] += C[1];
      mode[8 + ii * LBQ] += C[3];
      mode[9 + ii * LBQ] += C[4];
    
#ifdef EXTERNAL_FORCES
      if(para.external_force){
        node_f.force[(0 + ii*3 ) * para.number_of_nodes + index] = para.ext_force[0]*force_factor;
        node_f.force[(1 + ii*3 ) * para.number_of_nodes + index] = para.ext_force[1]*force_factor;
        node_f.force[(2 + ii*3 ) * para.number_of_nodes + index] = para.ext_force[2]*force_factor;
      }
      else{
      node_f.force[(0 + ii*3 ) * para.number_of_nodes + index] = 0.f;
      node_f.force[(1 + ii*3 ) * para.number_of_nodes + index] = 0.f;
      node_f.force[(2 + ii*3 ) * para.number_of_nodes + index] = 0.f;
      }
#else
      /** reset force */
      node_f.force[(0 + ii*3 ) * para.number_of_nodes + index] = 0.f;
      node_f.force[(1 + ii*3 ) * para.number_of_nodes + index] = 0.f;
      node_f.force[(2 + ii*3 ) * para.number_of_nodes + index] = 0.f;
#endif
  }
}

/**function used to calculate hydrodynamic fields in MD units.
 * @param n_a		Pointer to local node residing in array a for boundary flag(Input)
 * @param mode		Pointer to the local register values mode (Input)
 * @param d_p_v         Pointer to local print values (Output)
 * @param d_v           Pointer to local device values (Input)
 * @param index		node index / thread index (Input)
*/
__device__ void calc_values_in_MD_units(LB_nodes_gpu n_a, float *mode,  LB_rho_v_pi_gpu *d_p_v, LB_rho_v_gpu * d_v, unsigned int index, unsigned int print_index) {
  
  float j[3]; 
  float pi_eq[6] ; 
  float pi[6]={0.f,0.f,0.f,0.f,0.f,0.f};
  float rho_tot=0.f;

  if(n_a.boundary[index] == 0) {

    for(int ii= 0; ii < LB_COMPONENTS; ii++) {
   	  rho_tot += d_v[index].rho[ii];
      d_p_v[print_index].rho[ii] = d_v[index].rho[ii] / para.agrid / para.agrid / para.agrid;
    }
      
    d_p_v[print_index].v[0] = d_v[index].v[0] / para.tau / para.agrid;
    d_p_v[print_index].v[1] = d_v[index].v[1] / para.tau / para.agrid;
    d_p_v[print_index].v[2] = d_v[index].v[2] / para.tau / para.agrid;

    /* stress calculation */ 
    for(int ii = 0; ii < LB_COMPONENTS; ii++) {
      float Rho = d_v[index].rho[ii];
      
      /* note that d_v[index].v[] already includes the 1/2 f term, accounting for the pre- and post-collisional average */
      j[0] = Rho * d_v[index].v[0];
      j[1] = Rho * d_v[index].v[1];
      j[2] = Rho * d_v[index].v[2];
      
      /* equilibrium part of the stress modes */
      pi_eq[0] = ( j[0]*j[0] + j[1]*j[1] + j[2]*j[2] ) / Rho;
      pi_eq[1] = ( j[0]*j[0] - j[1]*j[1] )/ Rho;
      pi_eq[2] = ( j[0]*j[0] + j[1]*j[1] + j[2]*j[2] - 3.0*j[2]*j[2] ) / Rho;
      pi_eq[3] = j[0]*j[1] / Rho;
      pi_eq[4] = j[0]*j[2] / Rho;
      pi_eq[5] = j[1]*j[2] / Rho;
     
      /* Now we must predict the outcome of the next collision */
      /* We immediately average pre- and post-collision.  */
      /* TODO: need a reference for this.   */
      mode[4 + ii * LBQ ] = pi_eq[0] + (0.5 + 0.5*para.gamma_bulk[ii] ) * (mode[4 + ii * LBQ] - pi_eq[0]);
      mode[5 + ii * LBQ ] = pi_eq[1] + (0.5 + 0.5*para.gamma_shear[ii]) * (mode[5 + ii * LBQ] - pi_eq[1]);
      mode[6 + ii * LBQ ] = pi_eq[2] + (0.5 + 0.5*para.gamma_shear[ii]) * (mode[6 + ii * LBQ] - pi_eq[2]);
      mode[7 + ii * LBQ ] = pi_eq[3] + (0.5 + 0.5*para.gamma_shear[ii]) * (mode[7 + ii * LBQ] - pi_eq[3]);
      mode[8 + ii * LBQ ] = pi_eq[4] + (0.5 + 0.5*para.gamma_shear[ii]) * (mode[8 + ii * LBQ] - pi_eq[4]);
      mode[9 + ii * LBQ ] = pi_eq[5] + (0.5 + 0.5*para.gamma_shear[ii]) * (mode[9 + ii * LBQ] - pi_eq[5]);
     
      /* Now we have to transform to the "usual" stress tensor components */
      /* We use eq. 116ff in Duenweg Ladd for that. */
      pi[0] += ( mode[0 + ii * LBQ] + mode[4 + ii * LBQ] + mode[5 + ii * LBQ] ) / 3.0;
      pi[2] += ( 2*mode[0 + ii * LBQ] + 2*mode[4 + ii * LBQ] - mode[5 + ii * LBQ] + 3*mode[6 + ii * LBQ] ) / 6.;
      pi[5] += ( 2*mode[0 + ii * LBQ] + 2*mode[4 + ii * LBQ] - mode[5 + ii * LBQ] + 3*mode[6 + ii * LBQ ]) / 6.;
      pi[1] += mode[7 + ii * LBQ];
      pi[3] += mode[8 + ii * LBQ];
      pi[4] += mode[9 + ii * LBQ];
    }
     
    for(int i = 0; i < 6; i++) {
      d_p_v[print_index].pi[i] = pi[i]  /para.tau / para.tau / para.agrid / para.agrid / para.agrid;
    }
  }
  else {
    for(int ii = 0; ii < LB_COMPONENTS; ii++)
	    d_p_v[print_index].rho[ii] = 0.0f;
     
    for(int i = 0; i < 3; i++)
     	d_p_v[print_index].v[i] = 0.0f;
     	
    for(int i = 0; i < 6; i++)
     	d_p_v[print_index].pi[i] = 0.0f;
  }
}

/**function used to calc physical values of every node
 * @param n_a		Pointer to local node residing in array a for boundary flag(Input)
 * @param mode		Pointer to the local register values mode (Input)
 * @param d_v		Pointer to local device values (Input/Output)
 * @param index		node index / thread index (Input)
*/

/* FIXME this function is basically un-used, think about removing/replacing it */
__device__ void calc_values(LB_nodes_gpu n_a, float *mode, LB_rho_v_gpu *d_v, LB_node_force_gpu node_f, unsigned int index){ 

  float Rho_tot=0.f;
  float u_tot[3]={0.f,0.f,0.f};

  if(n_a.boundary[index] != 1){
      #pragma unroll
      for(int ii=0;ii<LB_COMPONENTS;++ii) { 
          /** re-construct the real density
          * remember that the populations are stored as differences to their
          * equilibrium value */
          d_v[index].rho[ii]= mode[0 + ii * 4]+ para.rho[ii]*para.agrid*para.agrid*para.agrid;
          Rho_tot  += mode[0 + ii * 4]+ para.rho[ii]*para.agrid*para.agrid*para.agrid;
          u_tot[0] += mode[1 + ii * 4];
          u_tot[1] += mode[2 + ii * 4];
          u_tot[2] += mode[3 + ii * 4];
    
          /** if forces are present, the momentum density is redefined to
          * inlcude one half-step of the force action.  See the
          * Chapman-Enskog expansion in [Ladd & Verberg]. */
    
          u_tot[0] += 0.5f*node_f.force[(0+ii*3)*para.number_of_nodes + index];
          u_tot[1] += 0.5f*node_f.force[(1+ii*3)*para.number_of_nodes + index];
          u_tot[2] += 0.5f*node_f.force[(2+ii*3)*para.number_of_nodes + index];
      }
      u_tot[0]/=Rho_tot;
      u_tot[1]/=Rho_tot;
      u_tot[2]/=Rho_tot;
    
      d_v[index].v[0]=u_tot[0]; 
      d_v[index].v[1]=u_tot[1]; 
      d_v[index].v[2]=u_tot[2]; 
  } else { 
    #pragma unroll
    for(int ii=0;ii<LB_COMPONENTS;++ii) { 
       d_v[index].rho[ii]   = 1.;
    }
    d_v[index].v[0] = 0.;
    d_v[index].v[1] = 0.; 
    d_v[index].v[2] = 0.; 
  }   
}


/** 
 * @param node_index	node index around (8) particle (Input)
 * @param *mode			Pointer to the local register values mode (Output)
 * @param n_a			Pointer to local node residing in array a(Input)
*/
__device__ void calc_mode(float *mode, LB_nodes_gpu n_a, unsigned int node_index, int component_index){
	
  /** mass mode */
  mode[0] = n_a.vd[(0 + component_index*LBQ ) * para.number_of_nodes + node_index] + n_a.vd[(1 + component_index*LBQ ) * para.number_of_nodes + node_index] + n_a.vd[(2 + component_index*LBQ ) * para.number_of_nodes + node_index] 
          + n_a.vd[(3 + component_index*LBQ ) * para.number_of_nodes + node_index] + n_a.vd[(4 + component_index*LBQ ) * para.number_of_nodes + node_index] + n_a.vd[(5 + component_index*LBQ ) * para.number_of_nodes + node_index]
          + n_a.vd[(6 + component_index*LBQ ) * para.number_of_nodes + node_index] + n_a.vd[(7 + component_index*LBQ ) * para.number_of_nodes + node_index] + n_a.vd[(8 + component_index*LBQ ) * para.number_of_nodes + node_index]
          + n_a.vd[(9 + component_index*LBQ ) * para.number_of_nodes + node_index] + n_a.vd[(10 + component_index*LBQ ) * para.number_of_nodes + node_index] + n_a.vd[(11 + component_index*LBQ ) * para.number_of_nodes + node_index] + n_a.vd[(12 + component_index*LBQ ) * para.number_of_nodes + node_index]
          + n_a.vd[(13 + component_index*LBQ ) * para.number_of_nodes + node_index] + n_a.vd[(14 + component_index*LBQ ) * para.number_of_nodes + node_index] + n_a.vd[(15 + component_index*LBQ ) * para.number_of_nodes + node_index] + n_a.vd[(16 + component_index*LBQ ) * para.number_of_nodes + node_index]
          + n_a.vd[(17 + component_index*LBQ ) * para.number_of_nodes + node_index] + n_a.vd[(18 + component_index*LBQ ) * para.number_of_nodes + node_index];

  /** momentum modes */
  mode[1] = (n_a.vd[(1 + component_index*LBQ ) * para.number_of_nodes + node_index] - n_a.vd[(2 + component_index*LBQ ) * para.number_of_nodes + node_index]) + (n_a.vd[(7 + component_index*LBQ ) * para.number_of_nodes + node_index] - n_a.vd[(8 + component_index*LBQ ) * para.number_of_nodes + node_index])
          + (n_a.vd[(9 + component_index*LBQ ) * para.number_of_nodes + node_index] - n_a.vd[(10 + component_index*LBQ ) * para.number_of_nodes + node_index]) + (n_a.vd[(11 + component_index*LBQ ) * para.number_of_nodes + node_index] - n_a.vd[(12 + component_index*LBQ ) * para.number_of_nodes + node_index])
          + (n_a.vd[(13 + component_index*LBQ ) * para.number_of_nodes + node_index] - n_a.vd[(14 + component_index*LBQ ) * para.number_of_nodes + node_index]);
  mode[2] = (n_a.vd[(3 + component_index*LBQ ) * para.number_of_nodes + node_index] - n_a.vd[(4 + component_index*LBQ ) * para.number_of_nodes + node_index]) + (n_a.vd[(7 + component_index*LBQ ) * para.number_of_nodes + node_index] - n_a.vd[(8 + component_index*LBQ ) * para.number_of_nodes + node_index])
          - (n_a.vd[(9 + component_index*LBQ ) * para.number_of_nodes + node_index] - n_a.vd[(10 + component_index*LBQ ) * para.number_of_nodes + node_index]) + (n_a.vd[(15 + component_index*LBQ ) * para.number_of_nodes + node_index] - n_a.vd[(16 + component_index*LBQ ) * para.number_of_nodes + node_index])
          + (n_a.vd[(17 + component_index*LBQ ) * para.number_of_nodes + node_index] - n_a.vd[(18 + component_index*LBQ ) * para.number_of_nodes + node_index]);
  mode[3] = (n_a.vd[(5 + component_index*LBQ ) * para.number_of_nodes + node_index] - n_a.vd[(6 + component_index*LBQ ) * para.number_of_nodes + node_index]) + (n_a.vd[(11 + component_index*LBQ ) * para.number_of_nodes + node_index] - n_a.vd[(12 + component_index*LBQ ) * para.number_of_nodes + node_index])
          - (n_a.vd[(13 + component_index*LBQ ) * para.number_of_nodes + node_index] - n_a.vd[(14 + component_index*LBQ ) * para.number_of_nodes + node_index]) + (n_a.vd[(15 + component_index*LBQ ) * para.number_of_nodes + node_index] - n_a.vd[(16 + component_index*LBQ ) * para.number_of_nodes + node_index])
          - (n_a.vd[(17 + component_index*LBQ ) * para.number_of_nodes + node_index] - n_a.vd[(18 + component_index*LBQ ) * para.number_of_nodes + node_index]);
}


/**calculate temperature of the fluid kernel
 * @param *cpu_jsquared			Pointer to result storage value (Output)
 * @param n_a				Pointer to local node residing in array a (Input)
*/
__global__ void temperature(LB_nodes_gpu n_a, float *cpu_jsquared) {
  float mode[4];
  float jsquared = 0.f;
  unsigned int index = blockIdx.y * gridDim.x * blockDim.x + blockDim.x * blockIdx.x + threadIdx.x;

  if(index<para.number_of_nodes){
    if(!n_a.boundary[index]){
     for(int ii=0;ii<LB_COMPONENTS;++ii) {  
         calc_mode(mode, n_a, index,ii);
         jsquared = mode[1]*mode[1]+mode[2]*mode[2]+mode[3]*mode[3];
         atomicadd(cpu_jsquared, jsquared);
     }
   }
 }
}


/*********************************************************/
/** \name Coupling part */
/*********************************************************/
/**(Eq. (12) Ahlrichs and Duenweg, JCP 111(17):8225 (1999))
 * @param n_a			Pointer to local node residing in array a (Input)
 * @param *delta		Pointer for the weighting of particle position (Output)
 * @param *delta_j		Pointer for the weighting of particle momentum (Output)
 * @param *particle_data	Pointer to the particle position and velocity (Input)
 * @param *particle_force	Pointer to the particle force (Input)
 * @param part_index		particle id / thread id (Input)
 * @param *rn_part		Pointer to randomnumber array of the particle
 * @param node_index		node index around (8) particle (Output)
*/
__device__ void calc_viscous_force(LB_nodes_gpu n_a, float *delta, float * partgrad1, float * partgrad2, float * partgrad3, CUDA_particle_data *particle_data, CUDA_particle_force *particle_force, unsigned int part_index, LB_randomnr_gpu *rn_part, float *delta_j, unsigned int *node_index, LB_rho_v_gpu *d_v){
	
 int my_left[3];
 float interpolated_u1, interpolated_u2, interpolated_u3;
 float interpolated_rho[LB_COMPONENTS];
 float temp_delta[6];
 float temp_delta_half[6];
 float viscforce[3*LB_COMPONENTS];
 float scforce[3*LB_COMPONENTS];
 float mode[19*LB_COMPONENTS];
#ifdef SHANCHEN
 float gradrho1, gradrho2, gradrho3;
 float Rho;
#endif 

 #pragma unroll
 for(int ii=0; ii<LB_COMPONENTS; ++ii){ 
   #pragma unroll
   for(int jj=0; jj<3; ++jj){ 
    scforce[jj+ii*3]  =0.f;
    viscforce[jj+ii*3]=0.f;
    delta_j[jj+ii*3]  =0.f;
   }
   #pragma unroll
   for(int jj=0; jj<8; ++jj){ 
    partgrad1[jj+ii*8]=0.f;
    partgrad2[jj+ii*8]=0.f;
    partgrad3[jj+ii*8]=0.f;
   }
 }
 /** see ahlrichs + duenweg page 8227 equ (10) and (11) */
 #pragma unroll
 for(int i=0; i<3; ++i){
   float scaledpos = particle_data[part_index].p[i]/para.agrid - 0.5f;
   my_left[i] = (int)(floorf(scaledpos));
   //printf("scaledpos %f \t myleft: %d \n", scaledpos, my_left[i]);
   temp_delta[3+i] = scaledpos - my_left[i];
   temp_delta[i] = 1.f - temp_delta[3+i];
   /**further value used for interpolation of fluid velocity at part pos near boundaries */
   temp_delta_half[3+i] = (scaledpos - my_left[i])*2.f;
   temp_delta_half[i] = 2.f - temp_delta_half[3+i];
 }

 delta[0] = temp_delta[0] * temp_delta[1] * temp_delta[2];
 delta[1] = temp_delta[3] * temp_delta[1] * temp_delta[2];
 delta[2] = temp_delta[0] * temp_delta[4] * temp_delta[2];
 delta[3] = temp_delta[3] * temp_delta[4] * temp_delta[2];
 delta[4] = temp_delta[0] * temp_delta[1] * temp_delta[5];
 delta[5] = temp_delta[3] * temp_delta[1] * temp_delta[5];
 delta[6] = temp_delta[0] * temp_delta[4] * temp_delta[5];
 delta[7] = temp_delta[3] * temp_delta[4] * temp_delta[5];

 // modulo for negative numbers is strange at best, shift to make sure we are positive
 int x = my_left[0] + para.dim_x;
 int y = my_left[1] + para.dim_y;
 int z = my_left[2] + para.dim_z;

 node_index[0] = x%para.dim_x     + para.dim_x*(y%para.dim_y)     + para.dim_x*para.dim_y*(z%para.dim_z);
 node_index[1] = (x+1)%para.dim_x + para.dim_x*(y%para.dim_y)     + para.dim_x*para.dim_y*(z%para.dim_z);
 node_index[2] = x%para.dim_x     + para.dim_x*((y+1)%para.dim_y) + para.dim_x*para.dim_y*(z%para.dim_z);
 node_index[3] = (x+1)%para.dim_x + para.dim_x*((y+1)%para.dim_y) + para.dim_x*para.dim_y*(z%para.dim_z);
 node_index[4] = x%para.dim_x     + para.dim_x*(y%para.dim_y)     + para.dim_x*para.dim_y*((z+1)%para.dim_z);
 node_index[5] = (x+1)%para.dim_x + para.dim_x*(y%para.dim_y)     + para.dim_x*para.dim_y*((z+1)%para.dim_z);
 node_index[6] = x%para.dim_x     + para.dim_x*((y+1)%para.dim_y) + para.dim_x*para.dim_y*((z+1)%para.dim_z);
 node_index[7] = (x+1)%para.dim_x + para.dim_x*((y+1)%para.dim_y) + para.dim_x*para.dim_y*((z+1)%para.dim_z);

 particle_force[part_index].f[0] = 0.f;
 particle_force[part_index].f[1] = 0.f;
 particle_force[part_index].f[2] = 0.f;

 interpolated_u1 = interpolated_u2 = interpolated_u3 = 0.f;
 #pragma unroll
 for(int i=0; i<8; ++i){
    float totmass=0.f;
    calc_m_from_n(n_a,node_index[i],mode);
    #pragma unroll
    for(int ii=0;ii<LB_COMPONENTS;ii++){
	totmass+=mode[0]+para.rho[ii]*para.agrid*para.agrid*para.agrid;
    } 
#ifndef SHANCHEN
    interpolated_u1 += (mode[1]/totmass)*delta[i];
    interpolated_u2 += (mode[2]/totmass)*delta[i];
    interpolated_u3 += (mode[3]/totmass)*delta[i];
#else //SHANCHEN
    interpolated_u1 += d_v[node_index[i]].v[0]/8.;  
    interpolated_u2 += d_v[node_index[i]].v[1]/8.;
    interpolated_u3 += d_v[node_index[i]].v[2]/8.;
#endif
 }

#ifdef SHANCHEN
 #pragma unroll
 for(int ii=0; ii<LB_COMPONENTS; ++ii){ 
  float solvation2 = particle_data[part_index].solvation[2*ii + 1];
   
  interpolated_rho[ii]  = 0.f;
  gradrho1 = gradrho2 = gradrho3 = 0.f;
  
 // TODO: should one introduce a density-dependent friction ?
  calc_mode(mode, n_a, node_index[0],ii);
  Rho = mode[0] + para.rho[ii]*para.agrid*para.agrid*para.agrid;
  interpolated_rho[ii] += delta[0] * Rho; 
  partgrad1[ii*8 + 0] += Rho * solvation2;
  partgrad2[ii*8 + 0] += Rho * solvation2;
  partgrad3[ii*8 + 0] += Rho * solvation2;
  gradrho1 -=(delta[0] + delta[1]) * Rho; 
  gradrho2 -=(delta[0] + delta[2]) * Rho; 
  gradrho3 -=(delta[0] + delta[4]) * Rho; 

  calc_mode(mode, n_a, node_index[1],ii); 
  Rho = mode[0] +  para.rho[ii]*para.agrid*para.agrid*para.agrid; 
  interpolated_rho[ii] += delta[1] * Rho; 
  partgrad1[ii*8 + 1] -= Rho * solvation2;
  partgrad2[ii*8 + 1] += Rho * solvation2;
  partgrad3[ii*8 + 1] += Rho * solvation2;
  gradrho1 +=(delta[1] + delta[0]) * Rho; 
  gradrho2 -=(delta[1] + delta[3]) * Rho; 
  gradrho3 -=(delta[1] + delta[5]) * Rho; 
  
  calc_mode(mode, n_a, node_index[2],ii);
  Rho = mode[0] + para.rho[ii]*para.agrid*para.agrid*para.agrid;	
  interpolated_rho[ii] += delta[2] * Rho; 
  partgrad1[ii*8 + 2] += Rho * solvation2;
  partgrad2[ii*8 + 2] -= Rho * solvation2;
  partgrad3[ii*8 + 2] += Rho * solvation2;
  gradrho1 -=(delta[2] + delta[3]) * Rho; 
  gradrho2 +=(delta[2] + delta[0]) * Rho; 
  gradrho3 -=(delta[2] + delta[6]) * Rho; 

  calc_mode(mode, n_a, node_index[3],ii);
  Rho = mode[0] + para.rho[ii]*para.agrid*para.agrid*para.agrid;	
  interpolated_rho[ii] += delta[3] * Rho; 
  partgrad1[ii*8 + 3] -= Rho * solvation2;
  partgrad2[ii*8 + 3] -= Rho * solvation2;
  partgrad3[ii*8 + 3] += Rho * solvation2;
  gradrho1 +=(delta[3] + delta[2]) * Rho; 
  gradrho2 +=(delta[3] + delta[1]) * Rho; 
  gradrho3 -=(delta[3] + delta[7]) * Rho; 

  calc_mode(mode, n_a, node_index[4],ii);
  Rho = mode[0] + para.rho[ii]*para.agrid*para.agrid*para.agrid;	
  interpolated_rho[ii] += delta[4] * Rho; 
  partgrad1[ii*8 + 4] += Rho * solvation2;
  partgrad2[ii*8 + 4] += Rho * solvation2;
  partgrad3[ii*8 + 4] -= Rho * solvation2;
  gradrho1 -=(delta[4] + delta[5]) * Rho; 
  gradrho2 -=(delta[4] + delta[6]) * Rho; 
  gradrho3 +=(delta[4] + delta[0]) * Rho; 

  calc_mode(mode, n_a, node_index[5],ii);
  Rho = mode[0] + para.rho[ii]*para.agrid*para.agrid*para.agrid;	
  interpolated_rho[ii] += delta[5] * Rho; 
  partgrad1[ii*8 + 5] -= Rho * solvation2;
  partgrad2[ii*8 + 5] += Rho * solvation2;
  partgrad3[ii*8 + 5] -= Rho * solvation2;
  gradrho1 +=(delta[5] + delta[4]) * Rho; 
  gradrho2 -=(delta[5] + delta[7]) * Rho; 
  gradrho3 +=(delta[5] + delta[1]) * Rho; 

  calc_mode(mode, n_a, node_index[6],ii);
  Rho = mode[0] + para.rho[ii]*para.agrid*para.agrid*para.agrid;	
  interpolated_rho[ii] += delta[6] * Rho; 
  partgrad1[ii*8 + 6] += Rho * solvation2;
  partgrad2[ii*8 + 6] -= Rho * solvation2;
  partgrad3[ii*8 + 6] -= Rho * solvation2;
  gradrho1 -=(delta[6] + delta[7]) * Rho; 
  gradrho2 +=(delta[6] + delta[4]) * Rho; 
  gradrho3 +=(delta[6] + delta[2]) * Rho; 

  calc_mode(mode, n_a, node_index[7],ii);
  Rho = mode[0] + para.rho[ii]*para.agrid*para.agrid*para.agrid;	
  interpolated_rho[ii] += delta[7] * Rho; 
  partgrad1[ii*8 + 7] -= Rho * solvation2;
  partgrad2[ii*8 + 7] -= Rho * solvation2;
  partgrad3[ii*8 + 7] -= Rho * solvation2;
  gradrho1 +=(delta[7] + delta[6]) * Rho; 
  gradrho2 +=(delta[7] + delta[5]) * Rho; 
  gradrho3 +=(delta[7] + delta[3]) * Rho; 

  /* normalize the gradient to md units TODO: is that correct?*/
  gradrho1 *= para.agrid; 
  gradrho2 *= para.agrid; 
  gradrho3 *= para.agrid; 

  scforce[0+ii*3] += particle_data[part_index].solvation[2*ii] * gradrho1 ; 
  scforce[1+ii*3] += particle_data[part_index].solvation[2*ii] * gradrho2 ;
  scforce[2+ii*3] += particle_data[part_index].solvation[2*ii] * gradrho3 ;
  /* scforce is used also later...*/
  particle_force[part_index].f[0] += scforce[0+ii*3];
  particle_force[part_index].f[1] += scforce[1+ii*3];
  particle_force[part_index].f[2] += scforce[2+ii*3];
 }

#else // SHANCHEN is not defined
 /* for LB we do not reweight the friction force */
 for(int ii=0; ii<LB_COMPONENTS; ++ii){ 
	interpolated_rho[ii]=1.0;
 }

#endif // SHANCHEN

  /** calculate viscous force
   * take care to rescale velocities with time_step and transform to MD units
   * (Eq. (9) Ahlrichs and Duenweg, JCP 111(17):8225 (1999)) */
 float rhotot=0;

 #pragma unroll
 for(int ii=0; ii<LB_COMPONENTS; ++ii){ 
	rhotot+=interpolated_rho[ii];
 }


 /* Viscous force */

 for(int ii=0; ii<LB_COMPONENTS; ++ii){ 
  viscforce[0+ii*3] -= interpolated_rho[ii]*para.friction[ii]*(particle_data[part_index].v[0]/para.time_step - interpolated_u1*para.agrid/para.tau)/rhotot;
  viscforce[1+ii*3] -= interpolated_rho[ii]*para.friction[ii]*(particle_data[part_index].v[1]/para.time_step - interpolated_u2*para.agrid/para.tau)/rhotot;
  viscforce[2+ii*3] -= interpolated_rho[ii]*para.friction[ii]*(particle_data[part_index].v[2]/para.time_step - interpolated_u3*para.agrid/para.tau)/rhotot;

#ifdef LB_ELECTROHYDRODYNAMICS
  viscforce[0+ii*3] += interpolated_rho[ii]*para.friction[ii] * particle_data[part_index].mu_E[0]/rhotot;
  viscforce[1+ii*3] += interpolated_rho[ii]*para.friction[ii] * particle_data[part_index].mu_E[1]/rhotot;
  viscforce[2+ii*3] += interpolated_rho[ii]*para.friction[ii] * particle_data[part_index].mu_E[2]/rhotot;
#endif

  /** add stochastic force of zero mean (Ahlrichs, Duenweg equ. 15)*/
#ifdef GAUSSRANDOM
  gaussian_random(rn_part);
  viscforce[0+ii*3] += para.lb_coupl_pref2[ii]*rn_part->randomnr[0];
  viscforce[1+ii*3] += para.lb_coupl_pref2[ii]*rn_part->randomnr[1];
  gaussian_random(rn_part);
  viscforce[2+ii*3] += para.lb_coupl_pref2[ii]*rn_part->randomnr[0];
#else
  random_01(rn_part);
  viscforce[0+ii*3] += para.lb_coupl_pref[ii]*(rn_part->randomnr[0]-0.5f);
  viscforce[1+ii*3] += para.lb_coupl_pref[ii]*(rn_part->randomnr[1]-0.5f);
  random_01(rn_part);
  viscforce[2+ii*3] += para.lb_coupl_pref[ii]*(rn_part->randomnr[0]-0.5f);
#endif	  
  /** delta_j for transform momentum transfer to lattice units which is done in calc_node_force
  (Eq. (12) Ahlrichs and Duenweg, JCP 111(17):8225 (1999)) */

  particle_force[part_index].f[0] += viscforce[0+ii*3];
  particle_force[part_index].f[1] += viscforce[1+ii*3];
  particle_force[part_index].f[2] += viscforce[2+ii*3];
  /* the average force from the particle to surrounding nodes is transmitted back to preserve momentum */
  for(int node=0 ; node < 8 ; node++ ) { 
     particle_force[part_index].f[0] -= partgrad1[node+ii*8]/8.;
     particle_force[part_index].f[1] -= partgrad2[node+ii*8]/8.;
     particle_force[part_index].f[2] -= partgrad3[node+ii*8]/8.;
  }
  /* note that scforce is zero if SHANCHEN is not #defined */
  delta_j[0+3*ii] -= (scforce[0+ii*3]+viscforce[0+ii*3])*para.time_step*para.tau/para.agrid;
  delta_j[1+3*ii] -= (scforce[1+ii*3]+viscforce[1+ii*3])*para.time_step*para.tau/para.agrid;
  delta_j[2+3*ii] -= (scforce[2+ii*3]+viscforce[2+ii*3])*para.time_step*para.tau/para.agrid;  	
 }
}

/**calcutlation of the node force caused by the particles, with atomicadd due to avoiding race conditions 
	(Eq. (14) Ahlrichs and Duenweg, JCP 111(17):8225 (1999))
 * @param *delta		Pointer for the weighting of particle position (Input)
 * @param *delta_j		Pointer for the weighting of particle momentum (Input)
 * @param node_index		node index around (8) particle (Input)
 * @param node_f    		Pointer to the node force (Output).
*/
__device__ void calc_node_force(float *delta, float *delta_j, float * partgrad1, float * partgrad2, float * partgrad3,  unsigned int *node_index, LB_node_force_gpu node_f){
/* TODO: should the drag depend on the density?? */
/* NOTE: partgrad is not zero only if SHANCHEN is defined. It is initialized in calc_node_force. Alternatively one could 
         specialize this function to the single component LB */ 
 for(int ii=0; ii < LB_COMPONENTS; ++ii) { 
  atomicadd(&(node_f.force[(0+ii*3)*para.number_of_nodes + node_index[0]]), (delta[0]*delta_j[0+ii*3] + partgrad1[ii*8+0]));
  atomicadd(&(node_f.force[(1+ii*3)*para.number_of_nodes + node_index[0]]), (delta[0]*delta_j[1+ii*3] + partgrad2[ii*8+0]));
  atomicadd(&(node_f.force[(2+ii*3)*para.number_of_nodes + node_index[0]]), (delta[0]*delta_j[2+ii*3] + partgrad3[ii*8+0]));
                                                                                                    
  atomicadd(&(node_f.force[(0+ii*3)*para.number_of_nodes + node_index[1]]), (delta[1]*delta_j[0+ii*3] + partgrad1[ii*8+1]));
  atomicadd(&(node_f.force[(1+ii*3)*para.number_of_nodes + node_index[1]]), (delta[1]*delta_j[1+ii*3] + partgrad2[ii*8+1]));
  atomicadd(&(node_f.force[(2+ii*3)*para.number_of_nodes + node_index[1]]), (delta[1]*delta_j[2+ii*3] + partgrad3[ii*8+1]));
                                                                                                    
  atomicadd(&(node_f.force[(0+ii*3)*para.number_of_nodes + node_index[2]]), (delta[2]*delta_j[0+ii*3] + partgrad1[ii*8+2]));
  atomicadd(&(node_f.force[(1+ii*3)*para.number_of_nodes + node_index[2]]), (delta[2]*delta_j[1+ii*3] + partgrad2[ii*8+2]));
  atomicadd(&(node_f.force[(2+ii*3)*para.number_of_nodes + node_index[2]]), (delta[2]*delta_j[2+ii*3] + partgrad3[ii*8+2]));
                                                                                                    
  atomicadd(&(node_f.force[(0+ii*3)*para.number_of_nodes + node_index[3]]), (delta[3]*delta_j[0+ii*3] + partgrad1[ii*8+3]));
  atomicadd(&(node_f.force[(1+ii*3)*para.number_of_nodes + node_index[3]]), (delta[3]*delta_j[1+ii*3] + partgrad2[ii*8+3]));
  atomicadd(&(node_f.force[(2+ii*3)*para.number_of_nodes + node_index[3]]), (delta[3]*delta_j[2+ii*3] + partgrad3[ii*8+3]));
                                                                                                    
  atomicadd(&(node_f.force[(0+ii*3)*para.number_of_nodes + node_index[4]]), (delta[4]*delta_j[0+ii*3] + partgrad1[ii*8+4]));
  atomicadd(&(node_f.force[(1+ii*3)*para.number_of_nodes + node_index[4]]), (delta[4]*delta_j[1+ii*3] + partgrad2[ii*8+4]));
  atomicadd(&(node_f.force[(2+ii*3)*para.number_of_nodes + node_index[4]]), (delta[4]*delta_j[2+ii*3] + partgrad3[ii*8+4]));
                                                                                                    
  atomicadd(&(node_f.force[(0+ii*3)*para.number_of_nodes + node_index[5]]), (delta[5]*delta_j[0+ii*3] + partgrad1[ii*8+5]));
  atomicadd(&(node_f.force[(1+ii*3)*para.number_of_nodes + node_index[5]]), (delta[5]*delta_j[1+ii*3] + partgrad2[ii*8+5]));
  atomicadd(&(node_f.force[(2+ii*3)*para.number_of_nodes + node_index[5]]), (delta[5]*delta_j[2+ii*3] + partgrad3[ii*8+5]));
                                                                                                    
  atomicadd(&(node_f.force[(0+ii*3)*para.number_of_nodes + node_index[6]]), (delta[6]*delta_j[0+ii*3] + partgrad1[ii*8+6]));
  atomicadd(&(node_f.force[(1+ii*3)*para.number_of_nodes + node_index[6]]), (delta[6]*delta_j[1+ii*3] + partgrad2[ii*8+6]));
  atomicadd(&(node_f.force[(2+ii*3)*para.number_of_nodes + node_index[6]]), (delta[6]*delta_j[2+ii*3] + partgrad3[ii*8+6]));
                                                                                                    
  atomicadd(&(node_f.force[(0+ii*3)*para.number_of_nodes + node_index[7]]), (delta[7]*delta_j[0+ii*3] + partgrad1[ii*8+7]));
  atomicadd(&(node_f.force[(1+ii*3)*para.number_of_nodes + node_index[7]]), (delta[7]*delta_j[1+ii*3] + partgrad2[ii*8+7]));
  atomicadd(&(node_f.force[(2+ii*3)*para.number_of_nodes + node_index[7]]), (delta[7]*delta_j[2+ii*3] + partgrad3[ii*8+7]));
 }
}


__device__ void calc_m0_from_species(unsigned int index, float* mode, EK_parameters *ek_parameters_gpu) {
  mode[0] = 0.0;

  for(int i = 0; i < ek_parameters_gpu->number_of_species; i++) {
    mode[0] += ek_parameters_gpu->rho[i][index];
  }
  
  mode[0] /= powf(para.agrid, 3);
  mode[0] -= para.rho[0];
}

/*********************************************************/
/** \name System setup and Kernel functions */
/*********************************************************/

/**kernel to calculate local populations from hydrodynamic fields given by the tcl values.
 * The mapping is given in terms of the equilibrium distribution.
 *
 * Eq. (2.15) Ladd, J. Fluid Mech. 271, 295-309 (1994)
 * Eq. (4) in Berk Usta, Ladd and Butler, JCP 122, 094902 (2005)
 *
 * @param n_a		 Pointer to the lattice site (Input).
 * @param *gpu_check additional check if gpu kernel are executed(Input).
*/
__global__ void calc_n_equilibrium(LB_nodes_gpu n_a, LB_rho_v_gpu *d_v, LB_node_force_gpu node_f, int *gpu_check) {
   /* TODO: this can handle only a uniform density, somehting similar, but local, 
            has to be called every time the fields are set by the user ! */ 
  unsigned int index = blockIdx.y * gridDim.x * blockDim.x + blockDim.x * blockIdx.x + threadIdx.x;
  if(index<para.number_of_nodes){
       float mode[19*LB_COMPONENTS];
       #pragma unroll
       for(int ii=0;ii<LB_COMPONENTS;++ii) { 
     
         /** default values for fields in lattice units */
         gpu_check[0] = 1;
     
         float Rho = para.rho[ii]*para.agrid*para.agrid*para.agrid;
         float v[3] = { 0.0f, 0.0f, 0.0f };
         float pi[6] = { Rho*c_sound_sq, 0.0f, Rho*c_sound_sq, 0.0f, 0.0f, Rho*c_sound_sq };
     
         float rhoc_sq = Rho*c_sound_sq;
         float avg_rho = para.rho[ii]*para.agrid*para.agrid*para.agrid;
         float local_rho, local_j[3], *local_pi, trace;
     
         local_rho  = Rho;
     
         local_j[0] = Rho * v[0];
         local_j[1] = Rho * v[1];
         local_j[2] = Rho * v[2];
     
         local_pi = pi;
     
         /** reduce the pressure tensor to the part needed here. NOTE: this not true anymore for SHANCHEN if the densities are not uniform. FIXME*/
         local_pi[0] -= rhoc_sq;
         local_pi[2] -= rhoc_sq;
         local_pi[5] -= rhoc_sq;
     
         trace = local_pi[0] + local_pi[2] + local_pi[5];
     
         float rho_times_coeff;
         float tmp1,tmp2;
     
         /** update the q=0 sublattice */
         n_a.vd[(0 + ii*LBQ ) * para.number_of_nodes + index] = 1.f/3.f * (local_rho-avg_rho) - 1.f/2.f*trace;
     
         /** update the q=1 sublattice */
         rho_times_coeff = 1.f/18.f * (local_rho-avg_rho);
     
         n_a.vd[(1 + ii*LBQ ) * para.number_of_nodes + index] = rho_times_coeff + 1.f/6.f*local_j[0] + 1.f/4.f*local_pi[0] - 1.f/12.f*trace;
         n_a.vd[(2 + ii*LBQ ) * para.number_of_nodes + index] = rho_times_coeff - 1.f/6.f*local_j[0] + 1.f/4.f*local_pi[0] - 1.f/12.f*trace;
         n_a.vd[(3 + ii*LBQ ) * para.number_of_nodes + index] = rho_times_coeff + 1.f/6.f*local_j[1] + 1.f/4.f*local_pi[2] - 1.f/12.f*trace;
         n_a.vd[(4 + ii*LBQ ) * para.number_of_nodes + index] = rho_times_coeff - 1.f/6.f*local_j[1] + 1.f/4.f*local_pi[2] - 1.f/12.f*trace;
         n_a.vd[(5 + ii*LBQ ) * para.number_of_nodes + index] = rho_times_coeff + 1.f/6.f*local_j[2] + 1.f/4.f*local_pi[5] - 1.f/12.f*trace;
         n_a.vd[(6 + ii*LBQ ) * para.number_of_nodes + index] = rho_times_coeff - 1.f/6.f*local_j[2] + 1.f/4.f*local_pi[5] - 1.f/12.f*trace;
     
         /** update the q=2 sublattice */
         rho_times_coeff = 1.f/36.f * (local_rho-avg_rho);
     
         tmp1 = local_pi[0] + local_pi[2];
         tmp2 = 2.0f*local_pi[1];
         n_a.vd[(7 + ii*LBQ ) * para.number_of_nodes + index]  = rho_times_coeff + 1.f/12.f*(local_j[0]+local_j[1]) + 1.f/8.f*(tmp1+tmp2) - 1.f/24.f*trace;
         n_a.vd[(8 + ii*LBQ ) * para.number_of_nodes + index]  = rho_times_coeff - 1.f/12.f*(local_j[0]+local_j[1]) + 1.f/8.f*(tmp1+tmp2) - 1.f/24.f*trace;
         n_a.vd[(9 + ii*LBQ ) * para.number_of_nodes + index]  = rho_times_coeff + 1.f/12.f*(local_j[0]-local_j[1]) + 1.f/8.f*(tmp1-tmp2) - 1.f/24.f*trace;
         n_a.vd[(10 + ii*LBQ ) * para.number_of_nodes + index] = rho_times_coeff - 1.f/12.f*(local_j[0]-local_j[1]) + 1.f/8.f*(tmp1-tmp2) - 1.f/24.f*trace;
     
         tmp1 = local_pi[0] + local_pi[5];
         tmp2 = 2.0f*local_pi[3];
     
         n_a.vd[(11 + ii*LBQ ) * para.number_of_nodes + index] = rho_times_coeff + 1.f/12.f*(local_j[0]+local_j[2]) + 1.f/8.f*(tmp1+tmp2) - 1.f/24.f*trace;
         n_a.vd[(12 + ii*LBQ ) * para.number_of_nodes + index] = rho_times_coeff - 1.f/12.f*(local_j[0]+local_j[2]) + 1.f/8.f*(tmp1+tmp2) - 1.f/24.f*trace;
         n_a.vd[(13 + ii*LBQ ) * para.number_of_nodes + index] = rho_times_coeff + 1.f/12.f*(local_j[0]-local_j[2]) + 1.f/8.f*(tmp1-tmp2) - 1.f/24.f*trace;
         n_a.vd[(14 + ii*LBQ ) * para.number_of_nodes + index] = rho_times_coeff - 1.f/12.f*(local_j[0]-local_j[2]) + 1.f/8.f*(tmp1-tmp2) - 1.f/24.f*trace;
     
         tmp1 = local_pi[2] + local_pi[5];
         tmp2 = 2.0f*local_pi[4];
     
         n_a.vd[(15 + ii*LBQ ) * para.number_of_nodes + index] = rho_times_coeff + 1.f/12.f*(local_j[1]+local_j[2]) + 1.f/8.f*(tmp1+tmp2) - 1.f/24.f*trace;
         n_a.vd[(16 + ii*LBQ ) * para.number_of_nodes + index] = rho_times_coeff - 1.f/12.f*(local_j[1]+local_j[2]) + 1.f/8.f*(tmp1+tmp2) - 1.f/24.f*trace;
         n_a.vd[(17 + ii*LBQ ) * para.number_of_nodes + index] = rho_times_coeff + 1.f/12.f*(local_j[1]-local_j[2]) + 1.f/8.f*(tmp1-tmp2) - 1.f/24.f*trace;
         n_a.vd[(18 + ii*LBQ ) * para.number_of_nodes + index] = rho_times_coeff - 1.f/12.f*(local_j[1]-local_j[2]) + 1.f/8.f*(tmp1-tmp2) - 1.f/24.f*trace;
     
         /**set different seed for randomgen on every node */
         n_a.seed[index] = para.your_seed + index;
       }
       calc_m_from_n(n_a,index,mode);
       update_rho_v(mode,index,node_f,d_v);
  }
}

/** kernel to calculate local populations from hydrodynamic fields
 * from given flow field velocities.  The mapping is given in terms of
 * the equilibrium distribution.
 *
 * Eq. (2.15) Ladd, J. Fluid Mech. 271, 295-309 (1994)
 * Eq. (4) in Berk Usta, Ladd and Butler, JCP 122, 094902 (2005)
 *
 * @param n_a		   the current nodes array (double buffering!)
 * @param single_nodeindex the node to set the velocity for
 * @param velocity         the velocity to set
 */
__global__ void set_u_equilibrium(LB_nodes_gpu n_a, int single_nodeindex,float *velocity) {

  unsigned int index = blockIdx.y * gridDim.x * blockDim.x + blockDim.x * blockIdx.x + threadIdx.x;

  if(index == 0){
  float v[3];
  float mode[4*LB_COMPONENTS];
  float rhoc_sq,avg_rho;
  float local_rho, local_j[3], *local_pi, trace;
  v[0] = velocity[0];
  v[1] = velocity[1];
  v[2] = velocity[2];
  #pragma unroll
  for(int ii=0;ii<LB_COMPONENTS;++ii) { 

    /** default values for fields in lattice units */
    calc_mode(&mode[4*ii], n_a, single_nodeindex,ii);
    float Rho = mode[0*4*ii] + para.rho[ii]*para.agrid*para.agrid*para.agrid; 

    float pi[6] = { Rho*c_sound_sq, 0.0f, Rho*c_sound_sq, 0.0f, 0.0f, Rho*c_sound_sq };

    rhoc_sq = Rho*c_sound_sq;
    avg_rho = para.rho[ii]*para.agrid*para.agrid*para.agrid;

    local_rho  = Rho;

    local_j[0] = Rho * v[0];
    local_j[1] = Rho * v[1];
    local_j[2] = Rho * v[2];


    local_pi = pi;

    /** reduce the pressure tensor to the part needed here. NOTE: this not true anymore for SHANCHEN if the densities are not uniform. FIXME*/
    /* there is much duplicated code from calc_n_equilibrium(). FIXME */
    local_pi[0] -= rhoc_sq; 
    local_pi[2] -= rhoc_sq;
    local_pi[5] -= rhoc_sq;

    trace = local_pi[0] + local_pi[2] + local_pi[5];

    float rho_times_coeff;
    float tmp1,tmp2;

    /** update the q=0 sublattice */
    n_a.vd[(0 + ii*LBQ ) * para.number_of_nodes + single_nodeindex] = 1.f/3.f * (local_rho-avg_rho) - 1.f/2.f*trace;

    /** update the q=1 sublattice */
    rho_times_coeff = 1.f/18.f * (local_rho-avg_rho);

    n_a.vd[(1 + ii*LBQ ) * para.number_of_nodes + single_nodeindex] = rho_times_coeff + 1.f/6.f*local_j[0] + 1.f/4.f*local_pi[0] - 1.f/12.f*trace;
    n_a.vd[(2 + ii*LBQ ) * para.number_of_nodes + single_nodeindex] = rho_times_coeff - 1.f/6.f*local_j[0] + 1.f/4.f*local_pi[0] - 1.f/12.f*trace;
    n_a.vd[(3 + ii*LBQ ) * para.number_of_nodes + single_nodeindex] = rho_times_coeff + 1.f/6.f*local_j[1] + 1.f/4.f*local_pi[2] - 1.f/12.f*trace;
    n_a.vd[(4 + ii*LBQ ) * para.number_of_nodes + single_nodeindex] = rho_times_coeff - 1.f/6.f*local_j[1] + 1.f/4.f*local_pi[2] - 1.f/12.f*trace;
    n_a.vd[(5 + ii*LBQ ) * para.number_of_nodes + single_nodeindex] = rho_times_coeff + 1.f/6.f*local_j[2] + 1.f/4.f*local_pi[5] - 1.f/12.f*trace;
    n_a.vd[(6 + ii*LBQ ) * para.number_of_nodes + single_nodeindex] = rho_times_coeff - 1.f/6.f*local_j[2] + 1.f/4.f*local_pi[5] - 1.f/12.f*trace;

    /** update the q=2 sublattice */
    rho_times_coeff = 1.f/36.f * (local_rho-avg_rho);

    tmp1 = local_pi[0] + local_pi[2];
    tmp2 = 2.0f*local_pi[1];
    n_a.vd[(7 + ii*LBQ ) * para.number_of_nodes + single_nodeindex]  = rho_times_coeff + 1.f/12.f*(local_j[0]+local_j[1]) + 1.f/8.f*(tmp1+tmp2) - 1.f/24.f*trace;
    n_a.vd[(8 + ii*LBQ ) * para.number_of_nodes + single_nodeindex]  = rho_times_coeff - 1.f/12.f*(local_j[0]+local_j[1]) + 1.f/8.f*(tmp1+tmp2) - 1.f/24.f*trace;
    n_a.vd[(9 + ii*LBQ ) * para.number_of_nodes + single_nodeindex]  = rho_times_coeff + 1.f/12.f*(local_j[0]-local_j[1]) + 1.f/8.f*(tmp1-tmp2) - 1.f/24.f*trace;
    n_a.vd[(10 + ii*LBQ ) * para.number_of_nodes + single_nodeindex] = rho_times_coeff - 1.f/12.f*(local_j[0]-local_j[1]) + 1.f/8.f*(tmp1-tmp2) - 1.f/24.f*trace;

    tmp1 = local_pi[0] + local_pi[5];
    tmp2 = 2.0f*local_pi[3];

    n_a.vd[(11 + ii*LBQ ) * para.number_of_nodes + single_nodeindex] = rho_times_coeff + 1.f/12.f*(local_j[0]+local_j[2]) + 1.f/8.f*(tmp1+tmp2) - 1.f/24.f*trace;
    n_a.vd[(12 + ii*LBQ ) * para.number_of_nodes + single_nodeindex] = rho_times_coeff - 1.f/12.f*(local_j[0]+local_j[2]) + 1.f/8.f*(tmp1+tmp2) - 1.f/24.f*trace;
    n_a.vd[(13 + ii*LBQ ) * para.number_of_nodes + single_nodeindex] = rho_times_coeff + 1.f/12.f*(local_j[0]-local_j[2]) + 1.f/8.f*(tmp1-tmp2) - 1.f/24.f*trace;
    n_a.vd[(14 + ii*LBQ ) * para.number_of_nodes + single_nodeindex] = rho_times_coeff - 1.f/12.f*(local_j[0]-local_j[2]) + 1.f/8.f*(tmp1-tmp2) - 1.f/24.f*trace;

    tmp1 = local_pi[2] + local_pi[5];
    tmp2 = 2.0f*local_pi[4];

    n_a.vd[(15 + ii*LBQ ) * para.number_of_nodes + single_nodeindex] = rho_times_coeff + 1.f/12.f*(local_j[1]+local_j[2]) + 1.f/8.f*(tmp1+tmp2) - 1.f/24.f*trace;
    n_a.vd[(16 + ii*LBQ ) * para.number_of_nodes + single_nodeindex] = rho_times_coeff - 1.f/12.f*(local_j[1]+local_j[2]) + 1.f/8.f*(tmp1+tmp2) - 1.f/24.f*trace;
    n_a.vd[(17 + ii*LBQ ) * para.number_of_nodes + single_nodeindex] = rho_times_coeff + 1.f/12.f*(local_j[1]-local_j[2]) + 1.f/8.f*(tmp1-tmp2) - 1.f/24.f*trace;
    n_a.vd[(18 + ii*LBQ ) * para.number_of_nodes + single_nodeindex] = rho_times_coeff - 1.f/12.f*(local_j[1]-local_j[2]) + 1.f/8.f*(tmp1-tmp2) - 1.f/24.f*trace;

  }
  }
}



/**calculate mass of the whole fluid kernel
 * @param *sum				Pointer to result storage value (Output)
 * @param n_a				Pointer to local node residing in array a (Input)
*/
__global__ void calc_mass(LB_nodes_gpu n_a, float *sum) {
  float mode[4];

  unsigned int index = blockIdx.y * gridDim.x * blockDim.x + blockDim.x * blockIdx.x + threadIdx.x;

  if(index<para.number_of_nodes){
    for(int ii=0;ii<LB_COMPONENTS;++ii) { 
      calc_mode(mode, n_a, index,ii);
      float Rho = mode[0] + para.rho[ii]*para.agrid*para.agrid*para.agrid;
      atomicadd(&(sum[0]), Rho);
    }
  }
}

/** (re-)initialization of the node force / set up of external force in lb units
 * @param node_f		Pointer to local node force (Input)
*/
__global__ void reinit_node_force(LB_node_force_gpu node_f){

  unsigned int index = blockIdx.y * gridDim.x * blockDim.x + blockDim.x * blockIdx.x + threadIdx.x;

  if(index<para.number_of_nodes){
   #pragma unroll
   for(int ii=0;ii<LB_COMPONENTS;++ii){
#ifdef EXTERNAL_FORCES
    if(para.external_force){
      node_f.force[(0+ii*3)*para.number_of_nodes + index] = para.ext_force[0]*para.agrid*para.agrid*para.agrid*para.agrid*para.tau*para.tau;
      node_f.force[(1+ii*3)*para.number_of_nodes + index] = para.ext_force[1]*para.agrid*para.agrid*para.agrid*para.agrid*para.tau*para.tau;
      node_f.force[(2+ii*3)*para.number_of_nodes + index] = para.ext_force[2]*para.agrid*para.agrid*para.agrid*para.agrid*para.tau*para.tau;
    }
    else{
      node_f.force[(0+ii*3)*para.number_of_nodes + index] = 0.0f;
      node_f.force[(1+ii*3)*para.number_of_nodes + index] = 0.0f;
      node_f.force[(2+ii*3)*para.number_of_nodes + index] = 0.0f;
    }
#else
    node_f.force[(0+ii*3)*para.number_of_nodes + index] = 0.0f;
    node_f.force[(1+ii*3)*para.number_of_nodes + index] = 0.0f;
    node_f.force[(2+ii*3)*para.number_of_nodes + index] = 0.0f;
#endif
   }
  }
}


/**set extern force on single nodes kernel
 * @param n_extern_nodeforces		number of nodes (Input)
 * @param *extern_nodeforces		Pointer to extern node force array (Input)
 * @param node_f			node force struct (Output)
*/
__global__ void init_extern_nodeforces(int n_extern_nodeforces, LB_extern_nodeforce_gpu *extern_nodeforces, LB_node_force_gpu node_f){

  unsigned int index = blockIdx.y * gridDim.x * blockDim.x + blockDim.x * blockIdx.x + threadIdx.x;
  float factor=powf(para.agrid,4)*para.tau*para.tau;
  if(index<n_extern_nodeforces){
   #pragma unroll
   for(int ii=0;ii<LB_COMPONENTS;++ii){
    node_f.force[(0+ii*3)*para.number_of_nodes + extern_nodeforces[index].index] = extern_nodeforces[index].force[0] * factor;
    node_f.force[(1+ii*3)*para.number_of_nodes + extern_nodeforces[index].index] = extern_nodeforces[index].force[1] * factor;
    node_f.force[(2+ii*3)*para.number_of_nodes + extern_nodeforces[index].index] = extern_nodeforces[index].force[2] * factor;
   }
  }
}

#ifdef SHANCHEN

/** 
 * @param single_nodeindex	Single node index        (Input)
 * @param *mode			Pointer to the local register values mode (Output)
 * @param n_a			Pointer to local node residing in array a(Input)
*/
__device__ __inline__ float calc_massmode(LB_nodes_gpu n_a, int single_nodeindex, int component_index){
	
  /** mass mode */
  float mode;
  mode = n_a.vd[(0 + component_index*LBQ ) * para.number_of_nodes + single_nodeindex] + n_a.vd[(1 + component_index*LBQ ) * para.number_of_nodes + single_nodeindex] + n_a.vd[(2 + component_index*LBQ ) * para.number_of_nodes + single_nodeindex] 
          + n_a.vd[(3 + component_index*LBQ ) * para.number_of_nodes + single_nodeindex] + n_a.vd[(4 + component_index*LBQ ) * para.number_of_nodes + single_nodeindex] + n_a.vd[(5 + component_index*LBQ ) * para.number_of_nodes + single_nodeindex]
          + n_a.vd[(6 + component_index*LBQ ) * para.number_of_nodes + single_nodeindex] + n_a.vd[(7 + component_index*LBQ ) * para.number_of_nodes + single_nodeindex] + n_a.vd[(8 + component_index*LBQ ) * para.number_of_nodes + single_nodeindex]
          + n_a.vd[(9 + component_index*LBQ ) * para.number_of_nodes + single_nodeindex] + n_a.vd[(10 + component_index*LBQ ) * para.number_of_nodes + single_nodeindex] + n_a.vd[(11 + component_index*LBQ ) * para.number_of_nodes + single_nodeindex] + n_a.vd[(12 + component_index*LBQ ) * para.number_of_nodes + single_nodeindex]
          + n_a.vd[(13 + component_index*LBQ ) * para.number_of_nodes + single_nodeindex] + n_a.vd[(14 + component_index*LBQ ) * para.number_of_nodes + single_nodeindex] + n_a.vd[(15 + component_index*LBQ ) * para.number_of_nodes + single_nodeindex] + n_a.vd[(16 + component_index*LBQ ) * para.number_of_nodes + single_nodeindex]
          + n_a.vd[(17 + component_index*LBQ ) * para.number_of_nodes + single_nodeindex] + n_a.vd[(18 + component_index*LBQ ) * para.number_of_nodes + single_nodeindex];
 mode += para.rho[component_index]*para.agrid*para.agrid*para.agrid;

 return mode;
}


__device__ __inline__ void calc_shanchen_contribution(LB_nodes_gpu n_a,int component_index, int x, int y, int z, float *p){ 
      float tmp_p[3]={0.f,0.f,0.f};
      float pseudo;
      int index;
      index  = (x+1)%para.dim_x + para.dim_x*y + para.dim_x*para.dim_y*z;
      pseudo =  calc_massmode(n_a,index,component_index);
      tmp_p[0]+=pseudo/18.f;

      index  = (para.dim_x+x-1)%para.dim_x + para.dim_x*y + para.dim_x*para.dim_y*z;
      pseudo =  calc_massmode(n_a,index,component_index);
      tmp_p[0]-=pseudo/18.f;

      index  = x + para.dim_x*((y+1)%para.dim_y) + para.dim_x*para.dim_y*z;
      pseudo =  calc_massmode(n_a,index,component_index);
      tmp_p[1]+=pseudo/18.f;

      index  = x + para.dim_x*((para.dim_y+y-1)%para.dim_y) + para.dim_x*para.dim_y*z;
      pseudo =  calc_massmode(n_a,index,component_index);
      tmp_p[1]-=pseudo/18.f;

      index  = x + para.dim_x*y + para.dim_x*para.dim_y*((z+1)%para.dim_z);
      pseudo =  calc_massmode(n_a,index,component_index);
      tmp_p[2]+=pseudo/18.f;	

      index  = x + para.dim_x*y + para.dim_x*para.dim_y*((para.dim_z+z-1)%para.dim_z);
      pseudo =  calc_massmode(n_a,index,component_index);
      tmp_p[2]-=pseudo/18.f;

      index  = (x+1)%para.dim_x + para.dim_x*((y+1)%para.dim_y) + para.dim_x*para.dim_y*z;
      pseudo =  calc_massmode(n_a,index,component_index);
      tmp_p[0]+=pseudo/36.f;
      tmp_p[1]+=pseudo/36.f;

      index  = (para.dim_x+x-1)%para.dim_x + para.dim_x*((para.dim_y+y-1)%para.dim_y) + para.dim_x*para.dim_y*z;
      pseudo =  calc_massmode(n_a,index,component_index);
      tmp_p[0]-=pseudo/36.f;
      tmp_p[1]-=pseudo/36.f;

      index  = (x+1)%para.dim_x + para.dim_x*((para.dim_y+y-1)%para.dim_y) + para.dim_x*para.dim_y*z;
      pseudo =  calc_massmode(n_a,index,component_index);
      tmp_p[0]+=pseudo/36.f;
      tmp_p[1]-=pseudo/36.f;

      index  = (para.dim_x+x-1)%para.dim_x + para.dim_x*((y+1)%para.dim_y) + para.dim_x*para.dim_y*z;
      pseudo =  calc_massmode(n_a,index,component_index);
      tmp_p[0]-=pseudo/36.f;
      tmp_p[1]+=pseudo/36.f;

      index  = (x+1)%para.dim_x + para.dim_x*y + para.dim_x*para.dim_y*((z+1)%para.dim_z);
      pseudo =  calc_massmode(n_a,index,component_index);
      tmp_p[0]+=pseudo/36.f;
      tmp_p[2]+=pseudo/36.f;

      index  = (para.dim_x+x-1)%para.dim_x + para.dim_x*y + para.dim_x*para.dim_y*((para.dim_z+z-1)%para.dim_z);
      pseudo =  calc_massmode(n_a,index,component_index);
      tmp_p[0]-=pseudo/36.f;
      tmp_p[2]-=pseudo/36.f;

      index  = (x+1)%para.dim_x + para.dim_x*y + para.dim_x*para.dim_y*((para.dim_z+z-1)%para.dim_z);
      pseudo =  calc_massmode(n_a,index,component_index);
      tmp_p[0]+=pseudo/36.f;
      tmp_p[2]-=pseudo/36.f;

      index  = (para.dim_x+x-1)%para.dim_x + para.dim_x*y + para.dim_x*para.dim_y*((z+1)%para.dim_z);
      pseudo =  calc_massmode(n_a,index,component_index);
      tmp_p[0]-=pseudo/36.f;
      tmp_p[2]+=pseudo/36.f;

      index  = x + para.dim_x*((y+1)%para.dim_y) + para.dim_x*para.dim_y*((z+1)%para.dim_z);
      pseudo =  calc_massmode(n_a,index,component_index);
      tmp_p[1]+=pseudo/36.f;
      tmp_p[2]+=pseudo/36.f;

      index  = x + para.dim_x*((para.dim_y+y-1)%para.dim_y) + para.dim_x*para.dim_y*((para.dim_z+z-1)%para.dim_z);
      pseudo =  calc_massmode(n_a,index,component_index);
      tmp_p[1]-=pseudo/36.f;
      tmp_p[2]-=pseudo/36.f;

      index  = x + para.dim_x*((y+1)%para.dim_y) + para.dim_x*para.dim_y*((para.dim_z+z-1)%para.dim_z);
      pseudo =  calc_massmode(n_a,index,component_index);
      tmp_p[1]+=pseudo/36.f;
      tmp_p[2]-=pseudo/36.f;

      index  = x + para.dim_x*((para.dim_y+y-1)%para.dim_y) + para.dim_x*para.dim_y*((z+1)%para.dim_z);
      pseudo =  calc_massmode(n_a,index,component_index);
      tmp_p[1]-=pseudo/36.f;
      tmp_p[2]+=pseudo/36.f;
  
      p[0]=tmp_p[0];
      p[1]=tmp_p[1];
      p[2]=tmp_p[2];
}

/** function to calc shanchen forces 
 * @param *mode			Pointer to the local register values mode (Output)
 * @param n_a			Pointer to local node residing in array a(Input)
 * @param node_f		Pointer to local node force (Input)
*/
__global__ void lb_shanchen_GPU(LB_nodes_gpu n_a,LB_node_force_gpu node_f){
#ifndef D3Q19
#error Lattices other than D3Q19 not supported
#endif
#if ( LB_COMPONENTS == 1  ) 
  #warning shanchen forces not implemented 
#else  
  
  unsigned int index = blockIdx.y * gridDim.x * blockDim.x + blockDim.x * blockIdx.x + threadIdx.x;
  unsigned int xyz[3];
  float pseudo;

  if(index<para.number_of_nodes){
     /*Let's first identify the neighboring nodes */
     index_to_xyz(index, xyz);
     int x = xyz[0];
     int y = xyz[1];
     int z = xyz[2];
     
     #pragma unroll
     for(int ii=0;ii<LB_COMPONENTS;ii++){ 
       float p[3]={0.f,0.f,0.f};
       pseudo =  calc_massmode(n_a,index,ii);
       #pragma unroll
       for(int jj=0;jj<LB_COMPONENTS;jj++){ 
             float tmpp[3]={0.f,0.f,0.f};
             calc_shanchen_contribution(n_a, jj, x,y,z, tmpp);
// FIXME  coupling HAS to be rescaled with agrid....
             p[0] += - para.coupling[(LB_COMPONENTS)*ii+jj]  * pseudo  * tmpp[0];
             p[1] += - para.coupling[(LB_COMPONENTS)*ii+jj]  * pseudo  * tmpp[1];
             p[2] += - para.coupling[(LB_COMPONENTS)*ii+jj]  * pseudo  * tmpp[2];
       }
       node_f.force[(0+ii*3)*para.number_of_nodes + index]+=p[0];
       node_f.force[(1+ii*3)*para.number_of_nodes + index]+=p[1];
       node_f.force[(2+ii*3)*para.number_of_nodes + index]+=p[2];
     }
  }
#endif 
  return; 
}

#endif //SHANCHEN

/** kernel to set the local density
 *
 * @param n_a		   the current nodes array (double buffering!)
 * @param single_nodeindex the node to set the velocity for
 * @param rho              the density to set
 */
__global__ void set_rho(LB_nodes_gpu n_a,  LB_rho_v_gpu *d_v, int single_nodeindex,float *rho) {

  unsigned int index = blockIdx.y * gridDim.x * blockDim.x + blockDim.x * blockIdx.x + threadIdx.x;
  /*Note: this sets the velocities to zero */
  if(index == 0){
     float local_rho;
     #pragma unroll
     for(int ii=0;ii<LB_COMPONENTS;++ii) { 
       /** default values for fields in lattice units */
       local_rho = (rho[ii]-para.rho[ii])*para.agrid*para.agrid*para.agrid;
       d_v[single_nodeindex].rho[ii]=rho[ii];
       n_a.vd[(0  + ii*LBQ ) * para.number_of_nodes + single_nodeindex] = 1.f/3.f * local_rho ;
       n_a.vd[(1  + ii*LBQ ) * para.number_of_nodes + single_nodeindex] = 1.f/18.f * local_rho ;
       n_a.vd[(2  + ii*LBQ ) * para.number_of_nodes + single_nodeindex] = 1.f/18.f * local_rho ;
       n_a.vd[(3  + ii*LBQ ) * para.number_of_nodes + single_nodeindex] = 1.f/18.f * local_rho ;
       n_a.vd[(4  + ii*LBQ ) * para.number_of_nodes + single_nodeindex] = 1.f/18.f * local_rho ;
       n_a.vd[(5  + ii*LBQ ) * para.number_of_nodes + single_nodeindex] = 1.f/18.f * local_rho ;
       n_a.vd[(6  + ii*LBQ ) * para.number_of_nodes + single_nodeindex] = 1.f/18.f * local_rho ;
       n_a.vd[(7  + ii*LBQ ) * para.number_of_nodes + single_nodeindex] = 1.f/36.f * local_rho ;
       n_a.vd[(8  + ii*LBQ ) * para.number_of_nodes + single_nodeindex] = 1.f/36.f * local_rho ;
       n_a.vd[(9  + ii*LBQ ) * para.number_of_nodes + single_nodeindex] = 1.f/36.f * local_rho ;
       n_a.vd[(10 + ii*LBQ ) * para.number_of_nodes + single_nodeindex] = 1.f/36.f * local_rho ;
       n_a.vd[(11 + ii*LBQ ) * para.number_of_nodes + single_nodeindex] = 1.f/36.f * local_rho ;
       n_a.vd[(12 + ii*LBQ ) * para.number_of_nodes + single_nodeindex] = 1.f/36.f * local_rho ;
       n_a.vd[(13 + ii*LBQ ) * para.number_of_nodes + single_nodeindex] = 1.f/36.f * local_rho ;
       n_a.vd[(14 + ii*LBQ ) * para.number_of_nodes + single_nodeindex] = 1.f/36.f * local_rho ;
       n_a.vd[(15 + ii*LBQ ) * para.number_of_nodes + single_nodeindex] = 1.f/36.f * local_rho ;
       n_a.vd[(16 + ii*LBQ ) * para.number_of_nodes + single_nodeindex] = 1.f/36.f * local_rho ;
       n_a.vd[(17 + ii*LBQ ) * para.number_of_nodes + single_nodeindex] = 1.f/36.f * local_rho ;
       n_a.vd[(18 + ii*LBQ ) * para.number_of_nodes + single_nodeindex] = 1.f/36.f * local_rho ;
     }
  }
}

/**set the boundary flag for all boundary nodes
 * @param boundary_node_list    The indices of the boundary nodes
 * @param boundary_index_list   The flag representing the corresponding boundary
 * @param number_of_boundnodes	The number of boundary nodes
 * @param n_a			Pointer to local node residing in array a (Input)
 * @param n_b			Pointer to local node residing in array b (Input)
*/
__global__ void init_boundaries(int *boundary_node_list, int *boundary_index_list, int number_of_boundnodes, LB_nodes_gpu n_a, LB_nodes_gpu n_b){

  unsigned int index = blockIdx.y * gridDim.x * blockDim.x + blockDim.x * blockIdx.x + threadIdx.x;

  if(index<number_of_boundnodes){
    n_a.boundary[boundary_node_list[index]] = boundary_index_list[index];
    n_b.boundary[boundary_node_list[index]] = boundary_index_list[index];
  }	
}

/**reset the boundary flag of every node
 * @param n_a		Pointer to local node residing in array a (Input)
 * @param n_b		Pointer to local node residing in array b (Input)	
*/
__global__ void reset_boundaries(LB_nodes_gpu n_a, LB_nodes_gpu n_b){

  size_t index = blockIdx.y * gridDim.x * blockDim.x + blockDim.x * blockIdx.x + threadIdx.x;

  if(index<para.number_of_nodes){
    n_a.boundary[index] = n_b.boundary[index] = 0;
  }
}

/** integrationstep of the lb-fluid-solver
 * @param n_a		Pointer to local node residing in array a (Input)
 * @param n_b		Pointer to local node residing in array b (Input)
 * @param *d_v		Pointer to local device values (Input)
 * @param node_f	Pointer to local node force (Input)
*/


__global__ void integrate(LB_nodes_gpu n_a, LB_nodes_gpu n_b, LB_rho_v_gpu *d_v, LB_node_force_gpu node_f, EK_parameters* ek_parameters_gpu) {
  /**every node is connected to a thread via the index*/
  unsigned int index = blockIdx.y * gridDim.x * blockDim.x + blockDim.x * blockIdx.x + threadIdx.x;
  /**the 19 moments (modes) are only temporary register values */
  float mode[19*LB_COMPONENTS];
  LB_randomnr_gpu rng;

  if( index < para.number_of_nodes ){
    /** storing the seed into a register value*/
    rng.seed = n_a.seed[index];
    /**calc_m_from_n*/
    calc_m_from_n(n_a, index, mode);
#ifdef ELECTROKINETICS
    /**calculate density from individual species' densities*/
<<<<<<< HEAD
//    if (ek_initialized) calc_m0_from_species(index, mode, ek_parameters_gpu);
=======
//  calc_m0_from_species(index, mode, ek_parameters_gpu); TODO remove?
>>>>>>> f6fc7fc1
#endif
    /**lb_relax_modes*/
    relax_modes(mode, index, node_f,d_v);
    /**lb_thermalize_modes */
    if (para.fluct){thermalize_modes(mode, index, &rng);}
#if  defined(EXTERNAL_FORCES)  ||   defined (SHANCHEN)  
    /**if external force is used apply node force */
    apply_forces(index, mode, node_f,d_v);
#else
    /**if partcles are used apply node forces*/
    if (para.number_of_particles) apply_forces(index, mode, node_f,d_v); 
#endif
    /**lb_calc_n_from_modes_push*/
    normalize_modes(mode);
    /**calc of velocity densities and streaming with pbc*/
    calc_n_from_modes_push(n_b, mode, index);
    /** rewriting the seed back to the global memory*/
    n_b.seed[index] = rng.seed;
  }  
}

/** part interaction kernel
 * @param n_a				Pointer to local node residing in array a (Input)
 * @param *particle_data		Pointer to the particle position and velocity (Input)
 * @param *particle_force		Pointer to the particle force (Input)
 * @param *part				Pointer to the rn array of the particles (Input)
 * @param node_f			Pointer to local node force (Input)
*/
__global__ void calc_fluid_particle_ia(LB_nodes_gpu n_a, CUDA_particle_data *particle_data, CUDA_particle_force *particle_force, LB_node_force_gpu node_f, CUDA_particle_seed *part, LB_rho_v_gpu *d_v){
	
  unsigned int part_index = blockIdx.y * gridDim.x * blockDim.x + blockDim.x * blockIdx.x + threadIdx.x;
  unsigned int node_index[8];
  float delta[8];
  float delta_j[3*LB_COMPONENTS]; 
  float partgrad1[8*LB_COMPONENTS]; 
  float partgrad2[8*LB_COMPONENTS]; 
  float partgrad3[8*LB_COMPONENTS]; 
  LB_randomnr_gpu rng_part;
  if(part_index<para.number_of_particles){

    rng_part.seed = part[part_index].seed;
    /**force acting on the particle. delta_j will be used later to compute the force that acts back onto the fluid. */
    calc_viscous_force(n_a, delta, partgrad1, partgrad2, partgrad3, particle_data, particle_force, part_index, &rng_part, delta_j, node_index,d_v);
    calc_node_force(delta, delta_j, partgrad1, partgrad2, partgrad3, node_index, node_f); 
    /**force which acts back to the fluid node */
    part[part_index].seed = rng_part.seed;		
  }
}

#ifdef LB_BOUNDARIES_GPU
/**Bounce back boundary read kernel
 * @param n_a					Pointer to local node residing in array a (Input)
 * @param n_b					Pointer to local node residing in array b (Input)
 * @param lb_boundary_velocity 			The constant velocity at the boundary, set by the user (Input)
 * @param lb_boundary_force 			The force on the boundary nodes (Output)
*/
__global__ void bb_read(LB_nodes_gpu n_a, LB_nodes_gpu n_b, float* lb_boundary_velocity, float* lb_boundary_force){

  unsigned int index = blockIdx.y * gridDim.x * blockDim.x + blockDim.x * blockIdx.x + threadIdx.x;

  if(index<para.number_of_nodes){
    bounce_back_read(n_b, n_a, index, lb_boundary_velocity, lb_boundary_force);
  }
}

/**Bounce back boundary write kernel
 * @param n_a					Pointer to local node residing in array a (Input)
 * @param n_b					Pointer to local node residing in array b (Input)
*/
__global__ void bb_write(LB_nodes_gpu n_a, LB_nodes_gpu n_b){

  unsigned int index = blockIdx.y * gridDim.x * blockDim.x + blockDim.x * blockIdx.x + threadIdx.x;

  if(index<para.number_of_nodes){
    bounce_back_write(n_b, n_a, index);
  }
}

#endif

/** get physical values of the nodes (density, velocity, ...)
 * @param n_a		Pointer to local node residing in array a (Input)
 * @param *p_v		Pointer to local print values (Output)
 * @param *d_v		Pointer to local device values (Input)
*/
__global__ void get_mesoscopic_values_in_MD_units(LB_nodes_gpu n_a, LB_rho_v_pi_gpu *p_v,LB_rho_v_gpu *d_v) {
  unsigned int index = blockIdx.y * gridDim.x * blockDim.x + blockDim.x * blockIdx.x + threadIdx.x;

  if(index < para.number_of_nodes) {
    float mode[19*LB_COMPONENTS];
    calc_m_from_n(n_a, index, mode);
    calc_values_in_MD_units(n_a, mode, p_v, d_v, index, index);
  }
}

/** get boundary flags
 *  @param n_a	              Pointer to local node residing in array a (Input)
 *  @param device_bound_array Pointer to local device values (Input)
 */
__global__ void lb_get_boundaries(LB_nodes_gpu n_a, unsigned int *device_bound_array){

  unsigned int index = blockIdx.y * gridDim.x * blockDim.x + blockDim.x * blockIdx.x + threadIdx.x;

  if(index<para.number_of_nodes){
   device_bound_array[index] = n_a.boundary[index];
  }
}



/**print single node values kernel
 * @param single_nodeindex		index of the node (Input)
 * @param *d_p_v			Pointer to result storage array (Input)
 * @param n_a				Pointer to local node residing in array a (Input)
*/
__global__ void lb_print_node(int single_nodeindex, LB_rho_v_pi_gpu *d_p_v, LB_nodes_gpu n_a, LB_rho_v_gpu * d_v){
	
  float mode[19*LB_COMPONENTS];
  unsigned int index = blockIdx.y * gridDim.x * blockDim.x + blockDim.x * blockIdx.x + threadIdx.x;

  if(index == 0) {
     calc_m_from_n(n_a, single_nodeindex, mode);
     
     /* the following actually copies rho and v from d_v, and calculates pi */
     calc_values_in_MD_units(n_a, mode, d_p_v, d_v, single_nodeindex, 0);
  }
}
__global__ void momentum(LB_nodes_gpu n_a, LB_rho_v_gpu * d_v, LB_node_force_gpu node_f, float *sum) {

  unsigned int index = blockIdx.y * gridDim.x * blockDim.x + blockDim.x * blockIdx.x + threadIdx.x;
  if(index<para.number_of_nodes){
    float j[3]={0.f,0.f,0.f};
    float mode[4];
    for(int ii=0 ; ii < LB_COMPONENTS ; ii++ ) { 
        calc_mode(mode, n_a, index,ii);
        j[0] += mode[1]+node_f.force[(0+ii*3)*para.number_of_nodes + index];
        j[1] += mode[2]+node_f.force[(1+ii*3)*para.number_of_nodes + index];
        j[2] += mode[3]+node_f.force[(2+ii*3)*para.number_of_nodes + index];
    }
#ifdef LB_BOUNDARIES_GPU
    if(n_a.boundary[index]){
	j[0]=j[1]=j[2]=0.0f;
    }
#endif
    atomicadd(&(sum[0]), j[0]); 
    atomicadd(&(sum[1]), j[1]); 
    atomicadd(&(sum[2]), j[2]); 
  }

}

/**print single node boundary flag
 * @param single_nodeindex		index of the node (Input)
 * @param *device_flag			Pointer to result storage array (Input)
 * @param n_a				Pointer to local node residing in array a (Input)
*/
__global__ void lb_get_boundary_flag(int single_nodeindex, unsigned int *device_flag, LB_nodes_gpu n_a){
	
  unsigned int index = blockIdx.y * gridDim.x * blockDim.x + blockDim.x * blockIdx.x + threadIdx.x;

  if(index == 0){
    device_flag[0] = n_a.boundary[single_nodeindex];
  }	
}

/**********************************************************************/
/* Host functions to setup and call kernels*/
/**********************************************************************/

void lb_get_para_pointer(LB_parameters_gpu** pointeradress) {
  if(cudaGetSymbolAddress((void**) pointeradress, para) != cudaSuccess) {
    printf("Trouble getting address of LB parameters.\n"); //TODO give proper error message
    exit(1);
  }
}

void lb_set_ek_pointer(EK_parameters* pointeradress) {
  ek_parameters_gpu = pointeradress;
}

void lb_get_lbpar_pointer(LB_parameters_gpu** pointeradress) {
  *pointeradress = &lbpar_gpu;
}

void lb_get_boundary_force_pointer(float** pointeradress) {
  *pointeradress = lb_boundary_force;
}

/**initialization for the lb gpu fluid called from host
 * @param *lbpar_gpu	Pointer to parameters to setup the lb field
*/
void lb_init_GPU(LB_parameters_gpu *lbpar_gpu){
#define free_and_realloc(var,size)\
  { if( (var) != NULL ) cudaFree((var)); cuda_safe_mem(cudaMalloc((void**)&var, size)); } 


  size_of_rho_v     = lbpar_gpu->number_of_nodes * sizeof(LB_rho_v_gpu);
  size_of_rho_v_pi  = lbpar_gpu->number_of_nodes * sizeof(LB_rho_v_pi_gpu);


  /** Allocate structs in device memory*/
  if(extended_values_flag==0) { 
              free_and_realloc(device_rho_v, size_of_rho_v);
  } else { 
              /* see the notes to the stucture device_rho_v_pi above...*/
              free_and_realloc(device_rho_v_pi, size_of_rho_v_pi);
  }


  /* TODO: this is a almost a copy copy of  device_rho_v thik about eliminating it, and maybe pi can be added to device_rho_v in this case*/
  free_and_realloc(print_rho_v_pi  , size_of_rho_v_pi);
  free_and_realloc(nodes_a.vd      , lbpar_gpu->number_of_nodes * 19 * LB_COMPONENTS * sizeof(float));
  free_and_realloc(nodes_b.vd      , lbpar_gpu->number_of_nodes * 19 * LB_COMPONENTS * sizeof(float));   
  free_and_realloc(node_f.force    , lbpar_gpu->number_of_nodes * 3  * LB_COMPONENTS * sizeof(float));

  free_and_realloc(nodes_a.seed    , lbpar_gpu->number_of_nodes * sizeof( unsigned int));
  free_and_realloc(nodes_a.boundary, lbpar_gpu->number_of_nodes * sizeof( unsigned int));
  free_and_realloc(nodes_b.seed    , lbpar_gpu->number_of_nodes * sizeof( unsigned int));
  free_and_realloc(nodes_b.boundary, lbpar_gpu->number_of_nodes * sizeof( unsigned int));



  /**write parameters in const memory*/
  cuda_safe_mem(cudaMemcpyToSymbol(para, lbpar_gpu, sizeof(LB_parameters_gpu)));

  /**check flag if lb gpu init works*/
  free_and_realloc(gpu_check, sizeof(int));
  if(h_gpu_check!=NULL) free(h_gpu_check) ;  
  h_gpu_check = (int*)malloc(sizeof(int));

  /** values for the kernel call */
  int threads_per_block = 64;
  int blocks_per_grid_y = 4;
  int blocks_per_grid_x = (lbpar_gpu->number_of_nodes + threads_per_block * blocks_per_grid_y - 1) /(threads_per_block * blocks_per_grid_y);
  dim3 dim_grid = make_uint3(blocks_per_grid_x, blocks_per_grid_y, 1);

  cudaStreamCreate(&stream[0]);

  /** values for the particle kernel */
  int threads_per_block_particles = 64;
  int blocks_per_grid_particles_y = 4;
  int blocks_per_grid_particles_x = (lbpar_gpu->number_of_particles + threads_per_block_particles * blocks_per_grid_particles_y - 1)/(threads_per_block_particles * blocks_per_grid_particles_y);
  dim3 dim_grid_particles = make_uint3(blocks_per_grid_particles_x, blocks_per_grid_particles_y, 1);
        
  KERNELCALL(reset_boundaries, dim_grid, threads_per_block, (nodes_a, nodes_b));

  #ifdef SHANCHEN
  // TODO FIXME: 
  /* We must add shan-chen forces, which are zero only if the densities are uniform*/
  #endif

  /** calc of veloctiydensities from given parameters and initialize the Node_Force array with zero */
  KERNELCALL(calc_n_equilibrium, dim_grid, threads_per_block, (nodes_a, device_rho_v ,node_f, gpu_check));	
  

  
  KERNELCALL(reinit_node_force, dim_grid, threads_per_block, (node_f));


  intflag = 1;
  current_nodes = &nodes_a;
  h_gpu_check[0] = 0;
  cuda_safe_mem(cudaMemcpy(h_gpu_check, gpu_check, sizeof(int), cudaMemcpyDeviceToHost));
//fprintf(stderr, "initialization of lb gpu code %i\n", lbpar_gpu->number_of_nodes);
  cudaThreadSynchronize();
  if(!h_gpu_check[0]){
    fprintf(stderr, "initialization of lb gpu code failed! \n");
    errexit();	
  }	
}
/** reinitialization for the lb gpu fluid called from host
 * @param *lbpar_gpu	Pointer to parameters to setup the lb field
*/
void lb_reinit_GPU(LB_parameters_gpu *lbpar_gpu){

  /**write parameters in const memory*/
  cuda_safe_mem(cudaMemcpyToSymbol(para, lbpar_gpu, sizeof(LB_parameters_gpu)));
  
  /** values for the kernel call */
  int threads_per_block = 64;
  int blocks_per_grid_y = 4;
  int blocks_per_grid_x = (lbpar_gpu->number_of_nodes + threads_per_block * blocks_per_grid_y - 1) /(threads_per_block * blocks_per_grid_y);
  dim3 dim_grid = make_uint3(blocks_per_grid_x, blocks_per_grid_y, 1);

  /** calc of veloctiydensities from given parameters and initialize the Node_Force array with zero */
  KERNELCALL(calc_n_equilibrium, dim_grid, threads_per_block, (nodes_a, device_rho_v, node_f, gpu_check));
}

/**setup and call particle reallocation from the host
 * @param *lbpar_gpu	Pointer to parameters to setup the lb field
*/
void lb_realloc_particle_GPU_leftovers(LB_parameters_gpu *lbpar_gpu){

  //copy parameters, especially number of parts to gpu mem
  cuda_safe_mem(cudaMemcpyToSymbol(para, lbpar_gpu, sizeof(LB_parameters_gpu)));
}

#ifdef LB_BOUNDARIES_GPU
/** setup and call boundaries from the host
 * @param host_n_lb_boundaries number of LB boundaries
 * @param number_of_boundnodes	number of boundnodes
 * @param host_boundary_node_list    The indices of the boundary nodes
 * @param host_boundary_index_list   The flag representing the corresponding boundary
 * @param host_lb_boundary_velocity 			The constant velocity at the boundary, set by the user (Input)
*/
void lb_init_boundaries_GPU(int host_n_lb_boundaries, int number_of_boundnodes, int *host_boundary_node_list, int* host_boundary_index_list, float* host_lb_boundary_velocity){
  int temp = host_n_lb_boundaries;

  size_of_boundindex = number_of_boundnodes*sizeof(int);
  cuda_safe_mem(cudaMalloc((void**)&boundary_node_list, size_of_boundindex));
  cuda_safe_mem(cudaMalloc((void**)&boundary_index_list, size_of_boundindex));
  cuda_safe_mem(cudaMemcpy(boundary_index_list, host_boundary_index_list, size_of_boundindex, cudaMemcpyHostToDevice));
  cuda_safe_mem(cudaMemcpy(boundary_node_list, host_boundary_node_list, size_of_boundindex, cudaMemcpyHostToDevice));
  cuda_safe_mem(cudaMalloc((void**)&lb_boundary_force   , 3*host_n_lb_boundaries*sizeof(float)));
  cuda_safe_mem(cudaMalloc((void**)&lb_boundary_velocity, 3*host_n_lb_boundaries*sizeof(float)));
  cuda_safe_mem(cudaMemcpy(lb_boundary_velocity, host_lb_boundary_velocity, 3*n_lb_boundaries*sizeof(float), cudaMemcpyHostToDevice));
  cuda_safe_mem(cudaMemcpyToSymbol(n_lb_boundaries_gpu, &temp, sizeof(int)));

  /** values for the kernel call */
  int threads_per_block = 64;
  int blocks_per_grid_y = 4;
  int blocks_per_grid_x = (lbpar_gpu.number_of_nodes + threads_per_block * blocks_per_grid_y - 1) /(threads_per_block * blocks_per_grid_y);
  dim3 dim_grid = make_uint3(blocks_per_grid_x, blocks_per_grid_y, 1);

  KERNELCALL(reset_boundaries, dim_grid, threads_per_block, (nodes_a, nodes_b));

  if (n_lb_boundaries == 0) {
    cudaThreadSynchronize();
    return;
  }
  if(number_of_boundnodes == 0){
    fprintf(stderr, "WARNING: boundary cmd executed but no boundary node found!\n");
  }
  else {
    int threads_per_block_bound = 64;
    int blocks_per_grid_bound_y = 4;
    int blocks_per_grid_bound_x = (number_of_boundnodes + threads_per_block_bound * blocks_per_grid_bound_y - 1) /(threads_per_block_bound * blocks_per_grid_bound_y);
    dim3 dim_grid_bound = make_uint3(blocks_per_grid_bound_x, blocks_per_grid_bound_y, 1);

    KERNELCALL(init_boundaries, dim_grid_bound, threads_per_block_bound, (boundary_node_list, boundary_index_list, number_of_boundnodes, nodes_a, nodes_b));
  }

  cudaThreadSynchronize();
}
#endif
/**setup and call extern single node force initialization from the host
 * @param *lbpar_gpu				Pointer to host parameter struct
*/
void lb_reinit_extern_nodeforce_GPU(LB_parameters_gpu *lbpar_gpu){

  cuda_safe_mem(cudaMemcpyToSymbol(para, lbpar_gpu, sizeof(LB_parameters_gpu))); 

  /** values for the kernel call */
  int threads_per_block = 64;
  int blocks_per_grid_y = 4;
  int blocks_per_grid_x = (lbpar_gpu->number_of_nodes + threads_per_block * blocks_per_grid_y - 1) /(threads_per_block * blocks_per_grid_y);
  dim3 dim_grid = make_uint3(blocks_per_grid_x, blocks_per_grid_y, 1);

  KERNELCALL(reinit_node_force, dim_grid, threads_per_block, (node_f));

}
/**setup and call extern single node force initialization from the host
 * @param n_extern_nodeforces			number of nodes on which the external force has to be applied
 * @param *host_extern_nodeforces		Pointer to the host extern node forces
 * @param *lbpar_gpu				Pointer to host parameter struct
*/
void lb_init_extern_nodeforces_GPU(int n_extern_nodeforces, LB_extern_nodeforce_gpu *host_extern_nodeforces, LB_parameters_gpu *lbpar_gpu){

  size_of_extern_nodeforces = n_extern_nodeforces*sizeof(LB_extern_nodeforce_gpu);
  cuda_safe_mem(cudaMalloc((void**)&extern_nodeforces, size_of_extern_nodeforces));
  cudaMemcpy(extern_nodeforces, host_extern_nodeforces, size_of_extern_nodeforces, cudaMemcpyHostToDevice);

  if(lbpar_gpu->external_force == 0)
    cuda_safe_mem(cudaMemcpyToSymbol(para, lbpar_gpu, sizeof(LB_parameters_gpu))); 

  int threads_per_block_exf = 64;
  int blocks_per_grid_exf_y = 4;
  int blocks_per_grid_exf_x = (n_extern_nodeforces + threads_per_block_exf * blocks_per_grid_exf_y - 1) /(threads_per_block_exf * blocks_per_grid_exf_y);
  dim3 dim_grid_exf = make_uint3(blocks_per_grid_exf_x, blocks_per_grid_exf_y, 1);
	
  KERNELCALL(init_extern_nodeforces, dim_grid_exf, threads_per_block_exf, (n_extern_nodeforces, extern_nodeforces, node_f));
  cudaFree(extern_nodeforces);
}

/**setup and call particle kernel from the host
*/
void lb_calc_particle_lattice_ia_gpu(){
  if (lbpar_gpu.number_of_particles) {
    /** call of the particle kernel */
    /** values for the particle kernel */
    int threads_per_block_particles = 64;
    int blocks_per_grid_particles_y = 4;
    int blocks_per_grid_particles_x = (lbpar_gpu.number_of_particles + threads_per_block_particles * blocks_per_grid_particles_y - 1)/(threads_per_block_particles * blocks_per_grid_particles_y);
    dim3 dim_grid_particles = make_uint3(blocks_per_grid_particles_x, blocks_per_grid_particles_y, 1);

    KERNELCALL(calc_fluid_particle_ia, dim_grid_particles, threads_per_block_particles, (*current_nodes, gpu_get_particle_pointer(), gpu_get_particle_force_pointer(), node_f, gpu_get_particle_seed_pointer(),device_rho_v));
  }
}

/** setup and call kernel for getting macroscopic fluid values of all nodes
 * @param *host_values struct to save the gpu values
*/
void lb_get_values_GPU(LB_rho_v_pi_gpu *host_values){

  /** values for the kernel call */
  int threads_per_block = 64;
  int blocks_per_grid_y = 4;
  int blocks_per_grid_x = (lbpar_gpu.number_of_nodes + threads_per_block * blocks_per_grid_y - 1) /(threads_per_block * blocks_per_grid_y);
  dim3 dim_grid = make_uint3(blocks_per_grid_x, blocks_per_grid_y, 1);

  KERNELCALL(get_mesoscopic_values_in_MD_units, dim_grid, threads_per_block, (nodes_a, print_rho_v_pi, device_rho_v ));
  cudaMemcpy(host_values, print_rho_v_pi, size_of_rho_v_pi, cudaMemcpyDeviceToHost);

}

/** get all the boundary flags for all nodes
 *  @param host_bound_array here go the values of the boundary flag
 */
void lb_get_boundary_flags_GPU(unsigned int* host_bound_array){
   
  unsigned int* device_bound_array;
  cuda_safe_mem(cudaMalloc((void**)&device_bound_array, lbpar_gpu.number_of_nodes*sizeof(unsigned int)));	
  /** values for the kernel call */
  int threads_per_block = 64;
  int blocks_per_grid_y = 4;
  int blocks_per_grid_x = (lbpar_gpu.number_of_nodes + threads_per_block * blocks_per_grid_y - 1) / (threads_per_block * blocks_per_grid_y);
  dim3 dim_grid = make_uint3(blocks_per_grid_x, blocks_per_grid_y, 1);

  KERNELCALL(lb_get_boundaries, dim_grid, threads_per_block, (*current_nodes, device_bound_array));

  cudaMemcpy(host_bound_array, device_bound_array, lbpar_gpu.number_of_nodes*sizeof(unsigned int), cudaMemcpyDeviceToHost);

  cudaFree(device_bound_array);

}

/** setup and call kernel for getting macroscopic fluid values of a single node*/
void lb_print_node_GPU(int single_nodeindex, LB_rho_v_pi_gpu *host_print_values){ 
      
  LB_rho_v_pi_gpu *device_print_values;
  cuda_safe_mem(cudaMalloc((void**)&device_print_values, sizeof(LB_rho_v_pi_gpu)));	
  int threads_per_block_print = 1;
  int blocks_per_grid_print_y = 1;
  int blocks_per_grid_print_x = 1;
  dim3 dim_grid_print = make_uint3(blocks_per_grid_print_x, blocks_per_grid_print_y, 1);

  KERNELCALL(lb_print_node, dim_grid_print, threads_per_block_print, (single_nodeindex, device_print_values, *current_nodes, device_rho_v));

  cudaMemcpy(host_print_values, device_print_values, sizeof(LB_rho_v_pi_gpu), cudaMemcpyDeviceToHost);
  cudaFree(device_print_values);

}

/** setup and call kernel to calculate the total momentum of the hole fluid
 * @param *mass value of the mass calcutated on the GPU
*/
void lb_calc_fluid_mass_GPU(double* mass){

  float* tot_mass;
  float cpu_mass =  0.f ;
  cuda_safe_mem(cudaMalloc((void**)&tot_mass, sizeof(float)));
  cudaMemcpy(tot_mass, &cpu_mass, sizeof(float), cudaMemcpyHostToDevice);

  /** values for the kernel call */
  int threads_per_block = 64;
  int blocks_per_grid_y = 4;
  int blocks_per_grid_x = (lbpar_gpu.number_of_nodes + threads_per_block * blocks_per_grid_y - 1) /(threads_per_block * blocks_per_grid_y);
  dim3 dim_grid = make_uint3(blocks_per_grid_x, blocks_per_grid_y, 1);

  KERNELCALL(calc_mass, dim_grid, threads_per_block,(*current_nodes, tot_mass));

  cudaMemcpy(&cpu_mass, tot_mass, sizeof(float), cudaMemcpyDeviceToHost);
  
  cudaFree(tot_mass);
  mass[0] = (double)(cpu_mass);
}

/** setup and call kernel to calculate the total momentum of the hole fluid
 *  @param host_mom value of the momentum calcutated on the GPU
 */
void lb_calc_fluid_momentum_GPU(double* host_mom){

  float* tot_momentum;
  float host_momentum[3] = { 0.f, 0.f, 0.f};
  cuda_safe_mem(cudaMalloc((void**)&tot_momentum, 3*sizeof(float)));
  cudaMemcpy(tot_momentum, host_momentum, 3*sizeof(float), cudaMemcpyHostToDevice);

  /** values for the kernel call */
  int threads_per_block = 64;
  int blocks_per_grid_y = 4;
  int blocks_per_grid_x = (lbpar_gpu.number_of_nodes + threads_per_block * blocks_per_grid_y - 1) /(threads_per_block * blocks_per_grid_y);
  dim3 dim_grid = make_uint3(blocks_per_grid_x, blocks_per_grid_y, 1);

  KERNELCALL(momentum, dim_grid, threads_per_block,(*current_nodes, device_rho_v, node_f, tot_momentum));
  
  cudaMemcpy(host_momentum, tot_momentum, 3*sizeof(float), cudaMemcpyDeviceToHost);
  
  cudaFree(tot_momentum);
  host_mom[0] = (double)(host_momentum[0]* lbpar_gpu.agrid/lbpar_gpu.tau);
  host_mom[1] = (double)(host_momentum[1]* lbpar_gpu.agrid/lbpar_gpu.tau);
  host_mom[2] = (double)(host_momentum[2]* lbpar_gpu.agrid/lbpar_gpu.tau);
}


/** setup and call kernel to calculate the temperature of the hole fluid
 *  @param host_temp value of the temperatur calcutated on the GPU
*/
void lb_calc_fluid_temperature_GPU(double* host_temp){

  float host_jsquared = 0.f;
  float* device_jsquared;
  cuda_safe_mem(cudaMalloc((void**)&device_jsquared, sizeof(float)));
  cudaMemcpy(device_jsquared, &host_jsquared, sizeof(float), cudaMemcpyHostToDevice);

  /** values for the kernel call */
  int threads_per_block = 64;
  int blocks_per_grid_y = 4;
  int blocks_per_grid_x = (lbpar_gpu.number_of_nodes + threads_per_block * blocks_per_grid_y - 1) /(threads_per_block * blocks_per_grid_y);
  dim3 dim_grid = make_uint3(blocks_per_grid_x, blocks_per_grid_y, 1);

  KERNELCALL(temperature, dim_grid, threads_per_block,(*current_nodes, device_jsquared));

  cudaMemcpy(&host_jsquared, device_jsquared, sizeof(float), cudaMemcpyDeviceToHost);
  // TODO: check that temperature calculation is properly implemented for shanchen
  *host_temp=0;
  #pragma unroll
  for(int ii=0;ii<LB_COMPONENTS;++ii) { 
      *host_temp += (double)(host_jsquared*1./(3.f*lbpar_gpu.rho[ii]*lbpar_gpu.dim_x*lbpar_gpu.dim_y*lbpar_gpu.dim_z*lbpar_gpu.tau*lbpar_gpu.tau*lbpar_gpu.agrid));
  }
}


#ifdef SHANCHEN
void lb_calc_shanchen_GPU(){
  /** values for the kernel call */
  int threads_per_block = 64;
  int blocks_per_grid_y = 4;
  int blocks_per_grid_x = (lbpar_gpu.number_of_nodes + threads_per_block * blocks_per_grid_y - 1) /(threads_per_block * blocks_per_grid_y);
  dim3 dim_grid = make_uint3(blocks_per_grid_x, blocks_per_grid_y, 1);

  KERNELCALL(lb_shanchen_GPU, dim_grid, threads_per_block,(*current_nodes, node_f));

}

#endif // SHANCHEN






/** setup and call kernel for getting macroscopic fluid values of all nodes
 * @param *host_values struct to save the gpu values
*/
void lb_save_checkpoint_GPU(float *host_checkpoint_vd, unsigned int *host_checkpoint_seed, unsigned int *host_checkpoint_boundary, float *host_checkpoint_force){

  cudaMemcpy(host_checkpoint_vd, current_nodes->vd, lbpar_gpu.number_of_nodes * 19 * sizeof(float), cudaMemcpyDeviceToHost);
  cudaMemcpy(host_checkpoint_seed, current_nodes->seed, lbpar_gpu.number_of_nodes * sizeof(unsigned int), cudaMemcpyDeviceToHost);
  cudaMemcpy(host_checkpoint_boundary, current_nodes->boundary, lbpar_gpu.number_of_nodes * sizeof(unsigned int), cudaMemcpyDeviceToHost);
  cudaMemcpy(host_checkpoint_force, node_f.force, lbpar_gpu.number_of_nodes * 3 * sizeof(float), cudaMemcpyDeviceToHost);

}
/** setup and call kernel for setting macroscopic fluid values of all nodes
 * @param *host_values struct to set stored values
*/
void lb_load_checkpoint_GPU(float *host_checkpoint_vd, unsigned int *host_checkpoint_seed, unsigned int *host_checkpoint_boundary, float *host_checkpoint_force){

  cudaMemcpy(current_nodes->vd, host_checkpoint_vd, lbpar_gpu.number_of_nodes * 19 * sizeof(float), cudaMemcpyHostToDevice);
  intflag = 1;
  cudaMemcpy(current_nodes->seed, host_checkpoint_seed, lbpar_gpu.number_of_nodes * sizeof(unsigned int), cudaMemcpyHostToDevice);
  cudaMemcpy(current_nodes->boundary, host_checkpoint_boundary, lbpar_gpu.number_of_nodes * sizeof(unsigned int), cudaMemcpyHostToDevice);
  cudaMemcpy(node_f.force, host_checkpoint_force, lbpar_gpu.number_of_nodes * 3 * sizeof(float), cudaMemcpyHostToDevice);

}


/** setup and call kernel to get the boundary flag of a single node
 *  @param single_nodeindex number of the node to get the flag for
 *  @param host_flag her goes the value of the boundary flag
 */
void lb_get_boundary_flag_GPU(int single_nodeindex, unsigned int* host_flag){
   
  unsigned int* device_flag;
  cuda_safe_mem(cudaMalloc((void**)&device_flag, sizeof(unsigned int)));	
  int threads_per_block_flag = 1;
  int blocks_per_grid_flag_y = 1;
  int blocks_per_grid_flag_x = 1;
  dim3 dim_grid_flag = make_uint3(blocks_per_grid_flag_x, blocks_per_grid_flag_y, 1);

  KERNELCALL(lb_get_boundary_flag, dim_grid_flag, threads_per_block_flag, (single_nodeindex, device_flag, *current_nodes));

  cudaMemcpy(host_flag, device_flag, sizeof(unsigned int), cudaMemcpyDeviceToHost);

  cudaFree(device_flag);

}

/** set the density at a single node
 *  @param single_nodeindex the node to set the velocity for 
 *  @param host_velocity the velocity to set
 */
void lb_set_node_rho_GPU(int single_nodeindex, float* host_rho){
   
  float* device_rho;
  cuda_safe_mem(cudaMalloc((void**)&device_rho, LB_COMPONENTS*sizeof(float)));	
  cudaMemcpy(device_rho, host_rho, LB_COMPONENTS*sizeof(float), cudaMemcpyHostToDevice);
  int threads_per_block_flag = 1;
  int blocks_per_grid_flag_y = 1;
  int blocks_per_grid_flag_x = 1;
  dim3 dim_grid_flag = make_uint3(blocks_per_grid_flag_x, blocks_per_grid_flag_y, 1);
  KERNELCALL(set_rho, dim_grid_flag, threads_per_block_flag, (*current_nodes, device_rho_v, single_nodeindex, device_rho)); 
  cudaFree(device_rho);

}

/** set the net velocity at a single node
 *  @param single_nodeindex the node to set the velocity for 
 *  @param host_velocity the velocity to set
 */
void lb_set_node_velocity_GPU(int single_nodeindex, float* host_velocity){
   
  float* device_velocity;
  cuda_safe_mem(cudaMalloc((void**)&device_velocity, 3*sizeof(float)));	
  cudaMemcpy(device_velocity, host_velocity, 3*sizeof(float), cudaMemcpyHostToDevice);
  int threads_per_block_flag = 1;
  int blocks_per_grid_flag_y = 1;
  int blocks_per_grid_flag_x = 1;
  dim3 dim_grid_flag = make_uint3(blocks_per_grid_flag_x, blocks_per_grid_flag_y, 1);

  KERNELCALL(set_u_equilibrium, dim_grid_flag, threads_per_block_flag, (*current_nodes, single_nodeindex, device_velocity)); 
  cudaFree(device_velocity);

}

/** reinit of params 
 * @param *lbpar_gpu struct containing the paramters of the fluid
*/
void reinit_parameters_GPU(LB_parameters_gpu *lbpar_gpu){
  /**write parameters in const memory*/
  cuda_safe_mem(cudaMemcpyToSymbol(para, lbpar_gpu, sizeof(LB_parameters_gpu)));
}

/**integration kernel for the lb gpu fluid update called from host */
void lb_integrate_GPU() {

  /** values for the kernel call */
  int threads_per_block = 64;
  int blocks_per_grid_y = 4;
  int blocks_per_grid_x = (lbpar_gpu.number_of_nodes + threads_per_block * blocks_per_grid_y - 1) /(threads_per_block * blocks_per_grid_y);
  dim3 dim_grid = make_uint3(blocks_per_grid_x, blocks_per_grid_y, 1);

#ifdef LB_BOUNDARIES_GPU
  if (n_lb_boundaries > 0) 
    cuda_safe_mem(cudaMemset	(	lb_boundary_force, 0, 3*n_lb_boundaries*sizeof(float)));
#endif


  /**call of fluid step*/
  /* NOTE: if pi is needed at every integration step, one should call an extended version 
           of the integrate kernel, or pass also device_rho_v_pi and make sure that either 
           it or device_rho_v are NULL depending on extended_values_flag */ 
  if (intflag == 1){
    KERNELCALL(integrate, dim_grid, threads_per_block, (nodes_a, nodes_b, device_rho_v, node_f, ek_parameters_gpu));
    current_nodes = &nodes_b;
#ifdef LB_BOUNDARIES_GPU		

    if (n_lb_boundaries > 0) {
<<<<<<< HEAD
        KERNELCALL(bb_read, dim_grid, threads_per_block, (nodes_a, nodes_b, LB_boundary_velocity, LB_boundary_force));
=======
        KERNELCALL(bb_read, dim_grid, threads_per_block, (nodes_a, nodes_b, lb_boundary_velocity, lb_boundary_force));
  //      KERNELCALL(bb_write, dim_grid, threads_per_block, (nodes_a, nodes_b));
>>>>>>> f6fc7fc1
      }
#endif
    intflag = 0;
  }
  else{
    KERNELCALL(integrate, dim_grid, threads_per_block, (nodes_b, nodes_a, device_rho_v, node_f, ek_parameters_gpu));
    current_nodes = &nodes_a;
#ifdef LB_BOUNDARIES_GPU		

    if (n_lb_boundaries > 0) {
<<<<<<< HEAD
      KERNELCALL(bb_read, dim_grid, threads_per_block, (nodes_b, nodes_a, LB_boundary_velocity, LB_boundary_force));
=======
      KERNELCALL(bb_read, dim_grid, threads_per_block, (nodes_b, nodes_a, lb_boundary_velocity, lb_boundary_force));
 //     KERNELCALL(bb_write, dim_grid, threads_per_block, (nodes_b, nodes_a));
>>>>>>> f6fc7fc1
    }
#endif
    intflag = 1;
  }             
}

void lb_gpu_get_boundary_forces(double* forces) {
#ifdef LB_BOUNDARIES_GPU
  float* temp = (float*) malloc(3*n_lb_boundaries*sizeof(float));
  cuda_safe_mem(cudaMemcpy(temp, lb_boundary_force, 3*n_lb_boundaries*sizeof(float), cudaMemcpyDeviceToHost));
  for (int i =0; i<3*n_lb_boundaries; i++) {
    forces[i]=(double)temp[i];
  }
  free(temp);
#endif
}

#endif /* LB_GPU */<|MERGE_RESOLUTION|>--- conflicted
+++ resolved
@@ -207,12 +207,8 @@
 */
 __device__ void calc_m_from_n(LB_nodes_gpu n_a, unsigned int index, float *mode){
 
-<<<<<<< HEAD
   #pragma unroll
-  for(int ii=0;ii<LB_COMPONENTS;++ii) { 
-=======
-//#ifndef ELECTROKINETICS TODO remove
->>>>>>> f6fc7fc1
+  for(int ii=0;ii<LB_COMPONENTS;++ii) {
   /* mass mode */
   mode[0 + ii * LBQ] = n_a.vd[(0 + ii*LBQ ) * para.number_of_nodes + index] + n_a.vd[(1 + ii*LBQ ) * para.number_of_nodes + index] + n_a.vd[(2 + ii*LBQ ) * para.number_of_nodes + index]
           + n_a.vd[(3 + ii*LBQ ) * para.number_of_nodes + index] + n_a.vd[(4 + ii*LBQ ) * para.number_of_nodes + index] + n_a.vd[(5 + ii*LBQ ) * para.number_of_nodes + index]
@@ -688,11 +684,9 @@
   float force_factor=powf(para.agrid,4)*para.tau*para.tau;
   /* Note: the values d_v were calculated in relax_modes() */
 
-<<<<<<< HEAD
   u[0]=d_v[index].v[0]; 
   u[1]=d_v[index].v[1]; 
   u[2]=d_v[index].v[2]; 
-
 
   #pragma unroll
   for(int ii=0;ii<LB_COMPONENTS;++ii) {  
@@ -714,18 +708,6 @@
                         u[2]*node_f.force[(0 + ii*3 ) * para.number_of_nodes + index]);
        C[4] += 1.f/2.f*(1.f+para.gamma_shear[ii])*(u[1]*node_f.force[(2 + ii*3 ) * para.number_of_nodes + index]+
                         u[2]*node_f.force[(1 + ii*3 ) * para.number_of_nodes + index]);
-=======
-#ifdef EXTERNAL_FORCES
-  if(para.external_force){
-    node_f.force[0*para.number_of_nodes + index] = para.ext_force[0]*powf(para.agrid,4)*para.tau*para.tau;
-    node_f.force[1*para.number_of_nodes + index] = para.ext_force[1]*powf(para.agrid,4)*para.tau*para.tau;
-    node_f.force[2*para.number_of_nodes + index] = para.ext_force[2]*powf(para.agrid,4)*para.tau*para.tau;
-  }
-  else{
-  /*node_f.force[0*para.number_of_nodes + index] = 0.f;
-  node_f.force[1*para.number_of_nodes + index] = 0.f;
-  node_f.force[2*para.number_of_nodes + index] = 0.f;*/
->>>>>>> f6fc7fc1
   }
 
   #pragma unroll
@@ -1799,11 +1781,7 @@
     calc_m_from_n(n_a, index, mode);
 #ifdef ELECTROKINETICS
     /**calculate density from individual species' densities*/
-<<<<<<< HEAD
-//    if (ek_initialized) calc_m0_from_species(index, mode, ek_parameters_gpu);
-=======
-//  calc_m0_from_species(index, mode, ek_parameters_gpu); TODO remove?
->>>>>>> f6fc7fc1
+//    if (ek_initialized) calc_m0_from_species(index, mode, ek_parameters_gpu); //TODO remove
 #endif
     /**lb_relax_modes*/
     relax_modes(mode, index, node_f,d_v);
@@ -2471,13 +2449,8 @@
 #ifdef LB_BOUNDARIES_GPU		
 
     if (n_lb_boundaries > 0) {
-<<<<<<< HEAD
-        KERNELCALL(bb_read, dim_grid, threads_per_block, (nodes_a, nodes_b, LB_boundary_velocity, LB_boundary_force));
-=======
         KERNELCALL(bb_read, dim_grid, threads_per_block, (nodes_a, nodes_b, lb_boundary_velocity, lb_boundary_force));
-  //      KERNELCALL(bb_write, dim_grid, threads_per_block, (nodes_a, nodes_b));
->>>>>>> f6fc7fc1
-      }
+    }
 #endif
     intflag = 0;
   }
@@ -2487,12 +2460,7 @@
 #ifdef LB_BOUNDARIES_GPU		
 
     if (n_lb_boundaries > 0) {
-<<<<<<< HEAD
-      KERNELCALL(bb_read, dim_grid, threads_per_block, (nodes_b, nodes_a, LB_boundary_velocity, LB_boundary_force));
-=======
       KERNELCALL(bb_read, dim_grid, threads_per_block, (nodes_b, nodes_a, lb_boundary_velocity, lb_boundary_force));
- //     KERNELCALL(bb_write, dim_grid, threads_per_block, (nodes_b, nodes_a));
->>>>>>> f6fc7fc1
     }
 #endif
     intflag = 1;
