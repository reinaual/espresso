--- conflicted
+++ resolved
@@ -35,29 +35,8 @@
 
 class Accumulator : public AutoParameters {
 public:
-<<<<<<< HEAD
   /* as_const is to make obs read-only. */
   Accumulator() { add_parameters({{"obs", Utils::as_const(m_obs)}}); }
-=======
-  Accumulator()
-      : m_accumulator(std::make_shared<::Accumulators::Accumulator>())
-  {
-    add_parameters({{"obs",
-                     [this](Variant const &value) {
-                       auto obs_ptr = get_value<std::shared_ptr<Observables::Observable>>(value);
-                       // We are expecting a ScriptInterface::Observables::Observable here,
-                       // throw if not. That means the assigned object had the wrong type.
-                       if (obs_ptr) {
-                         m_obs = obs_ptr;
-                         m_accumulator->m_obs = obs_ptr->observable();
-                         m_accumulator->initialize();
-                       }
-                     },
-                     [this]() {
-                       return m_obs ? m_obs->id() : ObjectId();
-                     }}});
-  }
->>>>>>> 549697f0
 
   void construct(VariantMap const &params) override {
     set_from_args(m_obs, params, "obs");
@@ -72,12 +51,7 @@
   }
 
   virtual Variant call_method(std::string const &method,
-<<<<<<< HEAD
-                              VariantMap const &parameters) {
-=======
                               VariantMap const &parameters) override {
-    check_if_initialized();
->>>>>>> 549697f0
     if (method == "update") {
       return m_accumulator->update();
     }
