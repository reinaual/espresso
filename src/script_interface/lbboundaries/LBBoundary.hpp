/*
Copyright (C) 2010-2018 The ESPResSo project

This file is part of ESPResSo.

ESPResSo is free software: you can redistribute it and/or modify
it under the terms of the GNU General Public License as published by
the Free Software Foundation, either version 3 of the License, or
(at your option) any later version.

ESPResSo is distributed in the hope that it will be useful,
but WITHOUT ANY WARRANTY; without even the implied warranty of
MERCHANTABILITY or FITNESS FOR A PARTICULAR PURPOSE.  See the
GNU General Public License for more details.

You should have received a copy of the GNU General Public License
along with this program.  If not, see <http://www.gnu.org/licenses/>.
*/
#ifndef SCRIPT_INTERFACE_LBBOUNDARIES_LBBOUNDARY_HPP
#define SCRIPT_INTERFACE_LBBOUNDARIES_LBBOUNDARY_HPP

#include "ScriptInterface.hpp"
#include "auto_parameters/AutoParameters.hpp"
#include "core/communication.hpp"
#include "core/grid_based_algorithms/lb_interface.hpp"
#include "core/grid_based_algorithms/lbboundaries/LBBoundary.hpp"
#include "shapes/Shape.hpp"

#if (defined(LB) || defined(LB_GPU))
namespace ScriptInterface {
namespace LBBoundaries {
class LBBoundary : public AutoParameters<LBBoundary> {
public:
  LBBoundary() : m_lbboundary(new ::LBBoundaries::LBBoundary()) {
    add_parameters({{"velocity",
                     [this](Variant const &value) {
                       m_lbboundary->set_velocity(get_value<Vector3d>(value));
                     },
                     [this]() { return m_lbboundary->velocity(); }},
                    {"shape",
                     [this](Variant const &value) {
                       m_shape =
                           get_value<std::shared_ptr<Shapes::Shape>>(value);

                       if (m_shape) {
                         m_lbboundary->set_shape(m_shape->shape());
                       };
                     },
                     [this]() {
                       return (m_shape != nullptr) ? m_shape->id() : ObjectId();
                     }}});
#ifdef EK_BOUNDARIES
    add_parameters({{"charge_density",
                     [this](Variant const &value) {
                       m_lbboundary->set_charge_density(
                           get_value<double>(value));
                     },
                     [this]() { return m_lbboundary->charge_density(); }},
                    {"net_charge",
                     [this](Variant const &value) {
                       m_lbboundary->set_net_charge(get_value<double>(value));
                     },
                     [this]() { return m_lbboundary->net_charge(); }}});
#endif
  }

  Variant call_method(const std::string &name, const VariantMap &) override {
    if (name == "get_force") {
      // The get force method uses mpi callbacks on lb cpu
<<<<<<< HEAD
      if (this_node == 0) {
        const auto rho = lb_lbfluid_get_density();
        const auto agrid = lb_lbfluid_get_agrid();
        const auto tau = lb_lbfluid_get_tau();
        const double unit_conversion =
            agrid * agrid * agrid * agrid / rho / tau / tau;
        return m_lbboundary->get_force() * unit_conversion;
      } else
        return none;
=======
      if (this_node == 0)
        return m_lbboundary->get_force();

      return none;
>>>>>>> 50482789
    }
    return none;
  }

  std::shared_ptr<::LBBoundaries::LBBoundary> lbboundary() {
    return m_lbboundary;
  }

private:
  /* The actual constraint */
  std::shared_ptr<::LBBoundaries::LBBoundary> m_lbboundary;

  /* Keep a reference to the shape */
  std::shared_ptr<Shapes::Shape> m_shape;
}; // class LBBoundary
} // namespace LBBoundaries
} /* namespace ScriptInterface */
#endif
#endif<|MERGE_RESOLUTION|>--- conflicted
+++ resolved
@@ -67,7 +67,6 @@
   Variant call_method(const std::string &name, const VariantMap &) override {
     if (name == "get_force") {
       // The get force method uses mpi callbacks on lb cpu
-<<<<<<< HEAD
       if (this_node == 0) {
         const auto rho = lb_lbfluid_get_density();
         const auto agrid = lb_lbfluid_get_agrid();
@@ -75,14 +74,8 @@
         const double unit_conversion =
             agrid * agrid * agrid * agrid / rho / tau / tau;
         return m_lbboundary->get_force() * unit_conversion;
-      } else
+      }
         return none;
-=======
-      if (this_node == 0)
-        return m_lbboundary->get_force();
-
-      return none;
->>>>>>> 50482789
     }
     return none;
   }
