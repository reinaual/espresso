--- conflicted
+++ resolved
@@ -108,12 +108,7 @@
     cell = local_cells.cell[c];
     cell_part_cnt += cell->n;
     part = cell->part;
-<<<<<<< HEAD
-    np   = cell->n;
-    for(n = 0; n < np ; n++) {
-=======
     for(n=0; n<cell->n ; n++) {
->>>>>>> d5050b18
       if(part[n].p.identity < 0 || part[n].p.identity > max_seen_particle) {
 	fprintf(stderr,"%d: check_particle_consistency: ERROR: Cell %d Part %d has corrupted id=%d\n",
 		this_node,c,n,cell->part[n].p.identity);
@@ -213,12 +208,7 @@
     cell = local_cells.cell[c];
     cell_part_cnt += cell->n;
     part = cell->part;
-<<<<<<< HEAD
-    np   = cell->n;
-    for(n = 0; n < np ; n++) {
-=======
     for(n=0; n<cell->n ; n++) {
->>>>>>> d5050b18
       if(part[n].p.identity < 0 || part[n].p.identity > max_seen_particle) {
 	fprintf(stderr,"%d: check_particles: ERROR: Cell %d Part %d has corrupted id=%d\n",
 		this_node,c,n,cell->part[n].p.identity);
