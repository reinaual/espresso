--- conflicted
+++ resolved
@@ -222,20 +222,16 @@
     return tclcommand_integrate_print_usage(interp);;
   }
   /* perform integration */
-<<<<<<< HEAD
   if (!correlations_autoupdate) {
     if (mpi_integrate(n_steps))
-      return mpi_gather_runtime_errors(interp, TCL_OK);
+      return gather_runtime_errors(interp, TCL_OK);
   } else  {
     for (i=0; i<n_steps; i++) {
-      mpi_integrate(1);
+      if (mpi_integrate(1))
+        return gather_runtime_errors(interp, TCL_OK);
       autoupdate_correlations();
     }
   }
-=======
-  if (mpi_integrate(n_steps))
-    return gather_runtime_errors(interp, TCL_OK);
->>>>>>> 6a2eb794
   return TCL_OK;
 }
 
