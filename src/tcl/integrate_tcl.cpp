--- conflicted
+++ resolved
@@ -222,22 +222,17 @@
     return tclcommand_integrate_print_usage(interp);;
   }
   /* perform integration */
-<<<<<<< HEAD
   if (!correlations_autoupdate && !observables_autoupdate) {
     if (mpi_integrate(n_steps))
       return gather_runtime_errors(interp, TCL_OK);
   } else  {
-    for (i=0; i<n_steps; i++) {
+    for (int i=0; i<n_steps; i++) {
       if (mpi_integrate(1))
         return gather_runtime_errors(interp, TCL_OK);
       autoupdate_observables();
       autoupdate_correlations();
     }
   }
-=======
-  if (mpi_integrate(n_steps))
-    return gather_runtime_errors(interp, TCL_OK);
->>>>>>> 6e0cdbb6
   return TCL_OK;
 }
 
