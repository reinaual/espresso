--- conflicted
+++ resolved
@@ -119,10 +119,6 @@
 
 /** TCL Interface: The \ref lbfluid command. */
 #endif
-<<<<<<< HEAD
-
-=======
->>>>>>> eac0d601
 #if defined (LB) || defined (LB_GPU)
 int tclcommand_lbfluid_print_interpolated_velocity(Tcl_Interp *interp, int argc, char **argv);
 #endif
