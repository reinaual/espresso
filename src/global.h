/*
  Copyright (C) 2010,2011 The ESPResSo project
  Copyright (C) 2002,2003,2004,2005,2006,2007,2008,2009,2010 
    Max-Planck-Institute for Polymer Research, Theory Group
  
  This file is part of ESPResSo.
  
  ESPResSo is free software: you can redistribute it and/or modify
  it under the terms of the GNU General Public License as published by
  the Free Software Foundation, either version 3 of the License, or
  (at your option) any later version.
  
  ESPResSo is distributed in the hope that it will be useful,
  but WITHOUT ANY WARRANTY; without even the implied warranty of
  MERCHANTABILITY or FITNESS FOR A PARTICULAR PURPOSE.  See the
  GNU General Public License for more details.
  
  You should have received a copy of the GNU General Public License
  along with this program.  If not, see <http://www.gnu.org/licenses/>. 
*/
#ifndef GLOBAL_H
#define GLOBAL_H
/** \file global.h
    This file contains the code for access to globally defined
    variables using the script command setmd. \ref add_vars "Here"
    you can find details on how to add new variables in the interpreter's
    space.
*/

/** type int (SetCallback)(Tcl_Interp *interp, void *data)
    Type for the write callback procedure of \ref Datafield */
typedef int (SetCallback)(Tcl_Interp *interp, void *data);

/** Type describing variables that are accessible via Tcl. */
typedef struct {
  /** Physical address of the variable. */
  void        *data;
  /** Type of the variable, either \ref TYPE_INT or \ref TYPE_DOUBLE.*/
  int          type;
  /** Dimension of the variable. Limited to \ref MAX_DIMENSION */
  int          dimension;
  /** Name used in the Tcl script. */
  const char  *name;
  /** changeproc is called with an array of type \ref Datafield#type
      and dimension \ref Datafield#dimension every time a setmd is
      done in Tcl script code.  The procedure is assumed to actually
      set the value and return TCL_OK or not change the value and
      return TCL_ERROR and an appropriate error message in the
      interpreters result stack. 
  */
  SetCallback *changeproc;
  /** Minimal number of characters needed for identification. */
  int min_length;
} Datafield;

/** This array contains the description of all variables that can be
    changed/adressed via the TCL command setmd. read the
    documentation of \ref Datafield befor you add new features. */
extern const Datafield fields[];


/**********************************************
 * description of global variables
 * add any variable that should be handled
 * automatically in global.c. This includes
 * distribution to other nodes and
 * read/user-defined access from Tcl.
 **********************************************/

/** Field is of type integer in \ref Datafield. */
#define TYPE_INT    0
/** Field is of type double in \ref Datafield. */
#define TYPE_DOUBLE 1
/** Field is of type bool, i.e. bit array, in \ref Datafield.
    Note that the field is stored in whatever an integer is.
    I guess you can at least assume 16 bits...
*/
#define TYPE_BOOL 2

/** Maximal size of an array in \ref Datafield. */
#define MAX_DIMENSION 64


/** \name Field Enumeration
    These numbers identify the variables given in
    \ref #fields for use with \ref mpi_bcast_parameter.
*/

/*@{*/
/** index of \ref box_l in \ref #fields */
#define FIELD_BOXL                0  
/** index of \ref DomainDecomposition::cell_grid in  \ref #fields */
#define FIELD_CELLGRID            1
/** index of \ref DomainDecomposition::cell_size in  \ref #fields */
#define FIELD_CELLSIZE            2
/** index of \ref dpd_gamma in  \ref #fields */
#define FIELD_DPD_GAMMA          3
/** index of \ref dpd_r_cut in  \ref #fields */
#define FIELD_DPD_RCUT            4
/** index of \ref langevin_gamma in  \ref #fields */
#define FIELD_LANGEVIN_GAMMA      5
/** index of \ref integ_switch in \ref #fields */
#define FIELD_INTEG_SWITCH        6
/** index of \ref local_box_l in \ref #fields */
#define FIELD_LBOXL               7
/** index of \ref max_cut in \ref #fields */
#define FIELD_MCUT                8
/** index of \ref max_num_cells  in \ref #fields */
#define FIELD_MAXNUMCELLS         9
/** index of \ref max_seen_particle in \ref #fields */
#define FIELD_MAXPART             10
/** index of \ref max_range in \ref #fields */
#define FIELD_MAXRANGE            11
/** index of \ref max_skin in  \ref #fields */
#define FIELD_MAXSKIN             12
/** index of \ref min_num_cells  in \ref #fields */
#define FIELD_MINNUMCELLS         13
/** index of \ref n_layers in  \ref #fields */
#define FIELD_NLAYERS             14
/** index of \ref n_nodes in \ref #fields */
#define FIELD_NNODES              15
/** index of \ref n_total_particles in  \ref #fields */
#define FIELD_NPART               16
/** index of \ref n_particle_types in \ref #fields */
#define FIELD_NPARTTYPE           17
/** index of \ref n_rigidbonds in \ref #fields */
#define FIELD_RIGIDBONDS          18
/** index of \ref node_grid in \ref #fields */
#define FIELD_NODEGRID            19
/** index of \ref nptiso_gamma0 in \ref #fields */
#define FIELD_NPTISO_G0           20
/** index of \ref nptiso_gammav in \ref #fields */
#define FIELD_NPTISO_GV           21
/** index of \ref nptiso_struct::p_ext in \ref #fields */
#define FIELD_NPTISO_PEXT         22      
/** index of \ref nptiso_struct::p_inst in \ref #fields */
#define FIELD_NPTISO_PINST        23
/** index of \ref nptiso_struct::p_inst_av in \ref #fields */
#define FIELD_NPTISO_PINSTAV      24
/** index of \ref nptiso_struct::p_diff in \ref #fields */
#define FIELD_NPTISO_PDIFF        25
/** index of \ref nptiso_struct::piston in \ref #fields */
#define FIELD_NPTISO_PISTON       26
/** index of \ref #periodic in \ref #fields */
#define FIELD_PERIODIC            27
/** index of \ref #skin in \ref #fields */
#define FIELD_SKIN                28
/** index of \ref #temperature in \ref #fields */
#define FIELD_TEMPERATURE         29
/** index of \ref thermo_switch in \ref #fields */
#define FIELD_THERMO_SWITCH       30
/** index of \ref sim_time in  \ref #fields */
#define FIELD_SIMTIME             31
/** index of \ref time_step in \ref #fields */
#define FIELD_TIMESTEP            32
/** index of \ref timing_samples in  \ref #fields */
#define FIELD_TIMINGSAMP          33
/** index of \ref transfer_rate  in \ref #fields */
#define FIELD_TRANSFERRATE        34
/** index of \ref rebuild_verletlist in \ref #fields */
#define FIELD_VERLETFLAG          35
/** index of \ref verlet_reuse in  \ref #fields */
#define FIELD_VERLETREUSE         36
/** index of \ref lattice_switch in \ref #fields */
#define FIELD_LATTICE_SWITCH      37
/** index of \ref dpd_tgamma in \ref #fields */
#define FIELD_DPD_TGAMMA          38
/** index of \ref dpd_tr_cut in \ref #fields */
#define FIELD_DPD_TRCUT          39
/** index of \ref dpd_twf in \ref #fields */
#define FIELD_DPD_TWF          40
/** index of \ref dpd_wf in \ref #fields */
#define FIELD_DPD_WF           41
/** index of address variable in \ref #fields */
#define FIELD_ADRESS           42
/*@}*/

<<<<<<< HEAD
/**********************************************
 * misc procedures
 **********************************************/

/// Implements the Tcl command setmd. It allows to modify simulation parameters
int tclcommand_setmd(ClientData data, Tcl_Interp *interp,
	  int argc, char **argv);
=======
>>>>>>> 73c28674

#endif<|MERGE_RESOLUTION|>--- conflicted
+++ resolved
@@ -175,15 +175,4 @@
 #define FIELD_ADRESS           42
 /*@}*/
 
-<<<<<<< HEAD
-/**********************************************
- * misc procedures
- **********************************************/
-
-/// Implements the Tcl command setmd. It allows to modify simulation parameters
-int tclcommand_setmd(ClientData data, Tcl_Interp *interp,
-	  int argc, char **argv);
-=======
->>>>>>> 73c28674
-
 #endif