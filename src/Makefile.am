# Copyright (C) 2007,2008,2009,2010,2011 Olaf Lenz, Axel Arnold
#
# This file is part of ESPResSo.
#
# ESPResSo is free software: you can redistribute it and/or modify
# it under the terms of the GNU General Public License as published by
# the Free Software Foundation, either version 3 of the License, or
# (at your option) any later version.
#
# ESPResSo is distributed in the hope that it will be useful,
# but WITHOUT ANY WARRANTY; without even the implied warranty of
# MERCHANTABILITY or FITNESS FOR A PARTICULAR PURPOSE.  See the
# GNU General Public License for more details.
#
# You should have received a copy of the GNU General Public License
# along with this program.  If not, see <http://www.gnu.org/licenses/>.
#

# List headers that are not used by the program here
noinst_HEADERS = \
	myconfig-default.h

noinst_LIBRARIES = libEspresso.a

# List the sources of the Espresso binary here
libEspresso_a_SOURCES = \
<<<<<<< HEAD
    adresso.c adresso.h \
	angle.h \
	angledist.h \
	bin.c bin.h \
	blockfile.c blockfile.h \
	bmhtf-nacl.h \
	buckingham.h \
	cells.c cells.h \
    collision.c collision.h \
=======
	adresso.c adresso.h \
	cells.c cells.h \
        collision.c collision.h \
>>>>>>> 6a2eb794
	communication.c communication.h \
	comfixed.c comfixed.h \
	comforce.h comforce.c \
	config.h \
	constraint.c constraint.h \
	debug.c debug.h \
	domain_decomposition.c domain_decomposition.h \
	energy.c energy.h \
	errorhandling.c	errorhandling.h \
	debye_hueckel.h \
	fft.c fft.h \
	fft-common.c fft-common.h \
	fft-dipolar.c fft-dipolar.h \
	forces.c forces.h \
	ghosts.c ghosts.h \
	global.c global.h \
	grid.c grid.h \
	halo.c halo.h \
	iccp3m.c iccp3m.h \
	imd.c imd.h \
	initialize.c initialize.h \
	integrate.c integrate.h \
	interaction_data.c interaction_data.h \
	lattice.c lattice.h \
	layered.c layered.h \
	lb.c lb.h \
	lb-boundaries.c lb-boundaries.h \
	lb-d3q18.h lb-d3q19.h \
	lbgpu_cfile.c \
	metadynamics.c metadynamics.h \
	modes.c	modes.h \
	molforces.c molforces.h \
	mol_cut.c mol_cut.h \
	nemd.c nemd.h \
	npt.h \
	nsquare.c nsquare.h \
	particle_data.c	particle_data.h \
	polymer.c polymer.h \
	polynom.h \
	pressure.c pressure.h \
	random.c random.h \
	rattle.c rattle.h \
	rotation.c rotation.h \
	specfunc.c specfunc.h \
	statistics.c statistics.h \
	statistics_chain.c statistics_chain.h \
	statistics_cluster.c statistics_cluster.h \
	statistics_correlation.c statistics_correlation.h \
	statistics_fluid.c statistics_fluid.h \
	statistics_molecule.c statistics_molecule.h \
<<<<<<< HEAD
	statistics_observable.c statistics_observable.h \
	steppot.h \
	subt_lj.h \
	tab.h \
=======
>>>>>>> 6a2eb794
	thermostat.c thermostat.h \
	topology.c topology.h \
	tuning.c tuning.h \
	utils.h \
	uwerr.c	uwerr.h \
	verlet.c verlet.h \
	virtual_sites.c virtual_sites.h \
	virtual_sites_com.c virtual_sites_com.h \
	virtual_sites_relative.c virtual_sites_relative.h \
	vmdsock.c vmdsock.h

# nonbonded potentials and forces
libEspresso_a_SOURCES += \
	bmhtf-nacl.c bmhtf-nacl.h \
	buckingham.c buckingham.h \
	dpd.c dpd.h \
	gb.c gb.h \
	hertzian.c hertzian.h \
	lj.c lj.h \
	ljangle.c ljangle.h \
	ljcos.c ljcos.h \
	ljcos2.c ljcos2.h \
	ljgen.c ljgen.h \
	morse.c morse.h \
	soft_sphere.c soft_sphere.h \
	steppot.c steppot.h \
	tab.c tab.h \
	tunable_slip.c tunable_slip.h

# bonded potentials and forces
libEspresso_a_SOURCES += \
	angle.c angle.h \
	angledist.c angledist.h \
	dihedral.c dihedral.h \
	endangledist.c endangledist.h \
	fene.c fene.h \
	harmonic.c harmonic.h \
	overlap.c overlap.h \
	subt_lj.c subt_lj.h

# Coulomb methods
libEspresso_a_SOURCES += \
	debye_hueckel.c debye_hueckel.h \
	elc.c elc.h \
	ewald.c ewald.h \
	magnetic_non_p3m_methods.c magnetic_non_p3m_methods.h \
	mdlc_correction.c  mdlc_correction.h \
	maggs.c maggs.h \
	mmm1d.c mmm1d.h \
	mmm2d.c	mmm2d.h \
	mmm-common.c mmm-common.h \
	p3m.c p3m.h \
	p3m-common.c p3m-common.h \
	p3m-dipolar.c p3m-dipolar.h \
	reaction_field.c reaction_field.h

if TCL

libEspresso_a_SOURCES += \
	tcl/adresso_tcl.c tcl/adresso_tcl.h \
	tcl/bin_tcl.c \
	tcl/binary_file_tcl.c tcl/binary_file_tcl.h \
	tcl/blockfile_tcl.c \
	tcl/cells_tcl.c \
	tcl/channels_tcl.c \
        tcl/collision_tcl.c \
	tcl/comfixed_tcl.c tcl/comfixed_tcl.h \
	tcl/comforce_tcl.c tcl/comforce_tcl.h \
	tcl/config_tcl.c \
	tcl/constraint_tcl.c tcl/constraint_tcl.h \
	tcl/domain_decomposition_tcl.c tcl/domain_decomposition_tcl.h \
	tcl/energy_tcl.c \
	tcl/global_tcl.c tcl/global_tcl.h \
	tcl/grid_tcl.c tcl/grid_tcl.h \
	tcl/iccp3m_tcl.c tcl/iccp3m_tcl.h \
	tcl/imd_tcl.c \
	tcl/initialize_interpreter.c \
	tcl/integrate_tcl.c tcl/integrate_tcl.h \
	tcl/interaction_data_tcl.c tcl/interaction_data_tcl.h \
	tcl/lb-boundaries_tcl.c \
	tcl/lb_tcl.c tcl/lb_tcl.h \
	tcl/metadynamics_tcl.c tcl/metadynamics_tcl.h \
	tcl/nemd_tcl.c \
	tcl/mol_cut_tcl.c tcl/mol_cut_tcl.h \
	tcl/parser.c tcl/parser.h \
	tcl/particle_data_tcl.c \
	tcl/polymer_tcl.c tcl/polymer_tcl.h \
	tcl/pressure_tcl.c tcl/pressure_tcl.h \
	tcl/random_tcl.c tcl/random_tcl.h \
	tcl/rattle_tcl.c tcl/rattle_tcl.h \
	tcl/statistics_chain_tcl.c tcl/statistics_chain_tcl.h \
	tcl/statistics_cluster_tcl.c tcl/statistics_cluster_tcl.h \
	tcl/statistics_fluid_tcl.c tcl/statistics_fluid_tcl.h \
	tcl/statistics_tcl.c tcl/statistics_tcl.h \
	tcl/thermostat_tcl.c tcl/thermostat_tcl.h \
	tcl/topology_tcl.c \
	tcl/tuning_tcl.c \
	tcl/uwerr_tcl.c \
	tcl/virtual_sites_com_tcl.c tcl/virtual_sites_com_tcl.h

# nonbonded potentials and forces
libEspresso_a_SOURCES += \
	tcl/bmhtf-nacl_tcl.c tcl/bmhtf-nacl_tcl.h \
	tcl/buckingham_tcl.c tcl/buckingham_tcl.h \
	tcl/dpd_tcl.c tcl/dpd_tcl.h \
	tcl/gb_tcl.c tcl/gb_tcl.h \
	tcl/hertzian_tcl.c tcl/hertzian_tcl.h \
	tcl/lj_tcl.c tcl/lj_tcl.h \
	tcl/ljangle_tcl.c tcl/ljangle_tcl.h \
	tcl/ljcos2_tcl.c tcl/ljcos2_tcl.h \
	tcl/ljcos_tcl.c tcl/ljcos_tcl.h \
	tcl/ljgen_tcl.c tcl/ljgen_tcl.h \
	tcl/morse_tcl.c tcl/morse_tcl.h \
	tcl/soft_sphere_tcl.c tcl/soft_sphere_tcl.h \
	tcl/steppot_tcl.c tcl/steppot_tcl.h \
	tcl/tab_tcl.c tcl/tab_tcl.h \
	tcl/tunable_slip_tcl.c tcl/tunable_slip_tcl.h

# bonded potentials and forces
libEspresso_a_SOURCES += \
	tcl/angle_tcl.c tcl/angle_tcl.h \
	tcl/angledist_tcl.c tcl/angledist_tcl.h \
	tcl/dihedral_tcl.c tcl/dihedral_tcl.h \
	tcl/endangledist_tcl.c tcl/endangledist_tcl.h \
	tcl/fene_tcl.c tcl/fene_tcl.h \
	tcl/harmonic_tcl.c tcl/harmonic_tcl.h \
	tcl/overlap_tcl.c tcl/overlap_tcl.h \
	tcl/subt_lj_tcl.c tcl/subt_lj_tcl.h

# Coulomb methods
libEspresso_a_SOURCES += \
	tcl/debye_hueckel_tcl.c tcl/debye_hueckel_tcl.h \
	tcl/elc_tcl.c tcl/elc_tcl.h \
	tcl/ewald_tcl.c tcl/ewald_tcl.h \
	tcl/magnetic_non_p3m_methods_tcl.c tcl/magnetic_non_p3m_methods_tcl.h \
	tcl/maggs_tcl.c tcl/maggs_tcl.h \
	tcl/mmm1d_tcl.c tcl/mmm1d_tcl.h \
	tcl/mmm2d_tcl.c tcl/mmm2d_tcl.h \
	tcl/p3m-dipolar_tcl.c tcl/p3m-dipolar_tcl.h \
	tcl/p3m_tcl.c tcl/p3m_tcl.h \
<<<<<<< HEAD
	tcl/particle_data_tcl.c tcl/particle_data_tcl.h \
	tcl/polymer_tcl.c tcl/polymer_tcl.h \
	tcl/pressure_tcl.c tcl/pressure_tcl.h \
	tcl/random_tcl.c tcl/random_tcl.h \
	tcl/statistics_chain_tcl.c tcl/statistics_chain_tcl.h \
	tcl/statistics_cluster_tcl.c tcl/statistics_cluster_tcl.h \
	tcl/statistics_correlation_tcl.c tcl/statistics_correlation_tcl.h \
	tcl/statistics_fluid_tcl.c tcl/statistics_fluid_tcl.h \
	tcl/statistics_observable_tcl.c tcl/statistics_observable_tcl.h \
	tcl/statistics_tcl.c tcl/statistics_tcl.h \
	tcl/thermostat_tcl.c tcl/thermostat_tcl.h \
	tcl/tab_tcl.c tcl/tab_tcl.h \
	tcl/topology_tcl.c tcl/topology_tcl.h \
	tcl/uwerr_tcl.c tcl/uwerr_tcl.h \
	tcl/virtual_sites_com_tcl.c tcl/virtual_sites_com_tcl.h \
    tcl/collision_tcl.c tcl/collision_tcl.h
=======
	tcl/reaction_field_tcl.c tcl/reaction_field_tcl.h \
	tcl/mdlc_correction_tcl.c tcl/mdlc_correction_tcl.h	

endif

if TCL
>>>>>>> 6a2eb794

#################################################################
# Compile the (TCL) main program
#################################################################

# Two binaries are generated: Espresso for the build dir,
# Espresso.install for the installation dir. 
# The ".install" suffix is removed upon installation.
noinst_PROGRAMS = Espresso
Espresso_CPPFLAGS = -D 'ESPRESSO_SCRIPTS_DEFAULT="$(buildscriptsdir)"'
Espresso_SOURCES = tcl/scriptsdir.c tcl/main.c 
Espresso_LDADD = libEspresso.a

bin_PROGRAMS = Espresso.install
Espresso_install_CPPFLAGS = -D 'ESPRESSO_SCRIPTS_DEFAULT="$(scriptsdir)"'
Espresso_install_SOURCES = tcl/scriptsdir.c tcl/main.c
Espresso_install_LDADD = libEspresso.a

# rename Espresso after installation
install-exec-hook:
	$(am__mv) \
		$(DESTDIR)$(bindir)/Espresso.install \
		$(DESTDIR)$(bindir)/Espresso

uninstall-local:
	-rm -f $(DESTDIR)$(bindir)/Espresso

endif

#################################################################
# Handling of myconfig.h
#################################################################
libEspresso_a_SOURCES += myconfig-final.h
config.h: myconfig-final.h
BUILT_SOURCES = myconfig-final.h
CLEANFILES = myconfig-final.h

FORCE:
myconfig-final.h: FORCE
	config_files="\
	  $(top_builddir)/$(myconfig) \
	  $(top_srcdir)/$(myconfig)"; \
	if test $(myconfig) = myconfig.h; then \
	  config_files="$$config_files $(top_srcdir)/src/myconfig-default.h"; \
	fi; \
	for file in $$config_files; do \
	  if test -e $$file; then \
	    myconfig_found=1; \
	    if test -e $@; then \
	      cmp -s $$file $@ || cp $$file $@; \
	    else \
	       cp $$file $@; \
	    fi; \
	    break; \
	  fi; \
	done; \
	if test ! $$myconfig_found; then \
	  echo "ERROR: Couldn't find $(myconfig) anywhere"; \
	  exit 1; \
	fi

#################################################################
# Handling of the MPI fake implementation
#################################################################
if MPI_FAKE
libEspresso_a_SOURCES += mpifake/mpi.h mpifake/mpi.c
# mpifake should come before any system includes
AM_CPPFLAGS = -I$(srcdir)/mpifake
if TCL
Espresso_CPPFLAGS += $(AM_CPPFLAGS)
Espresso_install_CPPFLAGS += $(AM_CPPFLAGS)
endif
endif

##################################################
# CUDA rules
##################################################
if CUDA
SUFFIXES=.cu
.cu.o:
	$(NVCC) -c $(NVCCFLAGS) $(DEFAULT_INCLUDES) $(CPPFLAGS) $(INCLUDES) $(DEFS) -o $@ $<

CUDA_SOURCES = \
	cuda_init.cu cuda_init.h \
	lbgpu.cu lbgpu.h

if TCL

CUDA_SOURCES += \
	tcl/cuda_init_tcl.c

endif

libEspresso_a_SOURCES += $(CUDA_SOURCES)

EXTRA_DIST = $(CUDA_SOURCES)
endif<|MERGE_RESOLUTION|>--- conflicted
+++ resolved
@@ -24,21 +24,9 @@
 
 # List the sources of the Espresso binary here
 libEspresso_a_SOURCES = \
-<<<<<<< HEAD
-    adresso.c adresso.h \
-	angle.h \
-	angledist.h \
-	bin.c bin.h \
-	blockfile.c blockfile.h \
-	bmhtf-nacl.h \
-	buckingham.h \
+	adresso.c adresso.h \
 	cells.c cells.h \
     collision.c collision.h \
-=======
-	adresso.c adresso.h \
-	cells.c cells.h \
-        collision.c collision.h \
->>>>>>> 6a2eb794
 	communication.c communication.h \
 	comfixed.c comfixed.h \
 	comforce.h comforce.c \
@@ -89,18 +77,12 @@
 	statistics_correlation.c statistics_correlation.h \
 	statistics_fluid.c statistics_fluid.h \
 	statistics_molecule.c statistics_molecule.h \
-<<<<<<< HEAD
 	statistics_observable.c statistics_observable.h \
-	steppot.h \
-	subt_lj.h \
-	tab.h \
-=======
->>>>>>> 6a2eb794
 	thermostat.c thermostat.h \
 	topology.c topology.h \
 	tuning.c tuning.h \
 	utils.h \
-	uwerr.c	uwerr.h \
+	uwerr.c uwerr.h \
 	verlet.c verlet.h \
 	virtual_sites.c virtual_sites.h \
 	virtual_sites_com.c virtual_sites_com.h \
@@ -145,7 +127,7 @@
 	mdlc_correction.c  mdlc_correction.h \
 	maggs.c maggs.h \
 	mmm1d.c mmm1d.h \
-	mmm2d.c	mmm2d.h \
+	mmm2d.c mmm2d.h \
 	mmm-common.c mmm-common.h \
 	p3m.c p3m.h \
 	p3m-common.c p3m-common.h \
@@ -161,7 +143,7 @@
 	tcl/blockfile_tcl.c \
 	tcl/cells_tcl.c \
 	tcl/channels_tcl.c \
-        tcl/collision_tcl.c \
+    tcl/collision_tcl.c \
 	tcl/comfixed_tcl.c tcl/comfixed_tcl.h \
 	tcl/comforce_tcl.c tcl/comforce_tcl.h \
 	tcl/config_tcl.c \
@@ -188,7 +170,9 @@
 	tcl/rattle_tcl.c tcl/rattle_tcl.h \
 	tcl/statistics_chain_tcl.c tcl/statistics_chain_tcl.h \
 	tcl/statistics_cluster_tcl.c tcl/statistics_cluster_tcl.h \
+	tcl/statistics_correlation_tcl.c tcl/statistics_correlation_tcl.h \
 	tcl/statistics_fluid_tcl.c tcl/statistics_fluid_tcl.h \
+	tcl/statistics_observable_tcl.c tcl/statistics_observable_tcl.h \
 	tcl/statistics_tcl.c tcl/statistics_tcl.h \
 	tcl/thermostat_tcl.c tcl/thermostat_tcl.h \
 	tcl/topology_tcl.c \
@@ -236,31 +220,12 @@
 	tcl/mmm2d_tcl.c tcl/mmm2d_tcl.h \
 	tcl/p3m-dipolar_tcl.c tcl/p3m-dipolar_tcl.h \
 	tcl/p3m_tcl.c tcl/p3m_tcl.h \
-<<<<<<< HEAD
-	tcl/particle_data_tcl.c tcl/particle_data_tcl.h \
-	tcl/polymer_tcl.c tcl/polymer_tcl.h \
-	tcl/pressure_tcl.c tcl/pressure_tcl.h \
-	tcl/random_tcl.c tcl/random_tcl.h \
-	tcl/statistics_chain_tcl.c tcl/statistics_chain_tcl.h \
-	tcl/statistics_cluster_tcl.c tcl/statistics_cluster_tcl.h \
-	tcl/statistics_correlation_tcl.c tcl/statistics_correlation_tcl.h \
-	tcl/statistics_fluid_tcl.c tcl/statistics_fluid_tcl.h \
-	tcl/statistics_observable_tcl.c tcl/statistics_observable_tcl.h \
-	tcl/statistics_tcl.c tcl/statistics_tcl.h \
-	tcl/thermostat_tcl.c tcl/thermostat_tcl.h \
-	tcl/tab_tcl.c tcl/tab_tcl.h \
-	tcl/topology_tcl.c tcl/topology_tcl.h \
-	tcl/uwerr_tcl.c tcl/uwerr_tcl.h \
-	tcl/virtual_sites_com_tcl.c tcl/virtual_sites_com_tcl.h \
-    tcl/collision_tcl.c tcl/collision_tcl.h
-=======
 	tcl/reaction_field_tcl.c tcl/reaction_field_tcl.h \
 	tcl/mdlc_correction_tcl.c tcl/mdlc_correction_tcl.h	
 
 endif
 
 if TCL
->>>>>>> 6a2eb794
 
 #################################################################
 # Compile the (TCL) main program
