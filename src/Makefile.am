# Copyright (C) 2007,2008,2009,2010,2011 Olaf Lenz, Axel Arnold
#
# This file is part of ESPResSo.
#
# ESPResSo is free software: you can redistribute it and/or modify
# it under the terms of the GNU General Public License as published by
# the Free Software Foundation, either version 3 of the License, or
# (at your option) any later version.
#
# ESPResSo is distributed in the hope that it will be useful,
# but WITHOUT ANY WARRANTY; without even the implied warranty of
# MERCHANTABILITY or FITNESS FOR A PARTICULAR PURPOSE.  See the
# GNU General Public License for more details.
#
# You should have received a copy of the GNU General Public License
# along with this program.  If not, see <http://www.gnu.org/licenses/>.
#

# List headers that are not used by the program here
noinst_HEADERS = \
	myconfig-default.h

# All objects are compiled into the library
noinst_LIBRARIES = libEspresso.a

# List the sources of the Espresso binary here
<<<<<<< HEAD
libEspresso_a_SOURCES = \
	adresso.c adresso.h \
=======
libEspresso_core_la_SOURCES = \
	config.c config.h \
	initialize.c initialize.h \
	global.h \
	tcl_interface/global_tcl.c tcl_interface/global_tcl.h \
	communication.c communication.h \
	tcl_interface/binary_file_tcl.c tcl_interface/binary_file_tcl.h \
	interaction_data.c interaction_data.h\
	tcl_interface/interaction_data_tcl.c tcl_interface/interaction_data_tcl.h\
	verlet.c verlet.h \
	grid.c grid.h \
	tcl_interface/grid_tcl.c tcl_interface/grid_tcl.h \
	integrate.c integrate.h \
	tcl_interface/integrate_tcl.c tcl_interface/integrate_tcl.h \
	tcl_interface/imd_tcl.c tcl_interface/imd_tcl.h \
	tcl_interface/random_tcl.c tcl_interface/random_tcl.h \
	tcl_interface/particle_data_tcl.c tcl_interface/particle_data_tcl.h \
	tcl_interface/maggs_tcl.c tcl_interface/maggs_tcl.h \
	tcl_interface/statistics_fluid_tcl.c tcl_interface/statistics_fluid_tcl.h \
	tcl_interface/statistics_cluster_tcl.c tcl_interface/statistics_cluster_tcl.h \
	tcl_interface/topology_tcl.c tcl_interface/topology_tcl.h \
	tcl_interface/virtual_sites_com_tcl.c tcl_interface/virtual_sites_com_tcl.h \
	cells.c cells.h \
	tcl_interface/cells_tcl.c tcl_interface/cells_tcl.h \
	ghosts.c ghosts.h \
	forces.c forces.h \
	rotation.c rotation.h \
	debug.c debug.h \
	particle_data.c	particle_data.h \
	thermostat.c thermostat.h \
	tcl_interface/thermostat_tcl.c tcl_interface/thermostat_tcl.h \
	dpd.c dpd.h \
	tcl_interface/dpd_tcl.c tcl_interface/dpd_tcl.h \
	statistics.c statistics.h \
	tcl_interface/statistics_tcl.c tcl_interface/statistics_tcl.h \
	statistics_chain.c statistics_chain.h \
	tcl_interface/statistics_chain_tcl.c tcl_interface/statistics_chain_tcl.h \
	energy.c energy.h \
	pressure.c pressure.h \
	tcl_interface/pressure_tcl.c tcl_interface/pressure_tcl.h \
	vmdsock.c vmdsock.h \
	imd.c imd.h \
	iccp3m.c iccp3m.h \
	tcl_interface/iccp3m_tcl.c tcl_interface/iccp3m_tcl.h \
	fft-common.c fft-common.h \
	fft.c fft.h \
	fft-dipolar.c fft-dipolar.h \
	p3m-common.c p3m-common.h \
	p3m.c p3m.h \
	tcl_interface/p3m_tcl.c tcl_interface/p3m_tcl.h \
	p3m-dipolar.c p3m-dipolar.h \
	tcl_interface/p3m-dipolar_tcl.c tcl_interface/p3m-dipolar_tcl.h \
	magnetic_non_p3m_methods.c magnetic_non_p3m_methods.h \
	tcl_interface/magnetic_non_p3m_methods_tcl.c tcl_interface/magnetic_non_p3m_methods_tcl.h \
	ewald.c ewald.h \
	random.c random.h \
	blockfile.c blockfile.h \
	tcl_interface/blockfile_tcl.c tcl_interface/blockfile_tcl.h \
	polymer.c polymer.h \
	tcl_interface/polymer_tcl.c tcl_interface/polymer_tcl.h \
	specfunc.c specfunc.h \
	tuning.c tuning.h \
	uwerr.c	uwerr.h \
	tcl_interface/uwerr_tcl.c tcl_interface/uwerr_tcl.h \
	parser.c parser.h \
	domain_decomposition.c domain_decomposition.h \
	tcl_interface/domain_decomposition_tcl.c tcl_interface/domain_decomposition_tcl.h \
	nsquare.c nsquare.h \
	layered.c layered.h \
	mmm-common.c mmm-common.h \
	mmm1d.c mmm1d.h \
	tcl_interface/mmm1d_tcl.c tcl_interface/mmm1d_tcl.h \
	mmm2d.c	mmm2d.h \
	tcl_interface/mmm2d_tcl.c tcl_interface/mmm2d_tcl.h \
	modes.c	modes.h \
	topology.c topology.h \
	nemd.c nemd.h \
	tcl_interface/nemd_tcl.c tcl_interface/nemd_tcl.h \
	statistics_cluster.c statistics_cluster.h \
	elc.c elc.h \
	mdlc_correction.c  mdlc_correction.h \
	statistics_molecule.c statistics_molecule.h \
	errorhandling.c	errorhandling.h \
	constraint.c constraint.h \
	tcl_interface/constraint_tcl.c tcl_interface/constraint_tcl.h \
	maggs.c maggs.h \
	mol_cut.h \
	rattle.c rattle.h \
	molforces.c molforces.h \
	virtual_sites.c virtual_sites.h \
	virtual_sites_com.c virtual_sites_com.h \
	virtual_sites_relative.c virtual_sites_relative.h \
	metadynamics.c metadynamics.h \
	tcl_interface/metadynamics_tcl.c tcl_interface/metadynamics_tcl.h \
        npt.h \
	lb.c lb.h \
	tcl_interface/lb_tcl.c tcl_interface/lb_tcl.h \
	lb-d3q18.h lb-d3q19.h \
	bin.c bin.h \
	tcl_interface/bin_tcl.c tcl_interface/bin_tcl.h \
	lattice.c lattice.h \
	halo.c halo.h \
	statistics_fluid.c statistics_fluid.h \
	lb-boundaries.c lb-boundaries.h \
	tcl_interface/lb-boundaries_tcl.c tcl_interface/lb-boundaries_tcl.h \
	lbgpu_cfile.c \
	utils.c utils.h \
>>>>>>> 23c588c1
	angle.h \
	angledist.h \
	bin.c bin.h \
	binary_file.c binary_file.h \
	blockfile.c blockfile.h \
	bmhtf-nacl.h \
	buckingham.h \
	cells.c cells.h \
	communication.c communication.h \
	comfixed.h \
	comforce.h \
	config.c config.h \
	constraint.c constraint.h \
	debug.c debug.h \
	debye_hueckel.h \
	dihedral.h \
	domain_decomposition.c domain_decomposition.h \
	dpd.c dpd.h \
	elc.c elc.h \
	endangledist.h \
	energy.c energy.h \
	errorhandling.c	errorhandling.h \
	ewald.c ewald.h \
	fene.h \
	fft.c fft.h \
	fft-common.c fft-common.h \
	fft-dipolar.c fft-dipolar.h \
	forces.c forces.h \
	gb.h \
	ghosts.c ghosts.h \
	global.h \
	grid.c grid.h \
	halo.c halo.h \
	harmonic.h \
	hertzian.h \
	iccp3m.c iccp3m.h \
	imd.c imd.h \
	initialize.c initialize.h \
	integrate.c integrate.h \
	interaction_data.c interaction_data.h\
	lattice.c lattice.h \
	layered.c layered.h \
	lb.c lb.h \
	lb-boundaries.c lb-boundaries.h \
	lb_boundaries_gpu.h \
	lb-d3q18.h lb-d3q19.h \
	lbgpu_cfile.c \
	lj.c lj.h \
	ljangle.c ljangle.h \
	ljcos.c ljcos.h \
	ljcos2.c ljcos2.h \
	ljgen.c ljgen.h \
	magnetic_non_p3m_methods.c magnetic_non_p3m_methods.h \
	mdlc_correction.c  mdlc_correction.h \
	maggs.c maggs.h \
	metadynamics.c metadynamics.h \
	mmm1d.c mmm1d.h \
	mmm2d.c	mmm2d.h \
	mmm-common.c mmm-common.h \
	modes.c	modes.h \
	molforces.c molforces.h \
	mol_cut.h \
	morse.h \
	nemd.c nemd.h \
        npt.h \
	nsquare.c nsquare.h \
	overlap.h \
	p3m.c p3m.h \
	p3m-common.c p3m-common.h \
	p3m-dipolar.c p3m-dipolar.h \
	parser.c parser.h \
	particle_data.c	particle_data.h \
	polymer.c polymer.h \
	polynom.h \
	pressure.c pressure.h \
	pwdist.h \
	random.c random.h \
	rattle.c rattle.h \
	reaction_field.h \
	rotation.c rotation.h \
	soft_sphere.h \
	specfunc.c specfunc.h \
	statistics.c statistics.h \
	statistics_chain.c statistics_chain.h \
	statistics_cluster.c statistics_cluster.h \
	statistics_fluid.c statistics_fluid.h \
	statistics_molecule.c statistics_molecule.h \
	steppot.h \
	subt_lj.h \
	tab.h \
<<<<<<< HEAD
	thermostat.c thermostat.h \
	topology.c topology.h \
=======
	tcl_interface/tab_tcl.c tcl_interface/tab_tcl.h \
	overlap.h \
	ljangle.c ljangle.h \
	tcl_interface/ljangle_tcl.c tcl_interface/ljangle_tcl.h \
	adresso.c adresso.h \
	tcl_interface/adresso_tcl.c tcl_interface/adresso_tcl.h \
>>>>>>> 23c588c1
	tunable_slip.h \
	tuning.c tuning.h \
	utils.c utils.h \
	uwerr.c	uwerr.h \
	verlet.c verlet.h \
	virtual_sites.c virtual_sites.h \
	virtual_sites_com.c virtual_sites_com.h \
	virtual_sites_relative.c virtual_sites_relative.h \
	vmdsock.c vmdsock.h

libEspresso_a_SOURCES += \
	tcl/adresso_tcl.c tcl/adresso_tcl.h \
	tcl/bin_tcl.c tcl/bin_tcl.h \
	tcl/binary_file_tcl.c tcl/binary_file_tcl.h \
	tcl/blockfile_tcl.c tcl/blockfile_tcl.h \
	tcl/cells_tcl.c tcl/cells_tcl.h \
	tcl/constraint_tcl.c tcl/constraint_tcl.h \
	tcl/cuda_init_tcl.h \
	tcl/domain_decomposition_tcl.c tcl/domain_decomposition_tcl.h \
	tcl/dpd_tcl.c tcl/dpd_tcl.h \
	tcl/global_tcl.c tcl/global_tcl.h \
	tcl/grid_tcl.c tcl/grid_tcl.h \
	tcl/iccp3m_tcl.c tcl/iccp3m_tcl.h \
	tcl/imd_tcl.c tcl/imd_tcl.h \
	tcl/initialize_interpreter.h tcl/initialize_interpreter.c \
	tcl/integrate_tcl.c tcl/integrate_tcl.h \
	tcl/interaction_data_tcl.c tcl/interaction_data_tcl.h \
	tcl/lb-boundaries_tcl.c tcl/lb-boundaries_tcl.h \
	tcl/lb_tcl.c tcl/lb_tcl.h \
	tcl/lj_tcl.c tcl/lj_tcl.h \
	tcl/ljangle_tcl.c tcl/ljangle_tcl.h \
	tcl/ljcos2_tcl.c tcl/ljcos2_tcl.h \
	tcl/ljcos_tcl.c tcl/ljcos_tcl.h \
	tcl/lj_tcl.c tcl/lj_tcl.h \
	tcl/ljgen_tcl.c tcl/ljgen_tcl.h \
	tcl/magnetic_non_p3m_methods_tcl.c tcl/magnetic_non_p3m_methods_tcl.h \
	tcl/maggs_tcl.c tcl/maggs_tcl.h \
	tcl/mmm1d_tcl.c tcl/mmm1d_tcl.h \
	tcl/morse_tcl.c tcl/morse_tcl.h \
	tcl/nemd_tcl.c tcl/nemd_tcl.h\
	tcl/p3m-dipolar_tcl.c tcl/p3m-dipolar_tcl.h \
	tcl/p3m_tcl.c tcl/p3m_tcl.h \
	tcl/particle_data_tcl.c tcl/particle_data_tcl.h \
	tcl/polymer_tcl.c tcl/polymer_tcl.h \
	tcl/pressure_tcl.c tcl/pressure_tcl.h \
	tcl/random_tcl.c tcl/random_tcl.h \
	tcl/statistics_chain_tcl.c tcl/statistics_chain_tcl.h \
	tcl/statistics_cluster_tcl.c tcl/statistics_cluster_tcl.h \
	tcl/statistics_fluid_tcl.c tcl/statistics_fluid_tcl.h \
	tcl/statistics_tcl.c tcl/statistics_tcl.h \
	tcl/thermostat_tcl.c tcl/thermostat_tcl.h \
	tcl/topology_tcl.c tcl/topology_tcl.h \
	tcl/uwerr_tcl.c tcl/uwerr_tcl.h \
	tcl/virtual_sites_com_tcl.c tcl/virtual_sites_com_tcl.h

#################################################################
# Build the blockfile library
#################################################################
libespressobf_a_SOURCES = blockfile.c blockfile.h
libespressobf_a_CPPFLAGS = -DBLOCKFILE_STDIO

lib_LIBRARIES = libespressobf.a

#################################################################
# Handling of myconfig.h
#################################################################
FORCE:
myconfig-final.h: FORCE
	config_files="\
	  $(top_builddir)/$(myconfig) \
	  $(top_srcdir)/$(myconfig)"; \
	if test $(myconfig) = myconfig.h; then \
	  config_files="$$config_files $(top_srcdir)/src/myconfig-default.h"; \
	fi; \
	for file in $$config_files; do \
	  if test -e $$file; then \
	    myconfig_found=1; \
	    if test -e $@; then \
	      cmp -s $$file $@ || cp $$file $@; \
	    else \
	       cp $$file $@; \
	    fi; \
	    break; \
	  fi; \
	done; \
	if test ! $$myconfig_found; then \
	  echo "ERROR: Couldn't find $(myconfig) anywhere"; \
	  exit 1; \
	fi

BUILT_SOURCES = myconfig-final.h

CLEANFILES = myconfig-final.h

#################################################################
# Handling of the MPI fake implementation
#################################################################
if MPI_FAKE
libEspresso_a_SOURCES += mpifake/mpi.h mpifake/mpi.c
# mpifake should come before any system includes
AM_CPPFLAGS = -I$(srcdir)/mpifake
endif

##################################################
# CUDA rules
##################################################
if CUDA
SUFFIXES=.cu
.cu.o:
	$(NVCC) -c $(NVCCFLAGS) $(DEFAULT_INCLUDES) $(CPPFLAGS) $(INCLUDES) $(DEFS) -o $@ $<

CUDA_SOURCES= \
	cuda_init.cu \
	cuda_init.h \
	lbgpu.cu lbgpu.h

libEspresso_a_SOURCES += $(CUDA_SOURCES)
endif<|MERGE_RESOLUTION|>--- conflicted
+++ resolved
@@ -24,118 +24,8 @@
 noinst_LIBRARIES = libEspresso.a
 
 # List the sources of the Espresso binary here
-<<<<<<< HEAD
 libEspresso_a_SOURCES = \
 	adresso.c adresso.h \
-=======
-libEspresso_core_la_SOURCES = \
-	config.c config.h \
-	initialize.c initialize.h \
-	global.h \
-	tcl_interface/global_tcl.c tcl_interface/global_tcl.h \
-	communication.c communication.h \
-	tcl_interface/binary_file_tcl.c tcl_interface/binary_file_tcl.h \
-	interaction_data.c interaction_data.h\
-	tcl_interface/interaction_data_tcl.c tcl_interface/interaction_data_tcl.h\
-	verlet.c verlet.h \
-	grid.c grid.h \
-	tcl_interface/grid_tcl.c tcl_interface/grid_tcl.h \
-	integrate.c integrate.h \
-	tcl_interface/integrate_tcl.c tcl_interface/integrate_tcl.h \
-	tcl_interface/imd_tcl.c tcl_interface/imd_tcl.h \
-	tcl_interface/random_tcl.c tcl_interface/random_tcl.h \
-	tcl_interface/particle_data_tcl.c tcl_interface/particle_data_tcl.h \
-	tcl_interface/maggs_tcl.c tcl_interface/maggs_tcl.h \
-	tcl_interface/statistics_fluid_tcl.c tcl_interface/statistics_fluid_tcl.h \
-	tcl_interface/statistics_cluster_tcl.c tcl_interface/statistics_cluster_tcl.h \
-	tcl_interface/topology_tcl.c tcl_interface/topology_tcl.h \
-	tcl_interface/virtual_sites_com_tcl.c tcl_interface/virtual_sites_com_tcl.h \
-	cells.c cells.h \
-	tcl_interface/cells_tcl.c tcl_interface/cells_tcl.h \
-	ghosts.c ghosts.h \
-	forces.c forces.h \
-	rotation.c rotation.h \
-	debug.c debug.h \
-	particle_data.c	particle_data.h \
-	thermostat.c thermostat.h \
-	tcl_interface/thermostat_tcl.c tcl_interface/thermostat_tcl.h \
-	dpd.c dpd.h \
-	tcl_interface/dpd_tcl.c tcl_interface/dpd_tcl.h \
-	statistics.c statistics.h \
-	tcl_interface/statistics_tcl.c tcl_interface/statistics_tcl.h \
-	statistics_chain.c statistics_chain.h \
-	tcl_interface/statistics_chain_tcl.c tcl_interface/statistics_chain_tcl.h \
-	energy.c energy.h \
-	pressure.c pressure.h \
-	tcl_interface/pressure_tcl.c tcl_interface/pressure_tcl.h \
-	vmdsock.c vmdsock.h \
-	imd.c imd.h \
-	iccp3m.c iccp3m.h \
-	tcl_interface/iccp3m_tcl.c tcl_interface/iccp3m_tcl.h \
-	fft-common.c fft-common.h \
-	fft.c fft.h \
-	fft-dipolar.c fft-dipolar.h \
-	p3m-common.c p3m-common.h \
-	p3m.c p3m.h \
-	tcl_interface/p3m_tcl.c tcl_interface/p3m_tcl.h \
-	p3m-dipolar.c p3m-dipolar.h \
-	tcl_interface/p3m-dipolar_tcl.c tcl_interface/p3m-dipolar_tcl.h \
-	magnetic_non_p3m_methods.c magnetic_non_p3m_methods.h \
-	tcl_interface/magnetic_non_p3m_methods_tcl.c tcl_interface/magnetic_non_p3m_methods_tcl.h \
-	ewald.c ewald.h \
-	random.c random.h \
-	blockfile.c blockfile.h \
-	tcl_interface/blockfile_tcl.c tcl_interface/blockfile_tcl.h \
-	polymer.c polymer.h \
-	tcl_interface/polymer_tcl.c tcl_interface/polymer_tcl.h \
-	specfunc.c specfunc.h \
-	tuning.c tuning.h \
-	uwerr.c	uwerr.h \
-	tcl_interface/uwerr_tcl.c tcl_interface/uwerr_tcl.h \
-	parser.c parser.h \
-	domain_decomposition.c domain_decomposition.h \
-	tcl_interface/domain_decomposition_tcl.c tcl_interface/domain_decomposition_tcl.h \
-	nsquare.c nsquare.h \
-	layered.c layered.h \
-	mmm-common.c mmm-common.h \
-	mmm1d.c mmm1d.h \
-	tcl_interface/mmm1d_tcl.c tcl_interface/mmm1d_tcl.h \
-	mmm2d.c	mmm2d.h \
-	tcl_interface/mmm2d_tcl.c tcl_interface/mmm2d_tcl.h \
-	modes.c	modes.h \
-	topology.c topology.h \
-	nemd.c nemd.h \
-	tcl_interface/nemd_tcl.c tcl_interface/nemd_tcl.h \
-	statistics_cluster.c statistics_cluster.h \
-	elc.c elc.h \
-	mdlc_correction.c  mdlc_correction.h \
-	statistics_molecule.c statistics_molecule.h \
-	errorhandling.c	errorhandling.h \
-	constraint.c constraint.h \
-	tcl_interface/constraint_tcl.c tcl_interface/constraint_tcl.h \
-	maggs.c maggs.h \
-	mol_cut.h \
-	rattle.c rattle.h \
-	molforces.c molforces.h \
-	virtual_sites.c virtual_sites.h \
-	virtual_sites_com.c virtual_sites_com.h \
-	virtual_sites_relative.c virtual_sites_relative.h \
-	metadynamics.c metadynamics.h \
-	tcl_interface/metadynamics_tcl.c tcl_interface/metadynamics_tcl.h \
-        npt.h \
-	lb.c lb.h \
-	tcl_interface/lb_tcl.c tcl_interface/lb_tcl.h \
-	lb-d3q18.h lb-d3q19.h \
-	bin.c bin.h \
-	tcl_interface/bin_tcl.c tcl_interface/bin_tcl.h \
-	lattice.c lattice.h \
-	halo.c halo.h \
-	statistics_fluid.c statistics_fluid.h \
-	lb-boundaries.c lb-boundaries.h \
-	tcl_interface/lb-boundaries_tcl.c tcl_interface/lb-boundaries_tcl.h \
-	lbgpu_cfile.c \
-	utils.c utils.h \
->>>>>>> 23c588c1
 	angle.h \
 	angledist.h \
 	bin.c bin.h \
@@ -200,7 +90,7 @@
 	mol_cut.h \
 	morse.h \
 	nemd.c nemd.h \
-        npt.h \
+  npt.h \
 	nsquare.c nsquare.h \
 	overlap.h \
 	p3m.c p3m.h \
@@ -226,17 +116,11 @@
 	steppot.h \
 	subt_lj.h \
 	tab.h \
-<<<<<<< HEAD
 	thermostat.c thermostat.h \
 	topology.c topology.h \
-=======
-	tcl_interface/tab_tcl.c tcl_interface/tab_tcl.h \
 	overlap.h \
 	ljangle.c ljangle.h \
-	tcl_interface/ljangle_tcl.c tcl_interface/ljangle_tcl.h \
 	adresso.c adresso.h \
-	tcl_interface/adresso_tcl.c tcl_interface/adresso_tcl.h \
->>>>>>> 23c588c1
 	tunable_slip.h \
 	tuning.c tuning.h \
 	utils.c utils.h \
@@ -275,6 +159,7 @@
 	tcl/magnetic_non_p3m_methods_tcl.c tcl/magnetic_non_p3m_methods_tcl.h \
 	tcl/maggs_tcl.c tcl/maggs_tcl.h \
 	tcl/mmm1d_tcl.c tcl/mmm1d_tcl.h \
+	tcl/mmm2d_tcl.c tcl/mmm2d_tcl.h \
 	tcl/morse_tcl.c tcl/morse_tcl.h \
 	tcl/nemd_tcl.c tcl/nemd_tcl.h\
 	tcl/p3m-dipolar_tcl.c tcl/p3m-dipolar_tcl.h \
@@ -288,6 +173,7 @@
 	tcl/statistics_fluid_tcl.c tcl/statistics_fluid_tcl.h \
 	tcl/statistics_tcl.c tcl/statistics_tcl.h \
 	tcl/thermostat_tcl.c tcl/thermostat_tcl.h \
+	tcl/tab_tcl.c tcl/tab_tcl.h \
 	tcl/topology_tcl.c tcl/topology_tcl.h \
 	tcl/uwerr_tcl.c tcl/uwerr_tcl.h \
 	tcl/virtual_sites_com_tcl.c tcl/virtual_sites_com_tcl.h
