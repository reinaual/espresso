# Feature definitions
#
# The definitions are used for
# * generation of src/config-features.hpp, which checks the sanity of
#   the various features and their combinations
# * generation of myconfig-sample.hpp
#
# Copying and distribution of this file, with or without modification,
# are permitted in any medium without royalty provided the copyright
# notice and this notice are preserved.  This file is offered as-is,
# without any warranty.
#
# Lines commented with '/* ... */' or '//' are copied to myconfig-sample.hpp
# Lines commented with '#' are ignored

/* Generic features */
PARTIAL_PERIODIC
EXTERNAL_FORCES
CONSTRAINTS
MASS
EXCLUSIONS
COMFIXED
MOLFORCES
BOND_CONSTRAINT
MODES                           requires FFTW
BOND_VIRTUAL
LANGEVIN_PER_PARTICLE
COLLISION_DETECTION             implies GHOSTS_HAVE_BONDS
LEES_EDWARDS                    implies DPD
LEES_EDWARDS                    requires not ELECTROSTATICS and not LB and not PARTIAL_PERIODIC
METADYNAMICS
REACTION_ENSEMBLE
NEMD
NPT
GHMC
CATALYTIC_REACTIONS
MULTI_TIMESTEP                  requires not GAUSSRANDOMCUT and not GAUSSRANDOM
ENGINE                          implies ROTATION, EXTERNAL_FORCES
PARTICLE_ANISOTROPY

/* Rotation */
ROTATION
ROTATIONAL_INERTIA              implies ROTATION

/* Electrostatics */
ELECTROSTATICS
P3M                             equals ELECTROSTATICS and FFTW
INTER_RF                        implies ELECTROSTATICS
MMM1D_GPU                       requires CUDA and PARTIAL_PERIODIC and ELECTROSTATICS
EWALD_GPU                       requires CUDA and ELECTROSTATICS
_P3M_GPU_FLOAT                  requires CUDA and ELECTROSTATICS
_P3M_GPU_DOUBLE                 requires CUDA and ELECTROSTATICS


/* Magnetostatics */
DIPOLES
DP3M                            equals DIPOLES and FFTW
DIPOLAR_DIRECT_SUM              requires CUDA
DIPOLAR_DIRECT_SUM              equals DIPOLES and ROTATION and CUDA

/* Virtual sites features */
VIRTUAL_SITES_COM               requires not VIRTUAL_SITES_RELATIVE
VIRTUAL_SITES_RELATIVE          requires not VIRTUAL_SITES_COM
VIRTUAL_SITES_RELATIVE          implies ROTATION
VIRTUAL_SITES                   equals VIRTUAL_SITES_COM or VIRTUAL_SITES_RELATIVE or IMMERSED_BOUNDARY
VIRTUAL_SITES_NO_VELOCITY       require VIRTUAL_SITES_RELATIVE
VIRTUAL_SITES_THERMOSTAT        require VIRTUAL_SITES_RELATIVE
THERMOSTAT_IGNORE_NON_VIRTUAL   implies VIRTUAL_SITES_THERMOSTAT

/* DPD features */
DPD
TRANS_DPD                       implies DPD
DPD_MASS_RED                    requires not DPD_MASS_LIN
DPD_MASS_LIN                    requires not DPD_MASS_RED
DPD_MASS                        equals DPD_MASS_RED or DPD_MASS_LIN
DPD_MASS                        implies MASS, DPD

/* Alternative implementation of DPD */
INTER_DPD

/* Lattice-Boltzmann features */
LB
LB_GPU                          requires CUDA
LB_BOUNDARIES                   implies LB, CONSTRAINTS
LB_BOUNDARIES_GPU               implies LB_GPU, CONSTRAINTS
LB_ELECTROHYDRODYNAMICS         implies LB
ELECTROKINETICS                 implies LB_GPU, EXTERNAL_FORCES, ELECTROSTATICS
ELECTROKINETICS                 requires CUDA
EK_BOUNDARIES                   implies ELECTROKINETICS, LB_GPU, LB_BOUNDARIES_GPU, CONSTRAINTS, EXTERNAL_FORCES, ELECTROSTATICS
EK_BOUNDARIES                   requires CUDA
EK_ELECTROSTATIC_COUPLING       implies ELECTROKINETICS, LB_GPU, ELECTROSTATICS
EK_ELECTROSTATIC_COUPLING       requires CUDA and FFTW
EK_DEBUG                        requires ELECTROKINETICS
EK_DOUBLE_PREC                  requires ELECTROKINETICS
LATTICE                         equals LB or LB_GPU
SHANCHEN                        implies LB_GPU
SHANCHEN                        requires not ELECTROKINETICS

<<<<<<< HEAD
=======
/* Stokesian-Dynamics features */

>>>>>>> 18e00c2a
/* Interaction features */
TABULATED
LENNARD_JONES
LJ_WARN_WHEN_CLOSE
LENNARD_JONES_GENERIC           implies LENNARD_JONES
LJCOS
LJCOS2
LJ_ANGLE
LJGEN_SOFTCORE
COS2
GAY_BERNE
SMOOTH_STEP
HERTZIAN
GAUSSIAN
BMHTF_NACL
MORSE
BUCKINGHAM
SOFT_SPHERE
HAT
UMBRELLA
GAY_BERNE                       implies ROTATION
OVERLAPPED

/* Fluid-Structure Interactions (object in fluid) */
OIF_LOCAL_FORCES
OIF_GLOBAL_FORCES
AFFINITY
MEMBRANE_COLLISION

BOND_ANGLE                      requires not BOND_ANGLE_OLD

BOND_ANGLEDIST
BOND_ANGLEDIST_HARMONIC         implies BOND_ANGLEDIST, CONSTRAINTS

BOND_ENDANGLEDIST
BOND_ENDANGLEDIST_HARMONIC      implies BOND_ENDANGLEDIST, CONSTRAINTS

CG_DNA                          implies TWIST_STACK, HYDROGEN_BOND, COULOMB_DEBYE_HUECKEL
TWIST_STACK
HYDROGEN_BOND
COULOMB_DEBYE_HUECKEL           requires ELECTROSTATICS

/* Immersed-Boundary Bayreuth version */
IMMERSED_BOUNDARY
IMMERSED_BOUNDARY               requires not VIRTUAL_SITES_RELATIVE
IMMERSED_BOUNDARY               requires not VIRTUAL_SITES_COM
IMMERSED_BOUNDARY               requires not SHANCHEN
IMMERSED_BOUNDARY               requires not ELECTROKINETICS
SCAFACOS_DIPOLES                requires SCAFACOS
SCAFACOS_DIPOLES                implies DIPOLES
SCAFACOS                        requires ELECTROSTATICS

// Shape of the noise in the (Langevin) thermostat
FLATNOISE                       requires not GAUSSRANDOM and not GAUSSRANDOM_CUT
GAUSSRANDOM                     requires not FLATNOISE and not GAUSSRANDOM_CUT
GAUSSRANDOMCUT                  requires not GAUSSRANDOM and not FLATNOISE


/* Strange features. Use only if you know what you are doing! */
/* activate the old dihedral form */
OLD_DIHEDRAL                    notest
/* turn off nonbonded interactions within molecules */
NO_INTRA_NB                     notest
/* ghost particles also have the bond information. */
GHOSTS_HAVE_BONDS               notest


/* Debugging */
ADDITIONAL_CHECKS

ESIF_DEBUG
COMM_DEBUG
EVENT_DEBUG
INTEG_DEBUG
CELL_DEBUG
GHOST_DEBUG
LATTICE_DEBUG
HALO_DEBUG
GRID_DEBUG
VERLET_DEBUG
PARTICLE_DEBUG
P3M_DEBUG
FFT_DEBUG
RANDOM_DEBUG
FORCE_DEBUG
THERMO_DEBUG
LE_DEBUG
LJ_DEBUG
MORSE_DEBUG
ESR_DEBUG
ESK_DEBUG
FENE_DEBUG
GHOST_FORCE_DEBUG
STAT_DEBUG
POLY_DEBUG
MOLFORCES_DEBUG
PTENSOR_DEBUG
MAGGS_DEBUG
LB_DEBUG
VIRTUAL_SITES_DEBUG
SD_DEBUG
CUDA_DEBUG
H5MD_DEBUG


/* Single particle debugging */
ONEPART_DEBUG
// which particle id to debug
//#define ONEPART_DEBUG_ID 13

# External switches
# Switches that are set by configure or gcc, not to be set manually
CUDA external
FFTW external
H5MD external
SCAFACOS external<|MERGE_RESOLUTION|>--- conflicted
+++ resolved
@@ -96,11 +96,7 @@
 SHANCHEN                        implies LB_GPU
 SHANCHEN                        requires not ELECTROKINETICS
 
-<<<<<<< HEAD
-=======
-/* Stokesian-Dynamics features */
-
->>>>>>> 18e00c2a
+
 /* Interaction features */
 TABULATED
 LENNARD_JONES
