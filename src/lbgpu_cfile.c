/*
  Copyright (C) 2010,2011 The ESPResSo project

  This file is part of ESPResSo.
  
  ESPResSo is free software: you can redistribute it and/or modify
  it under the terms of the GNU General Public License as published by
  the Free Software Foundation, either version 3 of the License, or
  (at your option) any later version.
  
  ESPResSo is distributed in the hope that it will be useful,
  but WITHOUT ANY WARRANTY; without even the implied warranty of
  MERCHANTABILITY or FITNESS FOR A PARTICULAR PURPOSE.  See the
  GNU General Public License for more details.
  
  You should have received a copy of the GNU General Public License
  along with this program.  If not, see <http://www.gnu.org/licenses/>. 
*/
#include <mpi.h>
#include <stdio.h>
#include <math.h>
#include <stdlib.h>
#include <time.h>
#include <string.h>
#include "lbgpu.h"
#include "utils.h"
#include "parser.h"
#include "communication.h"
#include "thermostat.h"
#include "grid.h"
#include "domain_decomposition.h"
#include "integrate.h"
#include "interaction_data.h"
#include "particle_data.h"
#include "global.h"
#include "lb_boundaries_gpu.h"

#ifdef LB_GPU

/** Action number for \ref mpi_get_particles. */
#define REQ_GETPARTS  16
#ifndef D3Q19
#error The implementation only works for D3Q19 so far!
#endif

/** Struct holding the Lattice Boltzmann parameters */
LB_parameters_gpu lbpar_gpu = { 0.0, 0.0, 0.0, 0.0, 0.0, 0.0, 0.0, 0.0, -1.0, 0.0, 0.0, 1.0 ,0.0, -1.0, 0, 0, 0, 0, 0, 0, 1, 0, {0.0, 0.0, 0.0}, 12345};

LB_values_gpu *host_values = NULL;
LB_nodes_gpu *host_nodes = NULL;
LB_particle_force_gpu *host_forces = NULL;
LB_particle_gpu *host_data = NULL;
/** Flag indicating momentum exchange between particles and fluid */
int transfer_momentum_gpu = 0;

static int max_ran = 1000000;
/*@}*/
//static double tau;

/** measures the MD time since the last fluid update */
static int fluidstep = 0;

/** c_sound_square in LB units*/
static float c_sound_sq = 1.f/3.f;

//clock_t start, end;
int i;

static FILE *datei;
//static char file[300];
static void mpi_get_particles_lb(LB_particle_gpu *host_result);
static void mpi_get_particles_slave_lb();
static void mpi_send_forces_lb(LB_particle_force_gpu *host_forces);
static void mpi_send_forces_slave_lb();

int n_extern_nodeforces = 0;
LB_extern_nodeforce_gpu *host_extern_nodeforces = NULL;

/*-----------------------------------------------------------*/
/** main of lb_gpu_programm */
/*-----------------------------------------------------------*/
/** lattice boltzmann update gpu called from integrate.c
*/
void lattice_boltzmann_update_gpu() {

  int factor = (int)round(lbpar_gpu.tau/time_step);

  fluidstep += 1;

  if (fluidstep>=factor) {
    fluidstep=0;

    lb_integrate_GPU();

    LB_TRACE (fprintf(stderr,"lb_integrate_GPU \n"));

  }
}

/** Calculate particle lattice interactions called from forces.c
*/
void lb_calc_particle_lattice_ia_gpu() {

  if (transfer_momentum_gpu) {
    mpi_get_particles_lb(host_data);

    if(this_node == 0){
#if 0
      for (i=0;i<n_total_particles;i++) {
        fprintf(stderr, "%i particle posi: , %f %f %f\n", i, host_data[i].p[0], host_data[i].p[1], host_data[i].p[2]);
      }
#endif

    if(lbpar_gpu.number_of_particles) lb_particle_GPU(host_data);

    LB_TRACE (fprintf(stderr,"lb_calc_particle_lattice_ia_gpu \n"));

    }
  }
}

/**copy forces from gpu to cpu and call mpi routines to add forces to particles
*/
void lb_send_forces_gpu(){

  if (transfer_momentum_gpu) {
    if(this_node == 0){
      if (lbpar_gpu.number_of_particles) lb_copy_forces_GPU(host_forces);

      LB_TRACE (fprintf(stderr,"lb_send_forces_gpu \n"));
#if 0
        for (i=0;i<n_total_particles;i++) {
          fprintf(stderr, "%i particle forces , %f %f %f \n", i, host_forces[i].f[0], host_forces[i].f[1], host_forces[i].f[2]);
        }
#endif
    }
    mpi_send_forces_lb(host_forces);
  }
}
/** allocation of the needed memory for phys. values and particle data residing in the cpu memory
*/
void lb_pre_init_gpu() {
	 
  lbpar_gpu.number_of_particles = 0;

  LB_TRACE (fprintf(stderr,"#nodes \t %u \n", lbpar_gpu.number_of_nodes));

  /*-----------------------------------------------------*/
  /* allocating of the needed memory for several structs */
  /*-----------------------------------------------------*/
  
  /* Struct holding calc phys values rho, j, phi of every node */
  size_t size_of_values = lbpar_gpu.number_of_nodes * sizeof(LB_values_gpu);
  host_values = (LB_values_gpu*)malloc(size_of_values);

  LB_TRACE (fprintf(stderr,"lb_pre_init_gpu \n"));
}

/** (re-)allocation of the memory needed for the phys. values and if needed memory for the nodes located in the cpu memory
*/ 
static void lb_realloc_fluid_gpu() {
	 
  LB_TRACE (printf("#nodes \t %u \n", lbpar_gpu.number_of_nodes));

  /**-----------------------------------------------------*/
  /** reallocating of the needed memory for several structs */
  /**-----------------------------------------------------*/

  /**Struct holding calc phys values rho, j, phi of every node*/
  size_t size_of_values = lbpar_gpu.number_of_nodes * sizeof(LB_values_gpu);
  host_values = realloc(host_values, size_of_values);

  LB_TRACE (fprintf(stderr,"lb_realloc_fluid_gpu \n"));
}
/** (re-) allocation of the memory need for the particles (cpu part)*/
void lb_realloc_particles_gpu(){

  lbpar_gpu.number_of_particles = n_total_particles;
  LB_TRACE (printf("#particles realloc\t %u \n", lbpar_gpu.number_of_particles));
  /**-----------------------------------------------------*/
  /** allocating of the needed memory for several structs */
  /**-----------------------------------------------------*/
  /**Allocate struct for particle forces */
  size_t size_of_forces = lbpar_gpu.number_of_particles * sizeof(LB_particle_force_gpu);
  host_forces = realloc(host_forces, size_of_forces);

  lbpar_gpu.your_seed = (unsigned int)i_random(max_ran);

  LB_TRACE (fprintf(stderr,"test your_seed %u \n", lbpar_gpu.your_seed));
  lb_realloc_particle_GPU(&lbpar_gpu, &host_data);
}
/** (Re-)initializes the fluid according to the given value of rho. */
void lb_reinit_fluid_gpu() {

  lbpar_gpu.your_seed = (unsigned int)i_random(max_ran);

  lb_init_GPU(&lbpar_gpu);

  LB_TRACE (fprintf(stderr,"lb_reinit_fluid_gpu \n"));
}

/** Release the fluid. */
/*not needed in Espresso but still not deleted*/
void lb_release_gpu(){

  free(host_nodes);
  free(host_values);
  free(host_forces);
  free(host_data);
}
/** (Re-)initializes the fluid. */
void lb_reinit_parameters_gpu() {

  lbpar_gpu.mu = 0.0;
  lbpar_gpu.time_step = (float)time_step;

  if (lbpar_gpu.viscosity > 0.0) {
    /* Eq. (80) Duenweg, Schiller, Ladd, PRE 76(3):036704 (2007). */
    lbpar_gpu.gamma_shear = 1. - 2./(6.*lbpar_gpu.viscosity*lbpar_gpu.tau/(lbpar_gpu.agrid*lbpar_gpu.agrid) + 1.);   
  }

  if (lbpar_gpu.bulk_viscosity > 0.0) {
    /* Eq. (81) Duenweg, Schiller, Ladd, PRE 76(3):036704 (2007). */
    lbpar_gpu.gamma_bulk = 1. - 2./(9.*lbpar_gpu.bulk_viscosity*lbpar_gpu.tau/(lbpar_gpu.agrid*lbpar_gpu.agrid) + 1.);
  }

  if (temperature > 0.0) {  /* fluctuating hydrodynamics ? */

    lbpar_gpu.fluct = 1;
	LB_TRACE (fprintf(stderr, "fluct on \n"));
    /* Eq. (51) Duenweg, Schiller, Ladd, PRE 76(3):036704 (2007).*/
    /* Note that the modes are not normalized as in the paper here! */

    lbpar_gpu.mu = (float)temperature/c_sound_sq*lbpar_gpu.tau*lbpar_gpu.tau/(lbpar_gpu.agrid*lbpar_gpu.agrid);
    //lbpar_gpu->mu *= agrid*agrid*agrid;  // Marcello's conjecture

    /* lb_coupl_pref is stored in MD units (force)
     * Eq. (16) Ahlrichs and Duenweg, JCP 111(17):8225 (1999).
     * The factor 12 comes from the fact that we use random numbers
     * from -0.5 to 0.5 (equally distributed) which have variance 1/12.
     * time_step comes from the discretization.
     */

    lbpar_gpu.lb_coupl_pref = sqrt(12.f*2.f*lbpar_gpu.friction*(float)temperature/lbpar_gpu.time_step);
    lbpar_gpu.lb_coupl_pref2 = sqrt(2.f*lbpar_gpu.friction*(float)temperature/lbpar_gpu.time_step);

  } else {
    /* no fluctuations at zero temperature */
    lbpar_gpu.fluct = 0;
    lbpar_gpu.lb_coupl_pref = 0.0;
    lbpar_gpu.lb_coupl_pref2 = 0.0;
  }
	LB_TRACE (fprintf(stderr,"lb_reinit_prarameters_gpu \n"));
}

/** Performs a full initialization of
 *  the Lattice Boltzmann system. All derived parameters
 *  and the fluid are reset to their default values. */
void lb_init_gpu() {

  /** set parameters for transfer to gpu */
  lb_reinit_parameters_gpu();

  lb_realloc_particles_gpu();
	
  lb_realloc_fluid_gpu();

  lb_init_GPU(&lbpar_gpu);

  LB_TRACE (fprintf(stderr,"lb_init_gpu \n"));
}

/*@}*/

/***********************************************************************/
/** \name MPI stuff */
/***********************************************************************/

/*************** REQ_GETPARTS ************/
static void mpi_get_particles_lb(LB_particle_gpu *host_data)
{
  int n_part;
  int g, pnode;
  Cell *cell;
  int c;
  MPI_Status status;

  int i;	
  int *sizes;
  sizes = malloc(sizeof(int)*n_nodes);

  n_part = cells_get_n_particles();

  /* first collect number of particles on each node */
  MPI_Gather(&n_part, 1, MPI_INT, sizes, 1, MPI_INT, 0, MPI_COMM_WORLD);

  /* just check if the number of particles is correct */
  if(this_node > 0){
    /* call slave functions to provide the slave datas */
    mpi_get_particles_slave_lb();
  }
  else {
    /* master: fetch particle informations into 'result' */
    g = 0;
    for (pnode = 0; pnode < n_nodes; pnode++) {
      if (sizes[pnode] > 0) {
        if (pnode == 0) {
          for (c = 0; c < local_cells.n; c++) {
            Particle *part;
            int npart;	
            int dummy[3] = {0,0,0};
            double pos[3];
            cell = local_cells.cell[c];
            part = cell->part;
            npart = cell->n;
            for (i=0;i<npart;i++) {
              memcpy(pos, part[i].r.p, 3*sizeof(double));
              fold_position(pos, dummy);
              host_data[i+g].p[0] = (float)pos[0];
              host_data[i+g].p[1] = (float)pos[1];
              host_data[i+g].p[2] = (float)pos[2];
								
              host_data[i+g].v[0] = (float)part[i].m.v[0];
              host_data[i+g].v[1] = (float)part[i].m.v[1];
              host_data[i+g].v[2] = (float)part[i].m.v[2];
#ifdef LB_ELECTROHYDRODYNAMICS
              host_data[i+g].mu_E[0] = (float)part[i].p.mu_E[0];
              host_data[i+g].mu_E[1] = (float)part[i].p.mu_E[1];
              host_data[i+g].mu_E[2] = (float)part[i].p.mu_E[2];
#endif
            }  
            g += npart;
          }  
        }
        else {
          MPI_Recv(&host_data[g], sizes[pnode]*sizeof(LB_particle_gpu), MPI_BYTE, pnode, REQ_GETPARTS,
          MPI_COMM_WORLD, &status);
          g += sizes[pnode];
        }
      }
    }
  }
  COMM_TRACE(fprintf(stderr, "%d: finished get\n", this_node));
  free(sizes);
}

static void mpi_get_particles_slave_lb(){
 
  int n_part;
  int g;
  LB_particle_gpu *host_data_sl;
  Cell *cell;
  int c, i;

  n_part = cells_get_n_particles();

  COMM_TRACE(fprintf(stderr, "%d: get_particles_slave, %d particles\n", this_node, n_part));

  if (n_part > 0) {
    /* get (unsorted) particle informations as an array of type 'particle' */
    /* then get the particle information */
    host_data_sl = malloc(n_part*sizeof(LB_particle_gpu));
    
    g = 0;
    for (c = 0; c < local_cells.n; c++) {
      Particle *part;
      int npart;
      int dummy[3] = {0,0,0};
      double pos[3];
      cell = local_cells.cell[c];
      part = cell->part;
      npart = cell->n;

      for (i=0;i<npart;i++) {
        memcpy(pos, part[i].r.p, 3*sizeof(double));
        fold_position(pos, dummy);	
			
        host_data_sl[i+g].p[0] = (float)pos[0];
        host_data_sl[i+g].p[1] = (float)pos[1];
        host_data_sl[i+g].p[2] = (float)pos[2];

        host_data_sl[i+g].v[0] = (float)part[i].m.v[0];
        host_data_sl[i+g].v[1] = (float)part[i].m.v[1];
        host_data_sl[i+g].v[2] = (float)part[i].m.v[2];
#ifdef LB_ELECTROHYDRODYNAMICS
        host_data_sl[i+g].mu_E[0] = (float)part[i].p.mu_E[0];
        host_data_sl[i+g].mu_E[1] = (float)part[i].p.mu_E[1];
        host_data_sl[i+g].mu_E[2] = (float)part[i].p.mu_E[2];
#endif
      }
      g+=npart;
    }
    /* and send it back to the master node */
    MPI_Send(host_data_sl, n_part*sizeof(LB_particle_gpu), MPI_BYTE, 0, REQ_GETPARTS, MPI_COMM_WORLD);
    free(host_data_sl);
  }  
}

static void mpi_send_forces_lb(LB_particle_force_gpu *host_forces){
	
  int n_part;
  int g, pnode;
  Cell *cell;
  int c;
  int i;	
  int *sizes;
  sizes = malloc(sizeof(int)*n_nodes);
  n_part = cells_get_n_particles();
  /* first collect number of particles on each node */
  MPI_Gather(&n_part, 1, MPI_INT, sizes, 1, MPI_INT, 0, MPI_COMM_WORLD);

  /* call slave functions to provide the slave datas */
  if(this_node > 0) {
    mpi_send_forces_slave_lb();
  }
  else{
  /* fetch particle informations into 'result' */
  g = 0;
    for (pnode = 0; pnode < n_nodes; pnode++) {
      if (sizes[pnode] > 0) {
        if (pnode == 0) {
          for (c = 0; c < local_cells.n; c++) {
            int npart;	
            cell = local_cells.cell[c];
            npart = cell->n;
            for (i=0;i<npart;i++) {
              cell->part[i].f.f[0] += (double)host_forces[i+g].f[0];
              cell->part[i].f.f[1] += (double)host_forces[i+g].f[1];
              cell->part[i].f.f[2] += (double)host_forces[i+g].f[2];
            }
 	    g += npart;
          }
        }
        else {
        /* and send it back to the slave node */
        MPI_Send(&host_forces[g], sizes[pnode]*sizeof(LB_particle_force_gpu), MPI_BYTE, pnode, REQ_GETPARTS, MPI_COMM_WORLD);			
        g += sizes[pnode];
        }
      }
    }
  }
  COMM_TRACE(fprintf(stderr, "%d: finished send\n", this_node));

  free(sizes);
}

static void mpi_send_forces_slave_lb(){

  int n_part;
  int g;
  LB_particle_force_gpu *host_forces_sl;
  Cell *cell;
  int c, i;
  MPI_Status status;

  n_part = cells_get_n_particles();

  COMM_TRACE(fprintf(stderr, "%d: send_particles_slave, %d particles\n", this_node, n_part));


  if (n_part > 0) {
    /* get (unsorted) particle informations as an array of type 'particle' */
    /* then get the particle information */
    host_forces_sl = malloc(n_part*sizeof(LB_particle_force_gpu));
    MPI_Recv(host_forces_sl, n_part*sizeof(LB_particle_force_gpu), MPI_BYTE, 0, REQ_GETPARTS,
    MPI_COMM_WORLD, &status);
    for (c = 0; c < local_cells.n; c++) {
      int npart;	
      cell = local_cells.cell[c];
      npart = cell->n;
      for (i=0;i<npart;i++) {
        cell->part[i].f.f[0] += (double)host_forces_sl[i+g].f[0];
        cell->part[i].f.f[1] += (double)host_forces_sl[i+g].f[1];
        cell->part[i].f.f[2] += (double)host_forces_sl[i+g].f[2];
      }
      g += npart;
    }
    free(host_forces_sl);
  } 
}
/*@}*/

/***********************************************************************/
/** \name TCL stuff */
/***********************************************************************/


static int lbfluid_parse_tau(Tcl_Interp *interp, int argc, char *argv[], int *change) {
  double tau;

  if (argc < 1) {
    Tcl_AppendResult(interp, "tau requires 1 argument", NULL);
    return TCL_ERROR;
  }
  if (!ARG0_IS_D(tau)) {
    Tcl_AppendResult(interp, "wrong  argument for tau", (char *)NULL);
    return TCL_ERROR;
  }
  if (tau < 0.0) {
    Tcl_AppendResult(interp, "tau must be positive", (char *)NULL);
    return TCL_ERROR;
  }
  else if ((time_step >= 0.0) && (tau < time_step)) {
    fprintf(stderr,"tau %f \n", lbpar_gpu.tau);
    fprintf(stderr,"time_step %f \n", time_step);
    Tcl_AppendResult(interp, "tau must be larger than MD time_step", (char *)NULL);
    return TCL_ERROR;
  }

  *change = 1;
  lbpar_gpu.tau = (float)tau;

  return TCL_OK;
}

static int lbfluid_parse_agrid(Tcl_Interp *interp, int argc, char *argv[], int *change) {
  double agrid;

  if (argc < 1) {
    Tcl_AppendResult(interp, "agrid requires 1 argument", (char *)NULL);
    return TCL_ERROR;
  }
  if (!ARG0_IS_D(agrid)) {
    Tcl_AppendResult(interp, "wrong argument for agrid", (char *)NULL);
    return TCL_ERROR;
  }
  if (agrid <= 0.0) {
    Tcl_AppendResult(interp, "agrid must be positive", (char *)NULL);
    return TCL_ERROR;
  }

  *change = 1;
  lbpar_gpu.agrid = (float)agrid;

  lbpar_gpu.dim_x = (unsigned int)floor(box_l[0]/agrid);
  lbpar_gpu.dim_y = (unsigned int)floor(box_l[1]/agrid);
  lbpar_gpu.dim_z = (unsigned int)floor(box_l[2]/agrid);

  unsigned int tmp[3];
  tmp[0] = lbpar_gpu.dim_x;
  tmp[1] = lbpar_gpu.dim_y;
  tmp[2] = lbpar_gpu.dim_z;
  /* sanity checks */
  int dir;
  for (dir=0;dir<3;dir++) {
  /* check if box_l is compatible with lattice spacing */
    if (fabs(box_l[dir]-tmp[dir]*agrid) > ROUND_ERROR_PREC) {
      char *errtxt = runtime_error(128);
      ERROR_SPRINTF(errtxt, "{097 Lattice spacing agrid=%f is incompatible with box_l[%i]=%f} ",agrid,dir,box_l[dir]);
    }
  }

  lbpar_gpu.number_of_nodes = lbpar_gpu.dim_x * lbpar_gpu.dim_y * lbpar_gpu.dim_z;
  LB_TRACE (printf("#nodes \t %u \n", lbpar_gpu.number_of_nodes));
 
  return TCL_OK;
}

static int lbfluid_parse_density(Tcl_Interp *interp, int argc, char *argv[], int *change) {
  double density;

  if (argc < 1) {
    Tcl_AppendResult(interp, "density requires 1 argument", (char *)NULL);
    return TCL_ERROR;
  }
  if (!ARG0_IS_D(density)) {
    Tcl_AppendResult(interp, "wrong argument for density", (char *)NULL);
    return TCL_ERROR;
  }
  if (density <= 0.0) {
    Tcl_AppendResult(interp, "density must be positive", (char *)NULL);
    return TCL_ERROR;
  }

  *change = 1;
  lbpar_gpu.rho = (float)density;

  return TCL_OK;
}

static int lbfluid_parse_viscosity(Tcl_Interp *interp, int argc, char *argv[], int *change) {
  double viscosity;

  if (argc < 1) {
    Tcl_AppendResult(interp, "viscosity requires 1 argument", (char *)NULL);
    return TCL_ERROR;
  }
  if (!ARG0_IS_D(viscosity)) {
    Tcl_AppendResult(interp, "wrong argument for viscosity", (char *)NULL);
    return TCL_ERROR;
  }
  if (viscosity <= 0.0) {
    Tcl_AppendResult(interp, "viscosity must be positive", (char *)NULL);
    return TCL_ERROR;
  }

  *change = 1;
  lbpar_gpu.viscosity = (float)viscosity;
 
  return TCL_OK;
}

static int lbfluid_parse_bulk_visc(Tcl_Interp *interp, int argc, char *argv[], int *change) {
  double bulk_visc;

  if (argc < 1) {
    Tcl_AppendResult(interp, "bulk_viscosity requires 1 argument", (char *)NULL);
    return TCL_ERROR;
  }
  if (!ARG0_IS_D(bulk_visc)) {
    Tcl_AppendResult(interp, "wrong argument for bulk_viscosity", (char *)NULL);
    return TCL_ERROR;
  }
  if (bulk_visc < 0.0) {
    Tcl_AppendResult(interp, "bulk_viscosity must be positive", (char *)NULL);
    return TCL_ERROR;
  }

  *change =1;
  lbpar_gpu.bulk_viscosity = (float)bulk_visc;

  return TCL_OK;

}

static int lbfluid_parse_friction(Tcl_Interp *interp, int argc, char *argv[], int *change) {
  double friction;

  if (argc < 1) {
    Tcl_AppendResult(interp, "friction requires 1 argument", (char *)NULL);
    return TCL_ERROR;
  }
  if (!ARG0_IS_D(friction)) {
    Tcl_AppendResult(interp, "wrong argument for friction", (char *)NULL);
    return TCL_ERROR;
  }
  if (friction <= 0.0) {
    Tcl_AppendResult(interp, "friction must be positive", (char *)NULL);
    return TCL_ERROR;
  }

  *change = 1;
  lbpar_gpu.friction = (float)friction;

  return TCL_OK;
}

static int lbfluid_parse_ext_force(Tcl_Interp *interp, int argc, char *argv[], int *change) {

  double ext_f[3];
  if (argc < 3) {
    Tcl_AppendResult(interp, "ext_force requires 3 arguments", (char *)NULL);
    return TCL_ERROR;
  }
  else {
    if (!ARG_IS_D(0, ext_f[0])) return TCL_ERROR;
    if (!ARG_IS_D(1, ext_f[1])) return TCL_ERROR;
    if (!ARG_IS_D(2, ext_f[2])) return TCL_ERROR;
  }
    
  *change = 3;

  /* external force density is stored in MD units */
  lbpar_gpu.ext_force[0] = (float)ext_f[0];
  lbpar_gpu.ext_force[1] = (float)ext_f[1];
  lbpar_gpu.ext_force[2] = (float)ext_f[2];

  lbpar_gpu.external_force = 1;
    
  return TCL_OK;
}

static int lbfluid_parse_gamma_odd(Tcl_Interp *interp, int argc, char *argv[], int *change) {

  double g;

  if (argc < 1) {
    Tcl_AppendResult(interp, "gamma_odd requires 1 argument", (char *)NULL);
    return TCL_ERROR;
  }
  if (!ARG0_IS_D(g)) {
    Tcl_AppendResult(interp, "wrong argument for gamma_odd", (char *)NULL);
    return TCL_ERROR;
  }
  if (fabs( g > 1.0)) {
    Tcl_AppendResult(interp, "fabs(gamma_odd) must be > 1.", (char *)NULL);
    return TCL_ERROR;
  }

  *change = 1;
  lbpar_gpu.gamma_odd = (float)g;

  return TCL_OK;
}

static int lbfluid_parse_gamma_even(Tcl_Interp *interp, int argc, char *argv[], int *change) {

  double g;

  if (argc < 1) {
    Tcl_AppendResult(interp, "gamma_even requires 1 argument", (char *)NULL);
    return TCL_ERROR;
  }
  if (!ARG0_IS_D(g)) {
    Tcl_AppendResult(interp, "wrong argument for gamma_even", (char *)NULL);
    return TCL_ERROR;
  }
  if (fabs( g > 1.0)) {
    Tcl_AppendResult(interp, "fabs(gamma_even) must be > 1.", (char *)NULL);
    return TCL_ERROR;
  }

  *change = 1;
  lbpar_gpu.gamma_even = (float)g;

  return TCL_OK;
}

static int lbprint_parse_velocity(Tcl_Interp *interp, int argc, char *argv[], int *change, int vtk){

  if (argc < 1) {
    Tcl_AppendResult(interp, "file requires at least 1 argument", (char *)NULL);
    return TCL_ERROR;
  }

  *change = 1;

  datei=fopen(argv[0],"w");
  if(datei == NULL){
    fprintf(stderr, "couldn't open datafile! \n");
    exit(1);
  }
  lb_get_values_GPU(host_values);
  if(vtk == 1){
    fprintf(datei, "# vtk DataFile Version 2.0\ntest\nASCII\nDATASET STRUCTURED_POINTS\nDIMENSIONS %u %u %u\nORIGIN 0 0 0\nSPACING 1 1 1\nPOINT_DATA %u\nSCALARS OutArray  floats 3\nLOOKUP_TABLE default\n", lbpar_gpu.dim_x, lbpar_gpu.dim_y, lbpar_gpu.dim_z, lbpar_gpu.number_of_nodes);
  }	
  int j;	
  for(j=0; j<lbpar_gpu.number_of_nodes; ++j){
    /** print of the calculated phys values */
    fprintf(datei, " %f \t %f \t %f \n", host_values[j].v[0], host_values[j].v[1], host_values[j].v[2]);
  }
  fclose(datei);
  return TCL_OK;
}
static int lbprint_parse_density(Tcl_Interp *interp, int argc, char *argv[], int *change) {

  if (argc < 1) {
    Tcl_AppendResult(interp, "file requires at least 1 argument", (char *)NULL);
    return TCL_ERROR;
  }

  *change = 1;

  datei=fopen(argv[0],"w");
  if(datei == NULL){
    fprintf(stderr, "couldn't open datafile! \n");
    exit(1);
  }
  lb_get_values_GPU(host_values);
  int j;	
  for(j=0; j<lbpar_gpu.number_of_nodes; ++j){
    /** print of the calculated phys values */
    fprintf(datei, " %f \n", host_values[j].rho);
  }

  return TCL_OK;
}
#if 0
static int lbprint_parse_stresstensor(Tcl_Interp *interp, int argc, char *argv[], int *change) {

    if (argc < 1) {
	Tcl_AppendResult(interp, "file requires at least 1 argument", (char *)NULL);
	return TCL_ERROR;
    }

    *change = 1;

	datei=fopen(argv[0],"w");
		if(datei == NULL){
			fprintf(stderr, "couldn't open datafile! \n");
			exit(1);
		}
	lb_get_values_GPU(host_values);
	int j;	
	for(j=0; j<lbpar_gpu.number_of_nodes; ++j){
	/** print of the calculated phys values */
		fprintf(datei, " %f \t %f \t %f \t %f \t %f \t %f \n", host_values[j].pi[0], host_values[j].pi[1], host_values[j].pi[2],
 															   host_values[j].pi[3], host_values[j].pi[4], host_values[j].pi[5]);
	}

    return TCL_OK;

}
#endif
#endif /* LB_GPU */

#ifdef LB_GPU
static int lbnode_parse_set(Tcl_Interp *interp, int argc, char **argv, int *ind) {
  unsigned int index;
  double f[3];
  size_t size_of_extforces;
  int change = 0;

  if ( ind[0] >=  lbpar_gpu.dim_x ||  ind[1] >= lbpar_gpu.dim_y ||  ind[2] >= lbpar_gpu.dim_z ) {
    Tcl_AppendResult(interp, "position is not in the LB lattice", (char *)NULL);
    return TCL_ERROR;
  }

  index = ind[0] + ind[1]*lbpar_gpu.dim_x + ind[2]*lbpar_gpu.dim_x*lbpar_gpu.dim_y;
  while (argc > 0) {
    if (change==1) {
      Tcl_ResetResult(interp);
      Tcl_AppendResult(interp, "Error in lbnode_extforce force. You can only change one field at the same time.", (char *)NULL);
      return TCL_ERROR;
    }
  if(ARG0_IS_S("force")){
    if (ARG1_IS_D(f[0])) {
      argc--;
      argv++;
    } else return TCL_ERROR;
    if (ARG1_IS_D(f[1])) { 
      argc--;
      argv++;
    } else return TCL_ERROR;
    if (ARG1_IS_D(f[2])) {
      argc--;
      argv++;
    } else return TCL_ERROR;
    change=1;
  }
  size_of_extforces = (n_extern_nodeforces+1)*sizeof(LB_extern_nodeforce_gpu);
  host_extern_nodeforces = realloc(host_extern_nodeforces, size_of_extforces);
 
  host_extern_nodeforces[n_extern_nodeforces].force[0] = (float)f[0];
  host_extern_nodeforces[n_extern_nodeforces].force[1] = (float)f[1];
  host_extern_nodeforces[n_extern_nodeforces].force[2] = (float)f[2];

  host_extern_nodeforces[n_extern_nodeforces].index = index;
  n_extern_nodeforces++;
  
  if(lbpar_gpu.external_force == 0)lbpar_gpu.external_force = 1;

  --argc; ++argv;

  lb_init_extern_nodeforces_GPU(n_extern_nodeforces, host_extern_nodeforces, &lbpar_gpu);
  }

  return TCL_OK;
}
#endif /* LB_GPU */
<<<<<<< HEAD
/** Parser for the lbnode command. */
=======
/** Parser for the \ref lbnode command. 
*/
>>>>>>> a79120ee
int tclcommand_lbnode_gpu(Tcl_Interp *interp, int argc, char **argv) {
#ifdef LB_GPU

  int coord[3];
  int counter;
  char double_buffer[TCL_DOUBLE_SPACE];
  LB_values_gpu *host_print_values;
  host_print_values = malloc(sizeof(LB_values_gpu));	
  int single_nodeindex;
  --argc; ++argv;
  if (argc < 3) {
    Tcl_AppendResult(interp, "too few arguments for lbnode", (char *)NULL);
    return TCL_ERROR;
  }

  if (!ARG_IS_I(0,coord[0]) || !ARG_IS_I(1,coord[1]) || !ARG_IS_I(2,coord[2])) {
    Tcl_AppendResult(interp, "wrong arguments for lbnode", (char *)NULL);
    return TCL_ERROR;
  } 
  argc-=3; argv+=3;
   
  if (argc == 0 ) { 
    Tcl_AppendResult(interp, "lbnode syntax: lbnode X Y Z [ print ] [ rho | u ]", (char *)NULL);
    return TCL_ERROR;
  }
  single_nodeindex = coord[0] + coord[1]*lbpar_gpu.dim_x + coord[2]*lbpar_gpu.dim_x*lbpar_gpu.dim_y;

  if (ARG0_IS_S("print")) {
    argc--; argv++;
    if (argc == 0 ) { 
      Tcl_AppendResult(interp, "lbnode syntax: lbnode X Y Z [ print ] [ rho | u ]", (char *)NULL);
      return TCL_ERROR;
    }
    while (argc > 0) {
      if (ARG0_IS_S("rho") || ARG0_IS_S("density")) {

      lb_print_node_GPU(single_nodeindex, host_print_values);
      Tcl_PrintDouble(interp, (double)host_print_values[0].rho, double_buffer);
      Tcl_AppendResult(interp, double_buffer, " ", (char *)NULL);
      argc--; argv++;
      }
      else if (ARG0_IS_S("u") || ARG0_IS_S("v") || ARG0_IS_S("velocity")) { 
        lb_print_node_GPU(single_nodeindex, host_print_values);
        for (counter = 0; counter < 3; counter++) {
          Tcl_PrintDouble(interp, (double)host_print_values[0].v[counter], double_buffer);
          Tcl_AppendResult(interp, double_buffer, " ", (char *)NULL);
        }
        argc--; argv++;
      }
      else if (ARG0_IS_S("ux") || ARG0_IS_S("vx")) {
        lb_print_node_GPU(single_nodeindex, host_print_values);
        Tcl_PrintDouble(interp, (double)host_print_values[0].v[0], double_buffer);
        Tcl_AppendResult(interp, double_buffer, " ", (char *)NULL);
        argc--; argv++;
      }
      else if (ARG0_IS_S("uy") || ARG0_IS_S("vy")) {
        lb_print_node_GPU(single_nodeindex, host_print_values);
        Tcl_PrintDouble(interp, (double)host_print_values[0].v[1], double_buffer);
        Tcl_AppendResult(interp, double_buffer, " ", (char *)NULL);
        argc--; argv++;
      }
      else if (ARG0_IS_S("uz") || ARG0_IS_S("vz")) {
        lb_print_node_GPU(single_nodeindex, host_print_values);
        Tcl_PrintDouble(interp, (double)host_print_values[0].v[2], double_buffer);
        Tcl_AppendResult(interp, double_buffer, " ", (char *)NULL);
        argc--; argv++;
      }
      else {
        Tcl_ResetResult(interp);
        Tcl_AppendResult(interp, "unknown fluid data \"", argv[0], "\" requested", (char *)NULL);
        return TCL_ERROR;
      }
    }
  }
  else {
    Tcl_AppendResult(interp, "unknown feature \"", argv[0], "\" of lbnode", (char *)NULL);
    return  TCL_ERROR;
  }     
  return TCL_OK;

#else /* !defined LB_GPU */
  Tcl_AppendResult(interp, "LB_GPU is not compiled in!", NULL);
  return TCL_ERROR;
#endif /* LB_GPU */
}
#ifdef LB_GPU
/** Parser for the \ref lbnode_extforce command. Can be used in future to set more values like rho,u e.g.
*/
int tclcommand_lbnode_extforce_gpu(ClientData data, Tcl_Interp *interp, int argc, char **argv) {

  int err=TCL_ERROR;
  int coord[3];

  --argc; ++argv;
  
  if (argc < 3) {
    Tcl_AppendResult(interp, "too few arguments for lbnode_extforce", (char *)NULL);
    return TCL_ERROR;
  }

  if (!ARG_IS_I(0,coord[0]) || !ARG_IS_I(1,coord[1]) || !ARG_IS_I(2,coord[2])) {
    Tcl_AppendResult(interp, "wrong arguments for lbnode", (char *)NULL);
    return TCL_ERROR;
  } 
  argc-=3; argv+=3;

  if (argc == 0 ) { 
    Tcl_AppendResult(interp, "lbnode_extforce syntax: lbnode_extforce X Y Z [ print | set ] [ F(X) | F(Y) | F(Z) ]", (char *)NULL);
    return TCL_ERROR;
  }

  if (ARG0_IS_S("set")) 
    err = lbnode_parse_set(interp, argc-1, argv+1, coord);
    else {
    Tcl_AppendResult(interp, "unknown feature \"", argv[0], "\" of lbnode_extforce", (char *)NULL);
    return  TCL_ERROR;
    }     
  return err;
}
#endif /* LB_GPU */

<<<<<<< HEAD
/** Parser for the lbfluid command gpu. */
=======
/** Parser for the \ref lbfluid command gpu.
*/
>>>>>>> a79120ee
int tclcommand_lbfluid_gpu(Tcl_Interp *interp, int argc, char **argv) {
#ifdef LB_GPU
  int err = TCL_OK;
  int change = 0;

  while (argc > 0) {
    if (ARG0_IS_S("grid") || ARG0_IS_S("agrid"))
      err = lbfluid_parse_agrid(interp, argc-1, argv+1, &change);
    else if (ARG0_IS_S("tau"))
      err = lbfluid_parse_tau(interp, argc-1, argv+1, &change);
    else if (ARG0_IS_S("density") || ARG0_IS_S("dens"))
      err = lbfluid_parse_density(interp, argc-1, argv+1, &change);
    else if (ARG0_IS_S("viscosity") || ARG0_IS_S("visc"))
      err = lbfluid_parse_viscosity(interp, argc-1, argv+1, &change);
    else if (ARG0_IS_S("bulk_viscosity") || ARG0_IS_S("b_visc"))
      err = lbfluid_parse_bulk_visc(interp, argc-1, argv+1, &change);
    else if (ARG0_IS_S("friction") || ARG0_IS_S("coupling"))
      err = lbfluid_parse_friction(interp, argc-1, argv+1, &change);
    else if (ARG0_IS_S("ext_force"))
      err = lbfluid_parse_ext_force(interp, argc-1, argv+1, &change);
    else if (ARG0_IS_S("gamma_odd"))
      err = lbfluid_parse_gamma_odd(interp, argc-1, argv+1, &change);
    else if (ARG0_IS_S("gamma_even"))
      err = lbfluid_parse_gamma_even(interp, argc-1, argv+1, &change);
    else {
      Tcl_AppendResult(interp, "unknown feature \"", argv[0],"\" of lbfluid", (char *)NULL);
      err = TCL_ERROR ;
    }
    if (err == TCL_ERROR) return TCL_ERROR;
      argc -= (change + 1);
      argv += (change + 1);
  }

  mpi_bcast_parameter(FIELD_LATTICE_SWITCH) ;

  /* thermo_switch is retained for backwards compatibility */
  thermo_switch = (thermo_switch | THERMO_LB);
  mpi_bcast_parameter(FIELD_THERMO_SWITCH);
	
  LB_TRACE (fprintf(stderr,"tclcommand_lbfluid_gpu parser ok \n"));

  return err;
#else /* !defined LB_GPU */
  Tcl_AppendResult(interp, "LB_GPU is not compiled in!", NULL);
  return TCL_ERROR;
#endif
}

#ifdef LB_GPU
/** printing the hole fluid field to file with order x+y*dim_x+z*dim_x*dim_y  */
int tclcommand_lbprint_gpu(ClientData data, Tcl_Interp *interp, int argc, char **argv) {

  int err = TCL_OK;
  int change = 0;
  int vtk = 0;

  argc--; argv++;

  if (argc < 1) {
    Tcl_AppendResult(interp, "too few arguments to \"lbprint\"", (char *)NULL);
    err = TCL_ERROR;
  }
  else while (argc > 0) {
    if (ARG0_IS_S("u") || ARG0_IS_S("velocity") || ARG0_IS_S("v")){
      argc--; argv++;
      if (ARG0_IS_S("vtk")){
        vtk = 1;
	err = lbprint_parse_velocity(interp, argc-1, argv+1, &change, vtk); 
      }
      else
	err = lbprint_parse_velocity(interp, argc, argv, &change, vtk);
    }
    else if (ARG0_IS_S("rho") || ARG0_IS_S("density"))
      err = lbprint_parse_density(interp, argc-1, argv+1, &change);   
    else if (ARG0_IS_S("stresstensor")){
      //err = lbprint_parse_stresstensor(interp, argc-1, argv+1, &change); 
      Tcl_AppendResult(interp, "\"lbprint stresstensor\" is not available by default due to memory saving, pls ensure availablity of pi[6] (see lbgpu.h) and lbprint_parse_stresstensor()", (char *)NULL);
    err = TCL_ERROR;
    }  
    else {
      Tcl_AppendResult(interp, "unknown feature \"", argv[0],"\" of lbprint", (char *)NULL);
      err = TCL_ERROR ;
    }
    argc -= (change + 1);
    argv += (change + 1);

    LB_TRACE (fprintf(stderr,"tclcommand_lbprint_gpu parser ok \n"));
  }
  return err;    
}
#endif/* LB_GPU */<|MERGE_RESOLUTION|>--- conflicted
+++ resolved
@@ -848,12 +848,8 @@
   return TCL_OK;
 }
 #endif /* LB_GPU */
-<<<<<<< HEAD
-/** Parser for the lbnode command. */
-=======
 /** Parser for the \ref lbnode command. 
 */
->>>>>>> a79120ee
 int tclcommand_lbnode_gpu(Tcl_Interp *interp, int argc, char **argv) {
 #ifdef LB_GPU
 
@@ -975,12 +971,8 @@
 }
 #endif /* LB_GPU */
 
-<<<<<<< HEAD
-/** Parser for the lbfluid command gpu. */
-=======
 /** Parser for the \ref lbfluid command gpu.
 */
->>>>>>> a79120ee
 int tclcommand_lbfluid_gpu(Tcl_Interp *interp, int argc, char **argv) {
 #ifdef LB_GPU
   int err = TCL_OK;
