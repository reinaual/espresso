/* 
   Copyright (C) 2010,2011,2012,2013 The ESPResSo project

   This file is part of ESPResSo.
  
   ESPResSo is free software: you can redistribute it and/or modify
   it under the terms of the GNU General Public License as published by
   the Free Software Foundation, either version 3 of the License, or
   (at your option) any later version.
   
   ESPResSo is distributed in the hope that it will be useful,
   but WITHOUT ANY WARRANTY; without even the implied warranty of
   MERCHANTABILITY or FITNESS FOR A PARTICULAR PURPOSE.  See the
   GNU General Public License for more details.
   
   You should have received a copy of the GNU General Public License
   along with this program.  If not, see <http://www.gnu.org/licenses/>.
*/

/** \file lbgpu_cfile.c
 *
 * C file for the Lattice Boltzmann implementation on GPUs.
 * Header file for \ref lbgpu.h.
 */
#include <mpi.h>
#include <stdio.h>
#include <math.h>
#include <stdlib.h>
#include <time.h>
#include <string.h>
#include "lbgpu.h"
#include "utils.h"
#include "communication.h"
#include "thermostat.h"
#include "grid.h"
#include "domain_decomposition.h"
#include "integrate.h"
#include "interaction_data.h"
#include "particle_data.h"
#include "global.h"
#include "lb-boundaries.h"
#include "cuda_common.h"
#ifdef LB_GPU


#ifndef D3Q19
#error The implementation only works for D3Q19 so far!
#endif

/** Struct holding the Lattice Boltzmann parameters */
LB_parameters_gpu lbpar_gpu = { 0.0, 0.0, 0.0, 0.0, 0.0, 0.0, 0.0, 0.0, -1.0, 0.0, 0.0, 1.0 ,0.0, -1.0, 0, 0, 0, 0, 0, 0, 1, 0, {0.0, 0.0, 0.0}, 12345, 0};
LB_values_gpu *host_values = NULL;
LB_nodes_gpu *host_nodes = NULL;



/** Flag indicating momentum exchange between particles and fluid */
int transfer_momentum_gpu = 0;

static int max_ran = 1000000;
/*@}*/
//static double tau;

/** measures the MD time since the last fluid update */
static int fluidstep = 0;

/** c_sound_square in LB units*/
static float c_sound_sq = 1.f/3.f;

//clock_t start, end;
int i;


int n_extern_nodeforces = 0;
LB_extern_nodeforce_gpu *host_extern_nodeforces = NULL;

/*-----------------------------------------------------------*/
/** main of lb_gpu_programm */
/*-----------------------------------------------------------*/
/** lattice boltzmann update gpu called from integrate.c
*/
void lattice_boltzmann_update_gpu() {

  int factor = (int)round(lbpar_gpu.tau/time_step);

  fluidstep += 1;

  if (fluidstep>=factor) {
    fluidstep=0;

    lb_integrate_GPU();

    LB_TRACE (fprintf(stderr,"lb_integrate_GPU \n"));

  }
}





/** (re-) allocation of the memory need for the particles (cpu part)*/
void lb_realloc_particles_gpu(){

  lbpar_gpu.number_of_particles = n_total_particles;
  LB_TRACE (printf("#particles realloc\t %u \n", lbpar_gpu.number_of_particles));
  //fprintf(stderr, "%u \t \n", lbpar_gpu.number_of_particles);
  /**-----------------------------------------------------*/
  /** allocating of the needed memory for several structs */
  /**-----------------------------------------------------*/

  lbpar_gpu.your_seed = (unsigned int)i_random(max_ran);

  LB_TRACE (fprintf(stderr,"test your_seed %u \n", lbpar_gpu.your_seed));
  gpu_init_particle_comm();
  lb_realloc_particle_GPU_leftovers(&lbpar_gpu);
}
/** (Re-)initializes the fluid according to the given value of rho. */
void lb_reinit_fluid_gpu() {

  //lbpar_gpu.your_seed = (unsigned int)i_random(max_ran);
  lb_reinit_parameters_gpu();
  if(lbpar_gpu.number_of_nodes != 0){
    lb_reinit_GPU(&lbpar_gpu);
    lbpar_gpu.reinit = 1;
  }

  LB_TRACE (fprintf(stderr,"lb_reinit_fluid_gpu \n"));
}

/** Release the fluid. */
/*not needed in Espresso but still not deleted*/
void lb_release_gpu(){

  free(host_nodes);
  free(host_values);
//  free(host_forces);
}
/** (Re-)initializes the fluid. */
void lb_reinit_parameters_gpu() {

  lbpar_gpu.mu = 0.0;
  lbpar_gpu.time_step = (float)time_step;

  if (lbpar_gpu.viscosity > 0.0) {
    /* Eq. (80) Duenweg, Schiller, Ladd, PRE 76(3):036704 (2007). */
    lbpar_gpu.gamma_shear = 1. - 2./(6.*lbpar_gpu.viscosity*lbpar_gpu.tau/(lbpar_gpu.agrid*lbpar_gpu.agrid) + 1.);   
  }

  if (lbpar_gpu.bulk_viscosity > 0.0) {
    /* Eq. (81) Duenweg, Schiller, Ladd, PRE 76(3):036704 (2007). */
    lbpar_gpu.gamma_bulk = 1. - 2./(9.*lbpar_gpu.bulk_viscosity*lbpar_gpu.tau/(lbpar_gpu.agrid*lbpar_gpu.agrid) + 1.);
  }

  if (temperature > 0.0) {  /* fluctuating hydrodynamics ? */

    lbpar_gpu.fluct = 1;
	LB_TRACE (fprintf(stderr, "fluct on \n"));
    /* Eq. (51) Duenweg, Schiller, Ladd, PRE 76(3):036704 (2007).*/
    /* Note that the modes are not normalized as in the paper here! */

    lbpar_gpu.mu = (float)temperature/c_sound_sq*lbpar_gpu.tau*lbpar_gpu.tau/(lbpar_gpu.agrid*lbpar_gpu.agrid);
    //lbpar_gpu->mu *= agrid*agrid*agrid;  // Marcello's conjecture

    /* lb_coupl_pref is stored in MD units (force)
     * Eq. (16) Ahlrichs and Duenweg, JCP 111(17):8225 (1999).
     * The factor 12 comes from the fact that we use random numbers
     * from -0.5 to 0.5 (equally distributed) which have variance 1/12.
     * time_step comes from the discretization.
     */

    lbpar_gpu.lb_coupl_pref = sqrt(12.f*2.f*lbpar_gpu.friction*(float)temperature/lbpar_gpu.time_step);
    lbpar_gpu.lb_coupl_pref2 = sqrt(2.f*lbpar_gpu.friction*(float)temperature/lbpar_gpu.time_step);

  } else {
    /* no fluctuations at zero temperature */
    lbpar_gpu.fluct = 0;
    lbpar_gpu.lb_coupl_pref = 0.0;
    lbpar_gpu.lb_coupl_pref2 = 0.0;
  }

#ifdef ELECTROKINETICS
  lbpar_gpu.dim_x = (unsigned int) floor(box_l[0] / lbpar_gpu.agrid); //TODO code duplication with lb.c start
  lbpar_gpu.dim_y = (unsigned int) floor(box_l[1] / lbpar_gpu.agrid);
  lbpar_gpu.dim_z = (unsigned int) floor(box_l[2] / lbpar_gpu.agrid);
  
  unsigned int tmp[3];
  
  tmp[0] = lbpar_gpu.dim_x;
  tmp[1] = lbpar_gpu.dim_y;
  tmp[2] = lbpar_gpu.dim_z;
  
  /* sanity checks */
  int dir;
  
  for (dir=0;dir<3;dir++) {
  /* check if box_l is compatible with lattice spacing */
    if (fabs(box_l[dir] - tmp[dir] * lbpar_gpu.agrid) > ROUND_ERROR_PREC) {
      char *errtxt = runtime_error(128);
      ERROR_SPRINTF(errtxt, "{097 Lattice spacing lbpar_gpu.agrid=%f is incompatible with box_l[%i]=%f} ", lbpar_gpu.agrid, dir, box_l[dir]);
    }
  }
  
  lbpar_gpu.number_of_nodes = lbpar_gpu.dim_x * lbpar_gpu.dim_y * lbpar_gpu.dim_z;
  lbpar_gpu.tau = (float) time_step; //TODO code duplication with lb.c end
#endif
  
	LB_TRACE (fprintf(stderr,"lb_reinit_prarameters_gpu \n"));

  reinit_parameters_GPU(&lbpar_gpu);
}

/** Performs a full initialization of
 *  the Lattice Boltzmann system. All derived parameters
 *  and the fluid are reset to their default values. */
void lb_init_gpu() {

  LB_TRACE(printf("Begin initialzing fluid on GPU\n"));
  /** set parameters for transfer to gpu */
  lb_reinit_parameters_gpu();

  lb_realloc_particles_gpu();
	
  lb_init_GPU(&lbpar_gpu);

  LB_TRACE(printf("Initialzing fluid on GPU successful\n"));
}

/*@}*/

/***********************************************************************/
/** \name MPI stuff */
/***********************************************************************/

<<<<<<< HEAD
/*************** REQ_GETPARTS ************/
static void mpi_get_particles_lb(LB_particle_gpu *host_data)
{
  int n_part;
  int g, pnode;
  Cell *cell;
  int c;
  MPI_Status status;

  int i;	
  int *sizes;
  sizes = malloc(sizeof(int)*n_nodes);

  n_part = cells_get_n_particles();

  /* first collect number of particles on each node */
  MPI_Gather(&n_part, 1, MPI_INT, sizes, 1, MPI_INT, 0, comm_cart);

  /* just check if the number of particles is correct */
  if(this_node > 0){
    /* call slave functions to provide the slave datas */
    mpi_get_particles_slave_lb();
  }
  else {
    /* master: fetch particle informations into 'result' */
    g = 0;
    for (pnode = 0; pnode < n_nodes; pnode++) {
      if (sizes[pnode] > 0) {
        if (pnode == 0) {
          for (c = 0; c < local_cells.n; c++) {
            Particle *part;
            int npart;	
            int dummy[3] = {0,0,0};
            double pos[3];
            cell = local_cells.cell[c];
            part = cell->part;
            npart = cell->n;
            for (i=0;i<npart;i++) {
              memcpy(pos, part[i].r.p, 3*sizeof(double));
              fold_position(pos, dummy);
              host_data[i+g].p[0] = (float)pos[0];
              host_data[i+g].p[1] = (float)pos[1];
              host_data[i+g].p[2] = (float)pos[2];
								
              host_data[i+g].v[0] = (float)part[i].m.v[0];
              host_data[i+g].v[1] = (float)part[i].m.v[1];
              host_data[i+g].v[2] = (float)part[i].m.v[2];
              
#ifdef LB_ELECTROHYDRODYNAMICS
              host_data[i+g].mu_E[0] = (float)part[i].p.mu_E[0];
              host_data[i+g].mu_E[1] = (float)part[i].p.mu_E[1];
              host_data[i+g].mu_E[2] = (float)part[i].p.mu_E[2];
#endif
              
#ifdef ELECTROKINETICS
              host_data[i+g].q = (float)part[i].p.q;
#endif
            }
            g += npart;
          }  
        }
        else {
          MPI_Recv(&host_data[g], sizes[pnode]*sizeof(LB_particle_gpu), MPI_BYTE, pnode, REQ_GETPARTS,
          comm_cart, &status);
          g += sizes[pnode];
        }
      }
    }
  }
  COMM_TRACE(fprintf(stderr, "%d: finished get\n", this_node));
  free(sizes);
}

static void mpi_get_particles_slave_lb(){
 
  int n_part;
  int g;
  LB_particle_gpu *host_data_sl;
  Cell *cell;
  int c, i;

  n_part = cells_get_n_particles();

  COMM_TRACE(fprintf(stderr, "%d: get_particles_slave, %d particles\n", this_node, n_part));

  if (n_part > 0) {
    /* get (unsorted) particle informations as an array of type 'particle' */
    /* then get the particle information */
    host_data_sl = malloc(n_part*sizeof(LB_particle_gpu));
    
    g = 0;
    for (c = 0; c < local_cells.n; c++) {
      Particle *part;
      int npart;
      int dummy[3] = {0,0,0};
      double pos[3];
      cell = local_cells.cell[c];
      part = cell->part;
      npart = cell->n;

      for (i=0;i<npart;i++) {
        memcpy(pos, part[i].r.p, 3*sizeof(double));
        fold_position(pos, dummy);	
			
        host_data_sl[i+g].p[0] = (float)pos[0];
        host_data_sl[i+g].p[1] = (float)pos[1];
        host_data_sl[i+g].p[2] = (float)pos[2];

        host_data_sl[i+g].v[0] = (float)part[i].m.v[0];
        host_data_sl[i+g].v[1] = (float)part[i].m.v[1];
        host_data_sl[i+g].v[2] = (float)part[i].m.v[2];
#ifdef LB_ELECTROHYDRODYNAMICS
        host_data_sl[i+g].mu_E[0] = (float)part[i].p.mu_E[0];
        host_data_sl[i+g].mu_E[1] = (float)part[i].p.mu_E[1];
        host_data_sl[i+g].mu_E[2] = (float)part[i].p.mu_E[2];
#endif

#ifdef ELECTROKINETICS
        host_data_sl[i+g].q = (float)part[i].p.q;
#endif
      }
      g+=npart;
    }
    /* and send it back to the master node */
    MPI_Send(host_data_sl, n_part*sizeof(LB_particle_gpu), MPI_BYTE, 0, REQ_GETPARTS, comm_cart);
    free(host_data_sl);
  }  
}

static void mpi_send_forces_lb(LB_particle_force_gpu *host_forces){
	
  int n_part;
  int g, pnode;
  Cell *cell;
  int c;
  int i;	
  int *sizes;
  sizes = malloc(sizeof(int)*n_nodes);
  n_part = cells_get_n_particles();
  /* first collect number of particles on each node */
  MPI_Gather(&n_part, 1, MPI_INT, sizes, 1, MPI_INT, 0, comm_cart);

  /* call slave functions to provide the slave datas */
  if(this_node > 0) {
    mpi_send_forces_slave_lb();
  }
  else{
  /* fetch particle informations into 'result' */
  g = 0;
    for (pnode = 0; pnode < n_nodes; pnode++) {
      if (sizes[pnode] > 0) {
        if (pnode == 0) {
          for (c = 0; c < local_cells.n; c++) {
            int npart;	
            cell = local_cells.cell[c];
            npart = cell->n;
            for (i=0;i<npart;i++) {
              cell->part[i].f.f[0] += (double)host_forces[i+g].f[0];
              cell->part[i].f.f[1] += (double)host_forces[i+g].f[1];
              cell->part[i].f.f[2] += (double)host_forces[i+g].f[2];
            }
 	    g += npart;
          }
        }
        else {
        /* and send it back to the slave node */
        MPI_Send(&host_forces[g], sizes[pnode]*sizeof(LB_particle_force_gpu), MPI_BYTE, pnode, REQ_GETPARTS, comm_cart);			
        g += sizes[pnode];
        }
      }
    }
  }
  COMM_TRACE(fprintf(stderr, "%d: finished send\n", this_node));

  free(sizes);
}

static void mpi_send_forces_slave_lb(){

  int n_part;
  LB_particle_force_gpu *host_forces_sl;
  Cell *cell;
  int c, i;
  MPI_Status status;

  n_part = cells_get_n_particles();

  COMM_TRACE(fprintf(stderr, "%d: send_particles_slave, %d particles\n", this_node, n_part));


  if (n_part > 0) {
    int g = 0;
    /* get (unsorted) particle informations as an array of type 'particle' */
    /* then get the particle information */
    host_forces_sl = malloc(n_part*sizeof(LB_particle_force_gpu));
    MPI_Recv(host_forces_sl, n_part*sizeof(LB_particle_force_gpu), MPI_BYTE, 0, REQ_GETPARTS,
    comm_cart, &status);
    for (c = 0; c < local_cells.n; c++) {
      int npart;	
      cell = local_cells.cell[c];
      npart = cell->n;
      for (i=0;i<npart;i++) {
        cell->part[i].f.f[0] += (double)host_forces_sl[i+g].f[0];
        cell->part[i].f.f[1] += (double)host_forces_sl[i+g].f[1];
        cell->part[i].f.f[2] += (double)host_forces_sl[i+g].f[2];
      }
      g += npart;
    }
    free(host_forces_sl);
  } 
}
/*@}*/

=======
>>>>>>> 727fe2ac
int lb_lbnode_set_extforce_GPU(int ind[3], double f[3])
{
  if ( ind[0] < 0 || ind[0] >=  lbpar_gpu.dim_x ||
       ind[1] < 0 || ind[1] >= lbpar_gpu.dim_y ||
       ind[2] < 0 || ind[2] >= lbpar_gpu.dim_z )
    return ES_ERROR;

  unsigned int index =
    ind[0] + ind[1]*lbpar_gpu.dim_x + ind[2]*lbpar_gpu.dim_x*lbpar_gpu.dim_y;

  size_t  size_of_extforces = (n_extern_nodeforces+1)*sizeof(LB_extern_nodeforce_gpu);
  host_extern_nodeforces = realloc(host_extern_nodeforces, size_of_extforces);
  
  host_extern_nodeforces[n_extern_nodeforces].force[0] = (float)f[0];
  host_extern_nodeforces[n_extern_nodeforces].force[1] = (float)f[1];
  host_extern_nodeforces[n_extern_nodeforces].force[2] = (float)f[2];
  
  host_extern_nodeforces[n_extern_nodeforces].index = index;
  n_extern_nodeforces++;
  
  if(lbpar_gpu.external_force == 0)lbpar_gpu.external_force = 1;

  lb_init_extern_nodeforces_GPU(n_extern_nodeforces, host_extern_nodeforces, &lbpar_gpu);

  return ES_OK;
}

#endif /* LB_GPU */<|MERGE_RESOLUTION|>--- conflicted
+++ resolved
@@ -232,222 +232,6 @@
 /** \name MPI stuff */
 /***********************************************************************/
 
-<<<<<<< HEAD
-/*************** REQ_GETPARTS ************/
-static void mpi_get_particles_lb(LB_particle_gpu *host_data)
-{
-  int n_part;
-  int g, pnode;
-  Cell *cell;
-  int c;
-  MPI_Status status;
-
-  int i;	
-  int *sizes;
-  sizes = malloc(sizeof(int)*n_nodes);
-
-  n_part = cells_get_n_particles();
-
-  /* first collect number of particles on each node */
-  MPI_Gather(&n_part, 1, MPI_INT, sizes, 1, MPI_INT, 0, comm_cart);
-
-  /* just check if the number of particles is correct */
-  if(this_node > 0){
-    /* call slave functions to provide the slave datas */
-    mpi_get_particles_slave_lb();
-  }
-  else {
-    /* master: fetch particle informations into 'result' */
-    g = 0;
-    for (pnode = 0; pnode < n_nodes; pnode++) {
-      if (sizes[pnode] > 0) {
-        if (pnode == 0) {
-          for (c = 0; c < local_cells.n; c++) {
-            Particle *part;
-            int npart;	
-            int dummy[3] = {0,0,0};
-            double pos[3];
-            cell = local_cells.cell[c];
-            part = cell->part;
-            npart = cell->n;
-            for (i=0;i<npart;i++) {
-              memcpy(pos, part[i].r.p, 3*sizeof(double));
-              fold_position(pos, dummy);
-              host_data[i+g].p[0] = (float)pos[0];
-              host_data[i+g].p[1] = (float)pos[1];
-              host_data[i+g].p[2] = (float)pos[2];
-								
-              host_data[i+g].v[0] = (float)part[i].m.v[0];
-              host_data[i+g].v[1] = (float)part[i].m.v[1];
-              host_data[i+g].v[2] = (float)part[i].m.v[2];
-              
-#ifdef LB_ELECTROHYDRODYNAMICS
-              host_data[i+g].mu_E[0] = (float)part[i].p.mu_E[0];
-              host_data[i+g].mu_E[1] = (float)part[i].p.mu_E[1];
-              host_data[i+g].mu_E[2] = (float)part[i].p.mu_E[2];
-#endif
-              
-#ifdef ELECTROKINETICS
-              host_data[i+g].q = (float)part[i].p.q;
-#endif
-            }
-            g += npart;
-          }  
-        }
-        else {
-          MPI_Recv(&host_data[g], sizes[pnode]*sizeof(LB_particle_gpu), MPI_BYTE, pnode, REQ_GETPARTS,
-          comm_cart, &status);
-          g += sizes[pnode];
-        }
-      }
-    }
-  }
-  COMM_TRACE(fprintf(stderr, "%d: finished get\n", this_node));
-  free(sizes);
-}
-
-static void mpi_get_particles_slave_lb(){
- 
-  int n_part;
-  int g;
-  LB_particle_gpu *host_data_sl;
-  Cell *cell;
-  int c, i;
-
-  n_part = cells_get_n_particles();
-
-  COMM_TRACE(fprintf(stderr, "%d: get_particles_slave, %d particles\n", this_node, n_part));
-
-  if (n_part > 0) {
-    /* get (unsorted) particle informations as an array of type 'particle' */
-    /* then get the particle information */
-    host_data_sl = malloc(n_part*sizeof(LB_particle_gpu));
-    
-    g = 0;
-    for (c = 0; c < local_cells.n; c++) {
-      Particle *part;
-      int npart;
-      int dummy[3] = {0,0,0};
-      double pos[3];
-      cell = local_cells.cell[c];
-      part = cell->part;
-      npart = cell->n;
-
-      for (i=0;i<npart;i++) {
-        memcpy(pos, part[i].r.p, 3*sizeof(double));
-        fold_position(pos, dummy);	
-			
-        host_data_sl[i+g].p[0] = (float)pos[0];
-        host_data_sl[i+g].p[1] = (float)pos[1];
-        host_data_sl[i+g].p[2] = (float)pos[2];
-
-        host_data_sl[i+g].v[0] = (float)part[i].m.v[0];
-        host_data_sl[i+g].v[1] = (float)part[i].m.v[1];
-        host_data_sl[i+g].v[2] = (float)part[i].m.v[2];
-#ifdef LB_ELECTROHYDRODYNAMICS
-        host_data_sl[i+g].mu_E[0] = (float)part[i].p.mu_E[0];
-        host_data_sl[i+g].mu_E[1] = (float)part[i].p.mu_E[1];
-        host_data_sl[i+g].mu_E[2] = (float)part[i].p.mu_E[2];
-#endif
-
-#ifdef ELECTROKINETICS
-        host_data_sl[i+g].q = (float)part[i].p.q;
-#endif
-      }
-      g+=npart;
-    }
-    /* and send it back to the master node */
-    MPI_Send(host_data_sl, n_part*sizeof(LB_particle_gpu), MPI_BYTE, 0, REQ_GETPARTS, comm_cart);
-    free(host_data_sl);
-  }  
-}
-
-static void mpi_send_forces_lb(LB_particle_force_gpu *host_forces){
-	
-  int n_part;
-  int g, pnode;
-  Cell *cell;
-  int c;
-  int i;	
-  int *sizes;
-  sizes = malloc(sizeof(int)*n_nodes);
-  n_part = cells_get_n_particles();
-  /* first collect number of particles on each node */
-  MPI_Gather(&n_part, 1, MPI_INT, sizes, 1, MPI_INT, 0, comm_cart);
-
-  /* call slave functions to provide the slave datas */
-  if(this_node > 0) {
-    mpi_send_forces_slave_lb();
-  }
-  else{
-  /* fetch particle informations into 'result' */
-  g = 0;
-    for (pnode = 0; pnode < n_nodes; pnode++) {
-      if (sizes[pnode] > 0) {
-        if (pnode == 0) {
-          for (c = 0; c < local_cells.n; c++) {
-            int npart;	
-            cell = local_cells.cell[c];
-            npart = cell->n;
-            for (i=0;i<npart;i++) {
-              cell->part[i].f.f[0] += (double)host_forces[i+g].f[0];
-              cell->part[i].f.f[1] += (double)host_forces[i+g].f[1];
-              cell->part[i].f.f[2] += (double)host_forces[i+g].f[2];
-            }
- 	    g += npart;
-          }
-        }
-        else {
-        /* and send it back to the slave node */
-        MPI_Send(&host_forces[g], sizes[pnode]*sizeof(LB_particle_force_gpu), MPI_BYTE, pnode, REQ_GETPARTS, comm_cart);			
-        g += sizes[pnode];
-        }
-      }
-    }
-  }
-  COMM_TRACE(fprintf(stderr, "%d: finished send\n", this_node));
-
-  free(sizes);
-}
-
-static void mpi_send_forces_slave_lb(){
-
-  int n_part;
-  LB_particle_force_gpu *host_forces_sl;
-  Cell *cell;
-  int c, i;
-  MPI_Status status;
-
-  n_part = cells_get_n_particles();
-
-  COMM_TRACE(fprintf(stderr, "%d: send_particles_slave, %d particles\n", this_node, n_part));
-
-
-  if (n_part > 0) {
-    int g = 0;
-    /* get (unsorted) particle informations as an array of type 'particle' */
-    /* then get the particle information */
-    host_forces_sl = malloc(n_part*sizeof(LB_particle_force_gpu));
-    MPI_Recv(host_forces_sl, n_part*sizeof(LB_particle_force_gpu), MPI_BYTE, 0, REQ_GETPARTS,
-    comm_cart, &status);
-    for (c = 0; c < local_cells.n; c++) {
-      int npart;	
-      cell = local_cells.cell[c];
-      npart = cell->n;
-      for (i=0;i<npart;i++) {
-        cell->part[i].f.f[0] += (double)host_forces_sl[i+g].f[0];
-        cell->part[i].f.f[1] += (double)host_forces_sl[i+g].f[1];
-        cell->part[i].f.f[2] += (double)host_forces_sl[i+g].f[2];
-      }
-      g += npart;
-    }
-    free(host_forces_sl);
-  } 
-}
-/*@}*/
-
-=======
->>>>>>> 727fe2ac
 int lb_lbnode_set_extforce_GPU(int ind[3], double f[3])
 {
   if ( ind[0] < 0 || ind[0] >=  lbpar_gpu.dim_x ||
