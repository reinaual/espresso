--- conflicted
+++ resolved
@@ -74,23 +74,6 @@
 #ifdef DIPOLES
 
   switch (coulomb.Dmethod) {
-<<<<<<< HEAD
-  case DIPOLAR_NONE:  n_dipolar = 1; break;
-#ifdef DP3M
-  case DIPOLAR_MDLC_P3M: n_dipolar=3; break;
-  case DIPOLAR_P3M:   n_dipolar = 2; break;
-#endif
-  case DIPOLAR_ALL_WITH_ALL_AND_NO_REPLICA:   n_dipolar = 2; break;
- case DIPOLAR_MDLC_DS: n_dipolar=3; break;
- case DIPOLAR_DS:   n_dipolar = 2; break;
- case DIPOLAR_DS_GPU:   n_dipolar = 2; break;
-#ifdef BARNES_HUT
- case DIPOLAR_BH_GPU:   n_dipolar = 2; break;
-#endif
-#ifdef SCAFACOS_DIPOLES
- case DIPOLAR_SCAFACOS:   n_dipolar = 2; break;
-#endif
-=======
   case DIPOLAR_NONE:
     n_dipolar = 1;
     break;
@@ -112,10 +95,14 @@
   case DIPOLAR_DS_GPU:
     n_dipolar = 2;
     break;
+#ifdef DIPOLAR_BARNES_HUT
+ case DIPOLAR_BH_GPU:   
+    n_dipolar = 2; 
+    break;
+#endif
   case DIPOLAR_SCAFACOS:
     n_dipolar = 2;
     break;
->>>>>>> 5e6df125
   }
 
 #endif
@@ -286,11 +273,11 @@
   case DIPOLAR_DS_GPU:
     // Do nothing, it's an actor.
     break;
-#ifdef BARNES_HUT
+#ifdef DIPOLAR_BARNES_HUT
   case DIPOLAR_BH_GPU:
     // Do nothing, it's an actor.
     break;
-#endif // BARNES_HUT
+#endif // DIPOLAR_BARNES_HUT
 #ifdef SCAFACOS_DIPOLES
   case DIPOLAR_SCAFACOS:
     assert(Scafacos::dipolar());
