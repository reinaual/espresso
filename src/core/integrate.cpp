--- conflicted
+++ resolved
@@ -42,11 +42,6 @@
 #include "grid_based_algorithms/electrokinetics.hpp"
 #include "grid_based_algorithms/lb_interface.hpp"
 #include "grid_based_algorithms/lb_particle_coupling.hpp"
-<<<<<<< HEAD
-#include "initialize.hpp"
-#include "lattice.hpp"
-=======
->>>>>>> f9d50357
 #include "minimize_energy.hpp"
 #include "nonbonded_interactions/nonbonded_interaction_data.hpp"
 #include "npt.hpp"
@@ -258,14 +253,6 @@
 
 #if defined(LB) || defined(LB_GPU)
     lb_lbcoupling_deactivate();
-<<<<<<< HEAD
-    if (not(lattice_switch & LATTICE_OFF) && this_node == 0 && n_part)
-      runtimeWarning("Recalculating forces, so the LB coupling forces are not "
-                     "included in the particle force the first time step. This "
-                     "only matters if it happens frequently during "
-                     "sampling.\n");
-=======
->>>>>>> f9d50357
 #endif
 
     // Communication step: distribute ghost positions
