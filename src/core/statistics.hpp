/*
 * Copyright (C) 2010-2019 The ESPResSo project
 * Copyright (C) 2002,2003,2004,2005,2006,2007,2008,2009,2010
 *   Max-Planck-Institute for Polymer Research, Theory Group
 *
 * This file is part of ESPResSo.
 *
 * ESPResSo is free software: you can redistribute it and/or modify
 * it under the terms of the GNU General Public License as published by
 * the Free Software Foundation, either version 3 of the License, or
 * (at your option) any later version.
 *
 * ESPResSo is distributed in the hope that it will be useful,
 * but WITHOUT ANY WARRANTY; without even the implied warranty of
 * MERCHANTABILITY or FITNESS FOR A PARTICULAR PURPOSE.  See the
 * GNU General Public License for more details.
 *
 * You should have received a copy of the GNU General Public License
 * along with this program.  If not, see <http://www.gnu.org/licenses/>.
 */
#ifndef _STATISTICS_H
#define _STATISTICS_H
/** \file
 *  Statistical tools to analyze simulations.
 *
 *  Implementation in statistics.cpp.
 */

#include "PartCfg.hpp"
#include "Particle.hpp"

#include <map>
#include <string>
#include <vector>

<<<<<<< HEAD
=======
/** \name Exported Variables
 *  Previous particle configurations (needed for offline analysis
 *  and correlation analysis)
 */
/************************************************************/
/*@{*/
extern std::vector<std::vector<Utils::Vector3d>> configs;
int get_n_configs();
int get_n_part_conf();
/*@}*/

>>>>>>> ff10b538
/** Calculate the minimal distance of two particles with types in set1 resp.
 *  set2.
 *  @param set1 types of particles
 *  @param set2 types of particles
 *  @return the minimal distance of two particles
 */
double mindist(PartCfg &partCfg, const std::vector<int> &set1,
               const std::vector<int> &set2);

/** Find all particles within a given radius @p r_catch around a position.
 *  @param partCfg    @copybrief PartCfg
 *  @param pos        position of sphere center
 *  @param r_catch    the sphere radius
 *  @param planedims  orientation of coordinate system
 *
 *  @return List of ids close to @p pos.
 */
std::vector<int> nbhood(PartCfg &partCfg, const Utils::Vector3d &pos,
                        double r_catch, const Utils::Vector3i &planedims);

/** Calculate minimal distance to point.
 *  @param partCfg particle selection
 *  @param pos  point
 *  @param pid  if a valid particle id, this particle is omitted from
 *              minimization (this is a good idea if @p pos is the
 *              position of a particle).
 *  @return the minimal distance of a particle to coordinates @p pos
 */
double distto(PartCfg &partCfg, const Utils::Vector3d &pos, int pid = -1);

/** Calculate the distribution of particles around others.
 *
 *  Calculates the distance distribution of particles with types given
 *  in the @p p1_types list around particles with types given in the
 *  @p p2_types list. The distances range from @p r_min to @p r_max, binned
 *  into @p r_bins bins which are either equidistant (@p log_flag==false) or
 *  logarithmically equidistant (@p log_flag==true). The result is stored
 *  in the @p array dist.
 *  @param p1_types list with types of particles to find the distribution for.
 *  @param p2_types list with types of particles the others are distributed
 *                  around.
 *  @param r_min    Minimal distance for the distribution.
 *  @param r_max    Maximal distance for the distribution.
 *  @param r_bins   Number of bins.
 *  @param log_flag Whether the bins are (logarithmically) equidistant.
 *  @param low      particles closer than @p r_min
 *  @param dist     Array to store the result (size: @p r_bins).
 */
void calc_part_distribution(PartCfg &partCfg, std::vector<int> const &p1_types,
                            std::vector<int> const &p2_types, double r_min,
                            double r_max, int r_bins, bool log_flag,
                            double *low, double *dist);

/** Calculate the spherically averaged structure factor.
 *
 *  Calculates the spherically averaged structure factor of particles of a
 *  given type. The possible wave vectors are given by q = 2PI/L sqrt(nx^2 +
 *  ny^2 + nz^2).
 *  The S(q) is calculated up to a given length measured in 2PI/L (the
 *  recommended order of the wave vector is less than 20).
 *  The data is stored starting with q=1, and contains alternatingly S(q-1) and
 *  the number of wave vectors l with l^2=q. Only if the second number is
 *  nonzero, the first is meaningful. This means the q=1 entries are sf[0]=S(1)
 *  and sf[1]=1. For q=7, there are no possible wave vectors, so
 *  sf[2*(7-1)]=sf[2*(7-1)+1]=0.
 *
 *  @param p_types   list with types of particles to be analyzed
 *  @param order     the maximum wave vector length in 2PI/L
 */
std::vector<double> calc_structurefactor(PartCfg &partCfg,
                                         std::vector<int> const &p_types,
                                         int order);

std::vector<std::vector<double>> modify_stucturefactor(int order,
                                                       double const *sf);

/** Calculate the center of mass of a special type of the current configuration.
 *  \param part_type  type of the particle
 */
Utils::Vector3d centerofmass(PartCfg &, int part_type);

/** Calculate the angular momentum of a special type of the current
 *  configuration.
 *  \param type  type of the particle
 */
Utils::Vector3d angularmomentum(PartCfg &, int type);

/** Calculate the center of mass of a special type of a saved configuration.
 *  \param partCfg     @copybrief PartCfg
 *  \param type        type of the particle, -1 for all
 *  \param MofImatrix  Center of mass
 */
void momentofinertiamatrix(PartCfg &partCfg, int type, double *MofImatrix);

/** Calculate total momentum of the system (particles & LB fluid).
 *  Inputs are bools to include particles and fluid in the linear momentum
 *  calculation
 *  @return Result for this processor
 */
Utils::Vector3d calc_linear_momentum(int include_particles,
                                     int include_lbfluid);

<<<<<<< HEAD
inline double *obsstat_bonded(Observable_stat *stat, int j) {
  return stat->bonded + stat->chunk_size * j;
}

inline double *obsstat_nonbonded(Observable_stat *stat, int p1, int p2) {
  if (p1 > p2) {
    int tmp = p2;
    p2 = p1;
    p1 = tmp;
  }
  return stat->non_bonded +
         stat->chunk_size *
             (((2 * max_seen_particle_type - 1 - p1) * p1) / 2 + p2);
}

inline double *obsstat_nonbonded_intra(Observable_stat_non_bonded *stat, int p1,
                                       int p2) {
  /*  return stat->non_bonded_intra + stat->chunk_size*1; */
  if (p1 > p2) {
    int tmp = p2;
    p2 = p1;
    p1 = tmp;
  }
  return stat->non_bonded_intra +
         stat->chunk_size_nb *
             (((2 * max_seen_particle_type - 1 - p1) * p1) / 2 + p2);
}

inline double *obsstat_nonbonded_inter(Observable_stat_non_bonded *stat, int p1,
                                       int p2) {
  /*  return stat->non_bonded_inter + stat->chunk_size*1; */
  if (p1 > p2) {
    int tmp = p2;
    p2 = p1;
    p1 = tmp;
  }
  return stat->non_bonded_inter +
         stat->chunk_size_nb *
             (((2 * max_seen_particle_type - 1 - p1) * p1) / 2 + p2);
}

void invalidate_obs();

/** Docs missing
 * \todo Docs missing
 */
void obsstat_realloc_and_clear(Observable_stat *stat, int n_pre, int n_bonded,
                               int n_non_bonded, int n_coulomb, int n_dipolar,
                               int n_vs, int chunk_size);

void obsstat_realloc_and_clear_non_bonded(Observable_stat_non_bonded *stat_nb,
                                          int n_nonbonded, int chunk_size_nb);

=======
>>>>>>> ff10b538
#endif<|MERGE_RESOLUTION|>--- conflicted
+++ resolved
@@ -27,26 +27,9 @@
  */
 
 #include "PartCfg.hpp"
-#include "Particle.hpp"
 
-#include <map>
-#include <string>
 #include <vector>
 
-<<<<<<< HEAD
-=======
-/** \name Exported Variables
- *  Previous particle configurations (needed for offline analysis
- *  and correlation analysis)
- */
-/************************************************************/
-/*@{*/
-extern std::vector<std::vector<Utils::Vector3d>> configs;
-int get_n_configs();
-int get_n_part_conf();
-/*@}*/
-
->>>>>>> ff10b538
 /** Calculate the minimal distance of two particles with types in set1 resp.
  *  set2.
  *  @param set1 types of particles
@@ -149,60 +132,4 @@
 Utils::Vector3d calc_linear_momentum(int include_particles,
                                      int include_lbfluid);
 
-<<<<<<< HEAD
-inline double *obsstat_bonded(Observable_stat *stat, int j) {
-  return stat->bonded + stat->chunk_size * j;
-}
-
-inline double *obsstat_nonbonded(Observable_stat *stat, int p1, int p2) {
-  if (p1 > p2) {
-    int tmp = p2;
-    p2 = p1;
-    p1 = tmp;
-  }
-  return stat->non_bonded +
-         stat->chunk_size *
-             (((2 * max_seen_particle_type - 1 - p1) * p1) / 2 + p2);
-}
-
-inline double *obsstat_nonbonded_intra(Observable_stat_non_bonded *stat, int p1,
-                                       int p2) {
-  /*  return stat->non_bonded_intra + stat->chunk_size*1; */
-  if (p1 > p2) {
-    int tmp = p2;
-    p2 = p1;
-    p1 = tmp;
-  }
-  return stat->non_bonded_intra +
-         stat->chunk_size_nb *
-             (((2 * max_seen_particle_type - 1 - p1) * p1) / 2 + p2);
-}
-
-inline double *obsstat_nonbonded_inter(Observable_stat_non_bonded *stat, int p1,
-                                       int p2) {
-  /*  return stat->non_bonded_inter + stat->chunk_size*1; */
-  if (p1 > p2) {
-    int tmp = p2;
-    p2 = p1;
-    p1 = tmp;
-  }
-  return stat->non_bonded_inter +
-         stat->chunk_size_nb *
-             (((2 * max_seen_particle_type - 1 - p1) * p1) / 2 + p2);
-}
-
-void invalidate_obs();
-
-/** Docs missing
- * \todo Docs missing
- */
-void obsstat_realloc_and_clear(Observable_stat *stat, int n_pre, int n_bonded,
-                               int n_non_bonded, int n_coulomb, int n_dipolar,
-                               int n_vs, int chunk_size);
-
-void obsstat_realloc_and_clear_non_bonded(Observable_stat_non_bonded *stat_nb,
-                                          int n_nonbonded, int chunk_size_nb);
-
-=======
->>>>>>> ff10b538
 #endif