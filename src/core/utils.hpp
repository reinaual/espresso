--- conflicted
+++ resolved
@@ -20,8 +20,8 @@
 */
 #ifndef UTILS_HPP
 #define UTILS_HPP
-/** \file
- *    Small functions that are useful not only for one module.
+/** \file utils.hpp
+ *    Small functions that are useful not only for one modul.
 
  *  just some nice utilities...
  *  and some constants...
@@ -36,7 +36,7 @@
 #include <cassert>
 
 /*************************************************************/
-/** \name Vector and matrix operations for three dimensions. */
+/** \name Vector and matrix operations for three dimensons.  */
 /*************************************************************/
 /*@{*/
 
@@ -56,12 +56,7 @@
 
 /** calculates unit vector */
 inline void unit_vector(double v[3], double y[3]) {
-<<<<<<< HEAD
   const double d = normr(v);
-=======
-  double d = sqrt(sqrlen(v));
-  int i;
->>>>>>> 76aefca4
 
   for (int i = 0; i < 3; i++)
     y[i] = v[i] / d;
@@ -76,43 +71,6 @@
   return;
 }
 
-<<<<<<< HEAD
-=======
-/** rotates vector around axis by alpha */
-template <typename T1, typename T2, typename T3>
-void vec_rotate(const T1 &axis, double alpha, const T2 &vector, T3 &result) {
-  double sina, cosa, absa, a[3];
-  sina = sin(alpha);
-  cosa = cos(alpha);
-  absa = sqrt(scalar(axis, axis));
-
-  a[0] = axis[0] / absa;
-  a[1] = axis[1] / absa;
-  a[2] = axis[2] / absa;
-
-  result[0] = (cosa + Utils::sqr(a[0]) * (1 - cosa)) * vector[0] +
-              (a[0] * a[1] * (1 - cosa) - a[2] * sina) * vector[1] +
-              (a[0] * a[2] * (1 - cosa) + a[1] * sina) * vector[2];
-  result[1] = (a[0] * a[1] * (1 - cosa) + a[2] * sina) * vector[0] +
-              (cosa + Utils::sqr(a[1]) * (1 - cosa)) * vector[1] +
-              (a[1] * a[2] * (1 - cosa) - a[0] * sina) * vector[2];
-  result[2] = (a[0] * a[2] * (1 - cosa) - a[1] * sina) * vector[0] +
-              (a[1] * a[2] * (1 - cosa) + a[0] * sina) * vector[1] +
-              (cosa + Utils::sqr(a[2]) * (1 - cosa)) * vector[2];
-
-  return;
-}
-
-/** rotates vector around axis by alpha */
-inline ::Vector<3, double> vec_rotate(const ::Vector<3, double> &axis,
-                                      double alpha,
-                                      const ::Vector<3, double> &vector) {
-  ::Vector<3, double> result;
-  vec_rotate(axis, alpha, vector, result);
-  return result;
-}
-
->>>>>>> 76aefca4
 /*@}*/
 
 /*************************************************************/
@@ -129,7 +87,7 @@
  * @param c       z position
  * @param adim    dimensions of the underlying grid
  */
-inline int get_linear_index(int a, int b, int c, int adim[3]) {
+inline int get_linear_index(int a, int b, int c, const int adim[3]) {
   assert((a >= 0) && (a < adim[0]));
   assert((b >= 0) && (b < adim[1]));
   assert((c >= 0) && (c < adim[2]));
@@ -165,220 +123,10 @@
  *  \param pos1 Position one.
  *  \param pos2 Position two.
  */
-<<<<<<< HEAD
 inline double distance2(const Vector3d &a, const Vector3d &b) {
   return (a - b).norm2();
 }
 
-=======
-inline double distance(double pos1[3], double pos2[3]) {
-  return sqrt(Utils::sqr(pos1[0] - pos2[0]) + Utils::sqr(pos1[1] - pos2[1]) +
-              Utils::sqr(pos1[2] - pos2[2]));
-}
-
-/** returns the distance between two positions squared.
- *  \param pos1 Position one.
- *  \param pos2 Position two.
- */
-template <typename T1, typename T2>
-inline double distance2(const T1 &pos1, const T2 &pos2) {
-  return Utils::sqr(pos1[0] - pos2[0]) + Utils::sqr(pos1[1] - pos2[1]) +
-         Utils::sqr(pos1[2] - pos2[2]);
-}
-
-/** Returns the distance between two positions squared and stores the
-    distance vector pos1-pos2 in vec.
- *  \param pos1 Position one.
- *  \param pos2 Position two.
- *  \param vec  vector pos1-pos2.
- *  \return distance squared
-*/
-template <typename T1, typename T2, typename T3>
-double distance2vec(T1 const pos1, T2 const pos2, T3 &vec) {
-  vec[0] = pos1[0] - pos2[0];
-  vec[1] = pos1[1] - pos2[1];
-  vec[2] = pos1[2] - pos2[2];
-  return Utils::sqr(vec[0]) + Utils::sqr(vec[1]) + Utils::sqr(vec[2]);
-}
-
-/*@}*/
-
-/*************************************************************/
-/** \name String helper functions                            */
-/*************************************************************/
-/*@{*/
-
-/** extend a string with another one. Like strcat, just automatically
-    increases the string space */
-char *strcat_alloc(char *left, const char *right);
-
-/*@}*/
-
-/*************************************************************/
-/** \name Object-in-fluid functions                          */
-/*************************************************************/
-/*@{*/
-
-/** Computes the area of triangle between vectors P1,P2,P3,
- *  by computing the crossproduct P1P2 x P1P3 and taking the half of its norm */
-template <typename T1, typename T2, typename T3>
-inline double area_triangle(const T1 &P1, const T2 &P2, const T3 &P3) {
-  double area;
-  double u[3], v[3], normal[3], n; // auxiliary variables
-  u[0] = P2[0] - P1[0];            // u = P1P2
-  u[1] = P2[1] - P1[1];
-  u[2] = P2[2] - P1[2];
-  v[0] = P3[0] - P1[0]; // v = P1P3
-  v[1] = P3[1] - P1[1];
-  v[2] = P3[2] - P1[2];
-  vector_product(u, v, normal);
-  n = normr(normal);
-  area = 0.5 * n;
-  return area;
-}
-
-/** Computes the normal vector to the plane given by points P1P2P3 */
-template <typename T1, typename T2, typename T3>
-void get_n_triangle(const T1 &p1, const T2 &p2, const T3 &p3, double *n) {
-  n[0] = (p2[1] - p1[1]) * (p3[2] - p1[2]) - (p2[2] - p1[2]) * (p3[1] - p1[1]);
-  n[1] = (p2[2] - p1[2]) * (p3[0] - p1[0]) - (p2[0] - p1[0]) * (p3[2] - p1[2]);
-  n[2] = (p2[0] - p1[0]) * (p3[1] - p1[1]) - (p2[1] - p1[1]) * (p3[0] - p1[0]);
-}
-
-/** This function returns the angle btw the triangle p1,p2,p3 and p2,p3,p4.  Be
- * careful, the angle depends on the orientation of the triangles!  You need to
- * be sure that the orientation (direction of normal vector) of p1p2p3 is given
- * by the cross product p2p1 x p2p3.  The orientation of p2p3p4 must be given
- * by p2p3 x p2p4.
- *
- *  Example: p1 = (0,0,1), p2 = (0,0,0), p3=(1,0,0), p4=(0,1,0).  The
- *  orientation of p1p2p3 should be in the direction (0,1,0) and indeed: p2p1 x
- *  p2p3 = (0,0,1)x(1,0,0) = (0,1,0) This function is called in the beginning
- *  of the simulation when creating bonds depending on the angle btw the
- *  triangles, the bending_force.  Here, we determine the orientations by
- *  looping over the triangles and checking the correct orientation.  So if you
- *  have the access to the order of particles, you are safe to call this
- *  function with exactly this order. Otherwise you need to check the
- *  orientations. */
-template <typename T1, typename T2, typename T3, typename T4>
-double angle_btw_triangles(const T1 &P1, const T2 &P2, const T3 &P3,
-                           const T4 &P4) {
-  double phi;
-  double u[3], v[3], normal1[3], normal2[3]; // auxiliary variables
-  u[0] = P1[0] - P2[0];                      // u = P2P1
-  u[1] = P1[1] - P2[1];
-  u[2] = P1[2] - P2[2];
-  v[0] = P3[0] - P2[0]; // v = P2P3
-  v[1] = P3[1] - P2[1];
-  v[2] = P3[2] - P2[2];
-  vector_product(u, v, normal1);
-  u[0] = P3[0] - P2[0]; // u = P2P3
-  u[1] = P3[1] - P2[1];
-  u[2] = P3[2] - P2[2];
-  v[0] = P4[0] - P2[0]; // v = P2P4
-  v[1] = P4[1] - P2[1];
-  v[2] = P4[2] - P2[2];
-  vector_product(u, v, normal2);
-
-  double tmp11, tmp22, tmp33;
-  // Now we compute the scalar product of n1 and n2 divided by the norms of n1
-  // and n2
-  // tmp11 = dot(3,normal1,normal2);         // tmp11 = n1.n2
-  tmp11 = scalar(normal1, normal2); // tmp11 = n1.n2
-
-  /*
-  tmp22 = normr(normal1);
-  tmp33 = normr(normal2);
-  tmp11 /= (tmp22*tmp33);  // tmp11 = n1.n2/(|n1||n2|)
-*/
-  tmp11 *= fabs(tmp11);     // tmp11 = (n1.n2)^2
-  tmp22 = sqrlen(normal1);  // tmp22 = |n1|^2
-  tmp33 = sqrlen(normal2);  // tmp33 = |n1|^2
-  tmp11 /= (tmp22 * tmp33); // tmp11 = (n1.n2/(|n1||n2|))^2
-  if (tmp11 > 0) {
-    tmp11 = sqrt(tmp11);
-  } else {
-    tmp11 = -sqrt(-tmp11);
-  }
-
-  if (tmp11 >= 1.) {
-    tmp11 = 0.0;
-  } else if (tmp11 <= -1.) {
-    tmp11 = M_PI;
-  }
-  phi = M_PI - acos(tmp11); // The angle between the faces (not considering the
-                            // orientation, always less or equal to Pi) is
-                            // equal to Pi minus angle between the normals
-
-  // Now we need to determine, if the angle btw two triangles is less than Pi or
-  // more than Pi. To do this we check,
-  // if the point P4 lies in the halfspace given by triangle P1P2P3 and the
-  // normal to this triangle. If yes, we have
-  // angle less than Pi, if not, we have angle more than Pi.
-  // General equation of the plane is n_x*x + n_y*y + n_z*z + d = 0 where
-  // (n_x,n_y,n_z) is the normal to the plane.
-  // Point P1 lies in the plane, therefore d = -(n_x*P1_x + n_y*P1_y + n_z*P1_z)
-  // Point P4 lies in the halfspace given by normal iff n_x*P4_x + n_y*P4_y +
-  // n_z*P4_z + d >= 0
-  tmp11 = -(normal1[0] * P1[0] + normal1[1] * P1[1] + normal1[2] * P1[2]);
-  if (normal1[0] * P4[0] + normal1[1] * P4[1] + normal1[2] * P4[2] + tmp11 < 0)
-    phi = 2 * M_PI - phi;
-  return phi;
-}
-
-namespace Utils {
-
-// Below you will find some routines for handling vectors.  Note that
-// all the pointer-type overloads assume a pointer of length 3!  Due
-// to restrictions on the C-level there is no error checking available
-// for the pointer-type overloads, i.e. you won't trigger an exception
-// in out-of-memory situations but will receive a segfault right away.
-
-//
-// cross_product: Calculate the cross product of two vectors
-//
-template <typename T1, typename T2, typename T3>
-void cross_product(const T1 &a, const T2 &b, T3 &c) {
-  c[0] = a[1] * b[2] - a[2] * b[1];
-  c[1] = a[2] * b[0] - a[0] * b[2];
-  c[2] = a[0] * b[1] - a[1] * b[0];
-}
-
-template <typename T> double dot_product(T const *const a, T const *const b) {
-  double c = 0;
-  for (unsigned int i = 0; i < 3; i++)
-    c += a[i] * b[i];
-  return c;
-}
-
-//
-// veclen and sqrlen: Calculate the length and length squared of a vector
-//
-template <typename T> double sqrlen(T const *const a) {
-  double c = 0;
-  for (int i = 0; i < 3; ++i)
-    c += a[i] * a[i];
-  return c;
-}
-
-template <typename T> double veclen(T const *const a) {
-  return sqrt(sqrlen(a));
-}
-
-//
-// vecsub: Subtract two vectors
-//
-
-template <typename T>
-void vecsub(T const *const a, T const *const b, T *const c) {
-  // Note the different signature for pointers here!
-  for (unsigned int i = 0; i < 3; i++)
-    c[i] = a[i] - b[i];
-}
-
-} // namespace Utils
-
->>>>>>> 76aefca4
 /*@}*/
 
 #endif