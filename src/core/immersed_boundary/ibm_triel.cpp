--- conflicted
+++ resolved
@@ -83,16 +83,9 @@
   auto const vec2 = get_mi_vector(p3->r.p, p1->r.p);
   auto const l = vec2.norm();
 
-<<<<<<< HEAD
   // lp = lenght between 1 and 2
   auto const vec1 = get_mi_vector(p2->r.p, p1->r.p);
   auto const lp = vec1.norm();
-=======
-  // lp = length between 1 and 2
-  double vec1[3] = {0., 0., 0.};
-  get_mi_vector(vec1, p2->r.p, p1->r.p);
-  const double lp = sqrt(sqrlen(vec1));
->>>>>>> 76aefca4
 
   // angles between these vectors; calculated directly via the products
   const double cosPhi = (vec1 * vec2) / (lp * l);
@@ -375,56 +368,4 @@
 
   return ES_OK;
 }
-
-<<<<<<< HEAD
-=======
-/** Rotate calculated trielastic forces in the 2d plane back to the 3d plane
- *Use knowledge that the x-axis in rotated system is parallel to r(p1->p2) in
- *original system; To find the corresponding unit vector to y in the rotated
- *system, construct vector perpendicular to r(p1->p2); note that f3 is not
- *calculated here but is implicitly calculated by f3 = -(f1+f2) which is
- *consistent with the literature
- */
-void RotateForces(const double f1_rot[2], const double f2_rot[2], double f1[3],
-                  double f2[3], double v12[3], double v13[3]) {
-  // fRot is in the rotated system, i.e. in a system where the side lPrime of
-  // the triangle (i.e. v12) is parallel to the x-axis, and the y-axis is
-  // perpendicular to the x-axis (cf. Krueger, Fig. 7.1c).
-  // I.e. fRot[XX] is the component parallel to the x-axis, fRot[YY]] the
-  // component parallel to the y-axis. Now, the idea is to get these unit
-  // vectors for the x- and y-axis in the real coordinate system. They are named
-  // xu and yu below. The x-component of the force in the real coordinate system
-  // is therefore: fRot[XX]*xu
-
-  // xu is simple: The x-axis in the rotated system is parallel to v12 --> xu =
-  // v12 (+ normalization)
-  double xu[3] = {0., 0., 0.};
-  unit_vector(v12, xu);
-
-  // yu needs to be orthogonal to xu, and point in the direction of node 3 in
-  // Krueger, Fig. 7.1b. Therefore: First get the projection of v13 onto v12:
-  // The direction is defined by xu, the length by the scalar product (scalar
-  // product can be interpreted as a projection, after all). --> sca * xu Then:
-  // v13 - sca * xu gives the component of v13 orthogonal to v12, i..e.
-  // perpendicular to the x-axis --> yu Last: Normalize yu.
-
-  const double sca = scalar(v13, xu);
-  double y[3] = {0., 0., 0.};
-  for (int i = 0; i < 3; i++)
-    y[i] = v13[i] - (sca * xu[i]);
-
-  double yu[3] = {0., 0., 0.};
-  unit_vector(y, yu);
-
-  // Calculate forces in 3D
-  f1[0] = (f1_rot[0] * xu[0]) + (f1_rot[1] * yu[0]);
-  f1[1] = (f1_rot[0] * xu[1]) + (f1_rot[1] * yu[1]);
-  f1[2] = (f1_rot[0] * xu[2]) + (f1_rot[1] * yu[2]);
-
-  f2[0] = (f2_rot[0] * xu[0]) + (f2_rot[1] * yu[0]);
-  f2[1] = (f2_rot[0] * xu[1]) + (f2_rot[1] * yu[1]);
-  f2[2] = (f2_rot[0] * xu[2]) + (f2_rot[1] * yu[2]);
-}
-
->>>>>>> 76aefca4
 #endif