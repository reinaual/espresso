--- conflicted
+++ resolved
@@ -87,14 +87,6 @@
 #ifdef P3M
     case COULOMB_P3M_GPU:
     case COULOMB_P3M:
-<<<<<<< HEAD
-	  force[0] = 0.0; force[1] = 0.0; force[2] = 0.0;
-	  p3m_add_pair_force(p1->p.q*p2->p.q, d, dist2, dist, force);
-      virials.coulomb[0] += p3m_pair_energy(p1->p.q*p2->p.q,dist);
-	  for (k = 0; k<3; k++)
-		  for (l = 0; l<3; l++)
-			  p_tensor.coulomb[k*3 + l] += force[k]*d[l];
-=======
       force[0] = 0.0;
       force[1] = 0.0;
       force[2] = 0.0;
@@ -103,7 +95,6 @@
       for (k = 0; k < 3; k++)
         for (l = 0; l < 3; l++)
           p_tensor.coulomb[k * 3 + l] += force[k] * d[l];
->>>>>>> f74064d6
 
       break;
 #endif
