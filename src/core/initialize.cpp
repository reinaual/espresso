--- conflicted
+++ resolved
@@ -239,25 +239,9 @@
 #ifdef ELECTROSTATICS
   if (reinit_electrostatics) {
     EVENT_TRACE(fprintf(stderr, "%d: reinit_electrostatics\n", this_node));
-<<<<<<< HEAD
-
+    
     Coulomb::on_observable_calc();
 
-=======
-    switch (coulomb.method) {
-#ifdef P3M
-    case COULOMB_ELC_P3M:
-    case COULOMB_P3M_GPU:
-    case COULOMB_P3M:
-      EVENT_TRACE(
-          fprintf(stderr, "%d: p3m_count_charged_particles\n", this_node));
-      p3m_count_charged_particles();
-      break;
-#endif
-    default:
-      break;
-    }
->>>>>>> 882c0581
     reinit_electrostatics = 0;
   }
 #endif /*ifdef ELECTROSTATICS */
@@ -308,35 +292,7 @@
   invalidate_obs();
 
 #ifdef ELECTROSTATICS
-<<<<<<< HEAD
   Coulomb::on_coulomb_change();
-=======
-  switch (coulomb.method) {
-  case COULOMB_DH:
-    break;
-#ifdef P3M
-#ifdef CUDA
-  case COULOMB_P3M_GPU:
-    p3m_gpu_init(p3m.params.cao, p3m.params.mesh, p3m.params.alpha);
-    break;
-#endif
-  case COULOMB_ELC_P3M:
-    ELC_init();
-  // fall through
-  case COULOMB_P3M:
-    p3m_init();
-    break;
-#endif
-  case COULOMB_MMM1D:
-    MMM1D_init();
-    break;
-  case COULOMB_MMM2D:
-    MMM2D_init();
-    break;
-  default:
-    break;
-  }
->>>>>>> 882c0581
 #endif /* ELECTROSTATICS */
 
 #ifdef DIPOLES
@@ -413,34 +369,7 @@
 
 /* Now give methods a chance to react to the change in box length */
 #ifdef ELECTROSTATICS
-<<<<<<< HEAD
   Coulomb::on_boxl_change();
-=======
-  switch (coulomb.method) {
-#ifdef P3M
-  case COULOMB_ELC_P3M:
-    ELC_init();
-  // fall through
-  case COULOMB_P3M_GPU:
-  case COULOMB_P3M:
-    p3m_scaleby_box_l();
-    break;
-#endif
-  case COULOMB_MMM1D:
-    MMM1D_init();
-    break;
-  case COULOMB_MMM2D:
-    MMM2D_init();
-    break;
-#ifdef SCAFACOS
-  case COULOMB_SCAFACOS:
-    Scafacos::update_system_params();
-    break;
-#endif
-  default:
-    break;
-  }
->>>>>>> 882c0581
 #endif
 
 #ifdef DIPOLES
@@ -466,32 +395,7 @@
    have separate, faster methods, as this might happen frequently
    in a NpT simulation. */
 #ifdef ELECTROSTATICS
-<<<<<<< HEAD
   Coulomb::init_coulomb();
-=======
-  switch (coulomb.method) {
-  case COULOMB_DH:
-    break;
-#ifdef P3M
-  case COULOMB_ELC_P3M:
-    ELC_init();
-  // fall through
-  case COULOMB_P3M:
-    p3m_init();
-    break;
-  case COULOMB_P3M_GPU:
-    break;
-#endif
-  case COULOMB_MMM1D:
-    MMM1D_init();
-    break;
-  case COULOMB_MMM2D:
-    MMM2D_init();
-    break;
-  default:
-    break;
-  }
->>>>>>> 882c0581
 #endif /* ifdef ELECTROSTATICS */
 
 #ifdef DIPOLES
