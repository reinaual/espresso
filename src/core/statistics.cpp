--- conflicted
+++ resolved
@@ -231,7 +231,6 @@
  * @param result Result for this processor (Output)
  */
 void predict_momentum_particles(double *result) {
-<<<<<<< HEAD
   double momentum[3] = {0.0, 0.0, 0.0};
 
   for (auto const &p : local_cells.particles()) {
@@ -241,29 +240,6 @@
     momentum[0] += mass * (p.m.v[0] + p.f.f[0]);
     momentum[1] += mass * (p.m.v[1] + p.f.f[1]);
     momentum[2] += mass * (p.m.v[2] + p.f.f[2]);
-=======
-  Cell *cell;
-  Particle *p;
-  int i, c, np;
-
-  double momentum[3] = {0.0, 0.0, 0.0};
-
-  for (c = 0; c < local_cells.n; c++) {
-    cell = local_cells.cell[c];
-    np = cell->n;
-    p = cell->part;
-
-    for (i = 0; i < np; i++) {
-      // Due to weird scaling of units the following is actually correct
-      double mass = 1.0;
-#ifdef MASS
-      mass = p[i].p.mass;
-#endif
-      momentum[0] += mass * (p[i].m.v[0] + p[i].f.f[0]);
-      momentum[1] += mass * (p[i].m.v[1] + p[i].f.f[1]);
-      momentum[2] += mass * (p[i].m.v[2] + p[i].f.f[2]);
-    }
->>>>>>> ce70f128
   }
 
   momentum[0] /= time_step;
