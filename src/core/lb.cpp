/*
  Copyright (C) 2010,2011,2012,2013,2014,2015,2016 The ESPResSo project
  Copyright (C) 2002,2003,2004,2005,2006,2007,2008,2009,2010
  Max-Planck-Institute for Polymer Research, Theory Group

  This file is part of ESPResSo.

  ESPResSo is free software: you can redistribute it and/or modify
  it under the terms of the GNU General Public License as published by
  the Free Software Foundation, either version 3 of the License, or
  (at your option) any later version.

  ESPResSo is distributed in the hope that it will be useful,
  but WITHOUT ANY WARRANTY; without even the implied warranty of
  MERCHANTABILITY or FITNESS FOR A PARTICULAR PURPOSE.  See the
  GNU General Public License for more details.

  You should have received a copy of the GNU General Public License
  along with this program.  If not, see <http://www.gnu.org/licenses/>.
*/
/** \file lb.cpp
 *
 * Lattice Boltzmann algorithm for hydrodynamic degrees of freedom.
 *
 * Includes fluctuating LB and coupling to MD particles via frictional
 * momentum transfer.
 *
 */

#include <mpi.h>
#include <cassert>
#include <cstdio>
#include <iostream>
#include "config.hpp" 
#include "utils.hpp"
#include "lb.hpp"

#ifdef LB

#include "communication.hpp"
#include "grid.hpp"
#include "halo.hpp"
#include "interaction_data.hpp"
#include "lb-d3q19.hpp"
#include "lbboundaries.hpp"
#include "lb.hpp"
#include "virtual_sites/lb_inertialess_tracers.hpp"
#include "thermostat.hpp"
#include "utils.hpp"
#include "global.hpp"
#include "cells.hpp"

#include <cassert>
#include <cstdio>
#include <iostream>
#include <mpi.h>

#include "cuda_interface.hpp"

<<<<<<< HEAD
#ifdef LB

void lb_check_halo_regions();
=======
#ifdef ADDITIONAL_CHECKS
static void lb_check_halo_regions();
#endif // ADDITIONAL_CHECKS
>>>>>>> a3adcaef

/** Flag indicating momentum exchange between particles and fluid */
int transfer_momentum = 0;

/** Struct holding the Lattice Boltzmann parameters */
// LB_Parameters lbpar = { .rho={0.0}, .viscosity={0.0}, .bulk_viscosity={-1.0},
// .agrid=-1.0, .tau=-1.0, .friction={0.0}, .ext_force={ 0.0, 0.0,
// 0.0},.rho_lb_units={0.},.gamma_odd={0.}, .gamma_even={0.} };
LB_Parameters lbpar = {
    // rho
    0.0,
    // viscosity
    0.0,
    // bulk_viscosity
    -1.0,
    // agrid
    -1.0,
    // tau
    -1.0,
    // friction
    0.0,
    // ext_force
    {0.0, 0.0, 0.0},
    // rho_lb_units
    0.,
    // gamma_odd
    0.,
    // gamma_even
    0.,
    // gamma_shear
    0.,
    // gamma_bulk
    0.,
    // is_TRT
    false,
    // resend_halo
    0};

/** The DnQm model to be used. */
LB_Model lbmodel = {19,      d3q19_lattice, d3q19_coefficients,
                    d3q19_w, nullptr,       1. / 3.};

#if (!defined(FLATNOISE) && !defined(GAUSSRANDOMCUT) && !defined(GAUSSRANDOM))
#define FLATNOISE
#endif // (!defined(FLATNOISE) && !defined(GAUSSRANDOMCUT) &&
       // !defined(GAUSSRANDOM))

/** The underlying lattice structure */
Lattice lblattice;

/** Pointer to the velocity populations of the fluid nodes */
double **lbfluid[2] = {nullptr, nullptr};

/** Pointer to the hydrodynamic fields of the fluid nodes */
LB_FluidNode *lbfields = nullptr;

/** Communicator for halo exchange between processors */
HaloCommunicator update_halo_comm = {0, nullptr};

/*@{*/

/** amplitude of the fluctuations in the viscous coupling */
static double lb_coupl_pref = 0.0;
/** amplitude of the fluctuations in the viscous coupling with gaussian random
 * numbers */
static double lb_coupl_pref2 = 0.0;
/*@}*/

/** measures the MD time since the last fluid update */
static double fluidstep = 0.0;

#ifdef ADDITIONAL_CHECKS
/** counts the random numbers drawn for fluctuating LB and the coupling */
static int rancounter = 0;
#endif // ADDITIONAL_CHECKS

/***********************************************************************/
#endif // LB

#if defined(LB) || defined(LB_GPU)

/* *********************** C Interface part
 * *************************************/
/* ******************************************************************************/

/*
 * set lattice switch on C-level
 */
int lb_set_lattice_switch(int py_switch) {
  switch (py_switch) {
  case 0:
    lattice_switch = LATTICE_OFF;
    mpi_bcast_parameter(FIELD_LATTICE_SWITCH);
    return 0;
  case 1:
    lattice_switch = LATTICE_LB;
    mpi_bcast_parameter(FIELD_LATTICE_SWITCH);
    return 0;
  case 2:
    lattice_switch = LATTICE_LB_GPU;
    mpi_bcast_parameter(FIELD_LATTICE_SWITCH);
    return 0;
  default:
    return 1;
  }
}

/*
 * get lattice switch on py-level
 */
int lb_get_lattice_switch(int *py_switch) {
  if (lattice_switch) {
    *py_switch = lattice_switch;
    return 0;
  } else
    return 1;
}

#ifdef SHANCHEN
int lb_lbfluid_set_shanchen_coupling(double *p_coupling) {
#ifdef LB_GPU
  int ii, jj, n = 0;
  switch (LB_COMPONENTS) {
  case 1:
    lbpar_gpu.coupling[0] = (float)p_coupling[0];
    lbpar_gpu.coupling[1] = (float)p_coupling[1];
    break;
  default:
    for (ii = 0; ii < LB_COMPONENTS; ii++) {
      for (jj = ii; jj < LB_COMPONENTS; jj++) {
        lbpar_gpu.coupling[LB_COMPONENTS * ii + jj] = (float)p_coupling[n];
        lbpar_gpu.coupling[LB_COMPONENTS * jj + ii] = (float)p_coupling[n];
        n++;
      }
    }
    break;
  }
  on_lb_params_change_gpu(LBPAR_COUPLING);
#endif // LB_GPU
#ifdef LB
#error not implemented
#endif // LB
  return 0;
}

int lb_lbfluid_set_mobility(double *p_mobility) {
  int ii;
  for (ii = 0; ii < LB_COMPONENTS - 1; ii++) {
    if (p_mobility[ii] <= 0) {
      return -1;
    }
    if (lattice_switch & LATTICE_LB_GPU) {
#ifdef LB_GPU
      lbpar_gpu.mobility[ii] = (float)p_mobility[ii];
      on_lb_params_change_gpu(LBPAR_MOBILITY);
#endif // LB_GPU
    } else {
#ifdef LB
#error not implemented
#endif // LB
    }
  }
  return 0;
}

int affinity_set_params(int part_type_a, int part_type_b, double *affinity) {
  IA_parameters *data = get_ia_param_safe(part_type_a, part_type_b);
  data->affinity_on = 0;
  if (!data)
    return ES_ERROR;
  for (int ii = 0; ii < LB_COMPONENTS; ii++) {
    if (affinity[ii] < 0 || affinity[ii] > 1) {
      return ES_ERROR;
    }
    data->affinity[ii] = affinity[ii];
    if (data->affinity[ii] > 0)
      data->affinity_on = 1;
  }

  /* broadcast interaction parameters */
  mpi_bcast_ia_params(part_type_a, part_type_b);

  return ES_OK;
}

#endif // SHANCHEN

int lb_lbfluid_set_density(double *p_dens) {
  for (int ii = 0; ii < LB_COMPONENTS; ii++) {
    if (p_dens[ii] <= 0)
      return -1;
    if (lattice_switch & LATTICE_LB_GPU) {
#ifdef LB_GPU
      lbpar_gpu.rho[ii] = (float)p_dens[ii];
      on_lb_params_change_gpu(LBPAR_DENSITY);
#endif // LB_GPU
    } else {
#ifdef LB
      lbpar.rho = p_dens[ii];
      mpi_bcast_lb_params(LBPAR_DENSITY);
#endif // LB
    }
  }
  return 0;
}

int lb_lbfluid_set_visc(double *p_visc) {
  for (int ii = 0; ii < LB_COMPONENTS; ii++) {
    if (p_visc[ii] <= 0)
      return -1;
    if (lattice_switch & LATTICE_LB_GPU) {
#ifdef LB_GPU
      lbpar_gpu.viscosity[ii] = (float)p_visc[ii];
      on_lb_params_change_gpu(LBPAR_VISCOSITY);
#endif // LB_GPU
    } else {
#ifdef LB
      lbpar.viscosity = p_visc[ii];
      mpi_bcast_lb_params(LBPAR_VISCOSITY);
#endif // LB
    }
  }
  return 0;
}

int lb_lbfluid_set_bulk_visc(double *p_bulk_visc) {
  for (int ii = 0; ii < LB_COMPONENTS; ii++) {
    if (p_bulk_visc[ii] <= 0)
      return -1;
    if (lattice_switch & LATTICE_LB_GPU) {
#ifdef LB_GPU
      lbpar_gpu.bulk_viscosity[ii] = (float)p_bulk_visc[ii];
      lbpar_gpu.is_TRT = false;
      on_lb_params_change_gpu(LBPAR_BULKVISC);
#endif // LB_GPU
    } else {
#ifdef LB
      lbpar.bulk_viscosity = p_bulk_visc[ii];
      lbpar.is_TRT = false;
      mpi_bcast_lb_params(LBPAR_BULKVISC);
#endif // LB
    }
  }
  return 0;
}

int lb_lbfluid_set_gamma_odd(double *p_gamma_odd) {
  for (int ii = 0; ii < LB_COMPONENTS; ii++) {
    if (fabs(p_gamma_odd[ii]) > 1)
      return -1;
    if (lattice_switch & LATTICE_LB_GPU) {
#ifdef LB_GPU
      lbpar_gpu.gamma_odd[ii] = (float)p_gamma_odd[ii];
      lbpar_gpu.is_TRT = false;
      on_lb_params_change_gpu(0);
#endif // LB_GPU
    } else {
#ifdef LB
      lbpar.gamma_odd = *p_gamma_odd;
      lbpar.is_TRT = false;
      mpi_bcast_lb_params(0);
#endif // LB
    }
  }
  return 0;
}

int lb_lbfluid_set_gamma_even(double *p_gamma_even) {
  for (int ii = 0; ii < LB_COMPONENTS; ii++) {
    if (fabs(p_gamma_even[ii]) > 1)
      return -1;
    if (lattice_switch & LATTICE_LB_GPU) {
#ifdef LB_GPU
      lbpar_gpu.gamma_even[ii] = (float)p_gamma_even[ii];
      lbpar_gpu.is_TRT = false;
      on_lb_params_change_gpu(0);
#endif // LB_GPU
    } else {
#ifdef LB
      lbpar.gamma_even = *p_gamma_even;
      lbpar.is_TRT = false;
      mpi_bcast_lb_params(0);
#endif // LB
    }
  }
  return 0;
}

int lb_lbfluid_set_friction(double *p_friction) {
  for (int ii = 0; ii < LB_COMPONENTS; ii++) {
    if (p_friction[ii] <= 0)
      return -1;
    if (lattice_switch & LATTICE_LB_GPU) {
#ifdef LB_GPU
      lbpar_gpu.friction[ii] = (float)p_friction[ii];
      on_lb_params_change_gpu(LBPAR_FRICTION);
#endif // LB_GPU
    } else {
#ifdef LB
      lbpar.friction = p_friction[ii];
      mpi_bcast_lb_params(LBPAR_FRICTION);
#endif // LB
    }
  }
  return 0;
}

int lb_lbfluid_get_friction(double *p_friction) {
  for (int ii = 0; ii < LB_COMPONENTS; ii++) {
    if (lattice_switch & LATTICE_LB_GPU) {
#ifdef LB_GPU
      p_friction[ii] = (double)lbpar_gpu.friction[ii];
#endif // LB_GPU
    } else {
#ifdef LB
      p_friction[ii] = lbpar.friction;
#endif // LB
    }
  }
  return 0;
}

int lb_lbfluid_set_couple_flag(int couple_flag) {
  if (lattice_switch & LATTICE_LB_GPU) {
#ifdef LB_GPU
    if (couple_flag != LB_COUPLE_TWO_POINT &&
        couple_flag != LB_COUPLE_THREE_POINT)
      return -1;
    lbpar_gpu.lb_couple_switch = couple_flag;
#endif // LB_GPU
  } else {
#ifdef LB
    /* Only the two point nearest neighbor coupling is present in the case of
       the cpu, so just throw an error if something else is tried */
    if (couple_flag != LB_COUPLE_TWO_POINT)
      return -1;
#endif // LB
  }
  return 0;
}

int lb_lbfluid_get_couple_flag(int *couple_flag) {
  *couple_flag = LB_COUPLE_NULL;
  if (lattice_switch & LATTICE_LB_GPU) {
#ifdef LB_GPU
    *couple_flag = lbpar_gpu.lb_couple_switch;
#endif
  } else {
#ifdef LB
    *couple_flag = LB_COUPLE_TWO_POINT;
#endif
  }
  return 0;
}

int lb_lbfluid_set_agrid(double p_agrid) {
  if (p_agrid <= 0)
    return -1;
  if (lattice_switch & LATTICE_LB_GPU) {
#ifdef LB_GPU
    lbpar_gpu.agrid = (float)p_agrid;

    lbpar_gpu.dim_x = (unsigned int)rint(box_l[0] / p_agrid);
    lbpar_gpu.dim_y = (unsigned int)rint(box_l[1] / p_agrid);
    lbpar_gpu.dim_z = (unsigned int)rint(box_l[2] / p_agrid);
    unsigned int tmp[3];
    tmp[0] = lbpar_gpu.dim_x;
    tmp[1] = lbpar_gpu.dim_y;
    tmp[2] = lbpar_gpu.dim_z;
    /* sanity checks */
    for (int dir = 0; dir < 3; dir++) {
      /* check if box_l is compatible with lattice spacing */
      if (fabs(box_l[dir] - tmp[dir] * p_agrid) > ROUND_ERROR_PREC) {
        runtimeErrorMsg() << "Lattice spacing p_agrid= " << p_agrid
                          << " is incompatible with box_l[" << dir
                          << "]=" << box_l[dir] << ", factor=" << tmp[dir]
                          << " err= " << fabs(box_l[dir] - tmp[dir] * p_agrid);
      }
    }
    lbpar_gpu.number_of_nodes =
        lbpar_gpu.dim_x * lbpar_gpu.dim_y * lbpar_gpu.dim_z;
    on_lb_params_change_gpu(LBPAR_AGRID);
#endif // LB_GPU
  } else {
#ifdef LB
    lbpar.agrid = p_agrid;
    mpi_bcast_lb_params(LBPAR_AGRID);
#endif // LB
  }
  return 0;
}

int lb_lbfluid_set_tau(double p_tau) {
  if (p_tau <= 0)
    return -1;
  if (lattice_switch & LATTICE_LB_GPU) {
#ifdef LB_GPU
    lbpar_gpu.tau = (float)p_tau;
    on_lb_params_change_gpu(0);
#endif // LB_GPU
  } else {
#ifdef LB
    lbpar.tau = p_tau;
    mpi_bcast_lb_params(0);
#endif // LB
  }
  return 0;
}

#ifdef SHANCHEN
int lb_lbfluid_set_remove_momentum(void) {
  if (lattice_switch & LATTICE_LB_GPU) {
#ifdef LB_GPU
    lbpar_gpu.remove_momentum = 1;
    on_lb_params_change_gpu(0);
#endif // LB_GPU
  } else {
#ifdef LB
    return -1;
#endif // LB
  }
  return 0;
}
#endif // SHANCHEN

int lb_lbfluid_set_ext_force(int component, double p_fx, double p_fy,
                             double p_fz) {
  if (lattice_switch & LATTICE_LB_GPU) {
#ifdef LB_GPU
    if (lbpar_gpu.tau < 0.0)
      return 2;

    if (lbpar_gpu.rho[component] <= 0.0)
      return 3;

    /* external force density is stored in MD units */
    lbpar_gpu.ext_force[3 * component + 0] = (float)p_fx;
    lbpar_gpu.ext_force[3 * component + 1] = (float)p_fy;
    lbpar_gpu.ext_force[3 * component + 2] = (float)p_fz;
    lbpar_gpu.external_force = 1;
    lb_reinit_extern_nodeforce_GPU(&lbpar_gpu);
#endif // LB_GPU
  } else {
#ifdef LB
    if (lbpar.tau < 0.0)
      return 2;

    if (lbpar.rho <= 0.0)
      return 3;

    lbpar.ext_force[0] = p_fx;
    lbpar.ext_force[1] = p_fy;
    lbpar.ext_force[2] = p_fz;
    mpi_bcast_lb_params(LBPAR_EXTFORCE);
#endif // LB
  }
  return 0;
}

int lb_lbfluid_get_density(double *p_dens) {
  for (int ii = 0; ii < LB_COMPONENTS; ii++) {
    if (lattice_switch & LATTICE_LB_GPU) {
#ifdef LB_GPU
      p_dens[ii] = (double)lbpar_gpu.rho[ii];
#endif // LB_GPU
    } else {
#ifdef LB
      p_dens[ii] = lbpar.rho;
#endif // LB
    }
  }
  return 0;
}

int lb_lbfluid_get_visc(double *p_visc) {
  for (int ii = 0; ii < LB_COMPONENTS; ii++) {
    if (lattice_switch & LATTICE_LB_GPU) {
#ifdef LB_GPU
      p_visc[ii] = (double)lbpar_gpu.viscosity[ii];
#endif // LB_GPU
    } else {
#ifdef LB
      p_visc[ii] = lbpar.viscosity;
#endif // LB
    }
  }
  return 0;
}

int lb_lbfluid_get_bulk_visc(double *p_bulk_visc) {
  if (lattice_switch & LATTICE_LB_GPU) {
#ifdef LB_GPU
    *p_bulk_visc = lbpar_gpu.bulk_viscosity[0];
#endif // LB_GPU
  } else {
#ifdef LB
    *p_bulk_visc = lbpar.bulk_viscosity;
#endif // LB
  }
  return 0;
}

int lb_lbfluid_get_gamma_odd(double *p_gamma_odd) {
  if (lattice_switch & LATTICE_LB_GPU) {
#ifdef LB_GPU
    *p_gamma_odd = lbpar_gpu.gamma_odd[0];
#endif // LB_GPU
  } else {
#ifdef LB
    *p_gamma_odd = lbpar.gamma_odd;
#endif // LB
  }
  return 0;
}

int lb_lbfluid_get_gamma_even(double *p_gamma_even) {
  if (lattice_switch & LATTICE_LB_GPU) {
#ifdef LB_GPU
    *p_gamma_even = lbpar_gpu.gamma_even[0];
#endif // LB_GPU
  } else {
#ifdef LB
    *p_gamma_even = lbpar.gamma_even;
#endif // LB
  }
  return 0;
}

int lb_lbfluid_get_agrid(double *p_agrid) {
  if (lattice_switch & LATTICE_LB_GPU) {
#ifdef LB_GPU
    *p_agrid = lbpar_gpu.agrid;
#endif // LB_GPU
  } else {
#ifdef LB
    *p_agrid = lbpar.agrid;
#endif // LB
  }
  return 0;
}

int lb_lbfluid_get_tau(double *p_tau) {
  if (lattice_switch & LATTICE_LB_GPU) {
#ifdef LB_GPU
    *p_tau = lbpar_gpu.tau;
#endif // LB_GPU
  } else {
#ifdef LB
    *p_tau = lbpar.tau;
#endif // LB
  }
  return 0;
}

int lb_lbfluid_get_ext_force(double *p_f) {
#ifdef SHANCHEN
  fprintf(stderr, "Not implemented yet (%s:%d) ", __FILE__, __LINE__);
  errexit();
#endif // SHANCHEN
  if (lattice_switch & LATTICE_LB_GPU) {
#ifdef LB_GPU
    p_f[0] = lbpar_gpu.ext_force[0];
    p_f[1] = lbpar_gpu.ext_force[1];
    p_f[2] = lbpar_gpu.ext_force[2];
#endif // LB_GPU
  } else {
#ifdef LB
    p_f[0] = lbpar.ext_force[0];
    p_f[1] = lbpar.ext_force[1];
    p_f[2] = lbpar.ext_force[2];
#endif // LB
  }
  return 0;
}

int lb_lbfluid_print_vtk_boundary(char *filename) {
  FILE *fp = fopen(filename, "w");

  if (fp == nullptr) {
    return 1;
  }

  if (lattice_switch & LATTICE_LB_GPU) {
#ifdef LB_GPU
    unsigned int *bound_array;
    bound_array = (unsigned int *)Utils::malloc(lbpar_gpu.number_of_nodes *
                                                sizeof(unsigned int));
    lb_get_boundary_flags_GPU(bound_array);

    int j;
    /** print of the calculated phys values */
    fprintf(fp, "# vtk DataFile Version 2.0\nlbboundaries\n"
                "ASCII\nDATASET STRUCTURED_POINTS\nDIMENSIONS %u %u %u\n"
                "ORIGIN %f %f %f\nSPACING %f %f %f\nPOINT_DATA %u\n"
                "SCALARS boundary float 1\nLOOKUP_TABLE default\n",
            lbpar_gpu.dim_x, lbpar_gpu.dim_y, lbpar_gpu.dim_z,
            lbpar_gpu.agrid * 0.5, lbpar_gpu.agrid * 0.5, lbpar_gpu.agrid * 0.5,
            lbpar_gpu.agrid, lbpar_gpu.agrid, lbpar_gpu.agrid,
            lbpar_gpu.number_of_nodes);
    for (j = 0; j < int(lbpar_gpu.number_of_nodes); ++j) {
      /** print of the calculated phys values */
      fprintf(fp, "%d \n", bound_array[j]);
    }
    free(bound_array);
#endif // LB_GPU
  } else {
#ifdef LB
    int pos[3];
    int boundary;
    int gridsize[3];

    gridsize[0] = box_l[0] / lbpar.agrid;
    gridsize[1] = box_l[1] / lbpar.agrid;
    gridsize[2] = box_l[2] / lbpar.agrid;

    fprintf(fp, "# vtk DataFile Version 2.0\nlbboundaries\n"
                "ASCII\nDATASET STRUCTURED_POINTS\nDIMENSIONS %d %d %d\n"
                "ORIGIN %f %f %f\nSPACING %f %f %f\nPOINT_DATA %d\n"
                "SCALARS boundary float 1\nLOOKUP_TABLE default\n",
            gridsize[0], gridsize[1], gridsize[2], lblattice.agrid[0] * 0.5,
            lblattice.agrid[1] * 0.5, lblattice.agrid[2] * 0.5,
            lblattice.agrid[0], lblattice.agrid[1], lblattice.agrid[2],
            gridsize[0] * gridsize[1] * gridsize[2]);

    for (pos[2] = 0; pos[2] < gridsize[2]; pos[2]++) {
      for (pos[1] = 0; pos[1] < gridsize[1]; pos[1]++) {
        for (pos[0] = 0; pos[0] < gridsize[0]; pos[0]++) {
          lb_lbnode_get_boundary(pos, &boundary);
          fprintf(fp, "%d \n", boundary);
        }
      }
    }
#endif // LB
  }
  fclose(fp);
  return 0;
}

int lb_lbfluid_print_vtk_density(char **filename) {
  int ii;

  for (ii = 0; ii < LB_COMPONENTS; ++ii) {
    FILE *fp = fopen(filename[ii], "w");

    if (fp == nullptr) {
      perror("lb_lbfluid_print_vtk_density");
      return 1;
    }

    if (lattice_switch & LATTICE_LB_GPU) {
#ifdef LB_GPU

      int j;
      size_t size_of_values =
          lbpar_gpu.number_of_nodes * sizeof(LB_rho_v_pi_gpu);
      host_values = (LB_rho_v_pi_gpu *)Utils::malloc(size_of_values);
      lb_get_values_GPU(host_values);

      fprintf(fp, "# vtk DataFile Version 2.0\nlbfluid_gpu\nASCII\nDATASET "
                  "STRUCTURED_POINTS\nDIMENSIONS %u %u %u\nORIGIN %f %f "
                  "%f\nSPACING %f %f %f\nPOINT_DATA %u\nSCALARS density float "
                  "1\nLOOKUP_TABLE default\n",
              lbpar_gpu.dim_x, lbpar_gpu.dim_y, lbpar_gpu.dim_z,
              lbpar_gpu.agrid * 0.5, lbpar_gpu.agrid * 0.5,
              lbpar_gpu.agrid * 0.5, lbpar_gpu.agrid, lbpar_gpu.agrid,
              lbpar_gpu.agrid, lbpar_gpu.number_of_nodes);

      for (j = 0; j < int(lbpar_gpu.number_of_nodes); ++j) {
        /** print the calculated phys values */
        fprintf(fp, "%f\n", host_values[j].rho[ii]);
      }
      free(host_values);

#endif // LB_GPU
    } else {
#ifdef LB
      fprintf(stderr, "Not implemented yet (%s:%d) ", __FILE__, __LINE__);
      errexit();
#endif // LB
    }
    fclose(fp);
  }
  return 0;
}

int lb_lbfluid_print_vtk_velocity(char *filename, std::vector<int> bb1,
                                  std::vector<int> bb2) {
  FILE *fp = fopen(filename, "w");

  if (fp == nullptr) {
    return 1;
  }

  std::vector<int> bb_low;
  std::vector<int> bb_high;

  for (std::vector<int>::iterator val1 = bb1.begin(), val2 = bb2.begin();
       val1 != bb1.end() && val2 != bb2.end(); ++val1, ++val2) {
    if (*val1 == -1 || *val2 == -1) {
      bb_low = {0, 0, 0};
      if (lattice_switch & LATTICE_LB_GPU) {
#ifdef LB_GPU
        bb_high = {static_cast<int>(lbpar_gpu.dim_x) - 1,
                   static_cast<int>(lbpar_gpu.dim_y) - 1,
                   static_cast<int>(lbpar_gpu.dim_z) - 1};
#endif // LB_GPU
      } else {
#ifdef LB
        bb_high = {lblattice.global_grid[0] - 1, lblattice.global_grid[1] - 1,
                   lblattice.global_grid[2] - 1};
#endif // LB
      }
      break;
    }

    bb_low.push_back(std::min(*val1, *val2));
    bb_high.push_back(std::max(*val1, *val2));
  }

  int pos[3];
  if (lattice_switch & LATTICE_LB_GPU) {
#ifdef LB_GPU
    size_t size_of_values = lbpar_gpu.number_of_nodes * sizeof(LB_rho_v_pi_gpu);
    host_values = (LB_rho_v_pi_gpu *)Utils::malloc(size_of_values);
    lb_get_values_GPU(host_values);
    fprintf(fp, "# vtk DataFile Version 2.0\nlbfluid_gpu\n"
                "ASCII\nDATASET STRUCTURED_POINTS\nDIMENSIONS %d %d %d\n"
                "ORIGIN %f %f %f\nSPACING %f %f %f\nPOINT_DATA %d\n"
                "SCALARS velocity float 3\nLOOKUP_TABLE default\n",
            bb_high[0] - bb_low[0] + 1, bb_high[1] - bb_low[1] + 1,
            bb_high[2] - bb_low[2] + 1, (bb_low[0] + 0.5) * lbpar_gpu.agrid,
            (bb_low[1] + 0.5) * lbpar_gpu.agrid,
            (bb_low[2] + 0.5) * lbpar_gpu.agrid, lbpar_gpu.agrid,
            lbpar_gpu.agrid, lbpar_gpu.agrid,
            (bb_high[0] - bb_low[0] + 1) * (bb_high[1] - bb_low[1] + 1) *
                (bb_high[2] - bb_low[2] + 1));
    for (pos[2] = bb_low[2]; pos[2] <= bb_high[2]; pos[2]++)
      for (pos[1] = bb_low[1]; pos[1] <= bb_high[1]; pos[1]++)
        for (pos[0] = bb_low[0]; pos[0] <= bb_high[0]; pos[0]++) {
          int j = lbpar_gpu.dim_y * lbpar_gpu.dim_x * pos[2] +
                  lbpar_gpu.dim_x * pos[1] + pos[0];
          fprintf(fp, "%f %f %f\n", host_values[j].v[0], host_values[j].v[1],
                  host_values[j].v[2]);
        }
    free(host_values);
#endif // LB_GPU
  } else {
#ifdef LB
    double u[3];

    fprintf(fp, "# vtk DataFile Version 2.0\nlbfluid_cpu\n"
                "ASCII\nDATASET STRUCTURED_POINTS\nDIMENSIONS %d %d %d\n"
                "ORIGIN %f %f %f\nSPACING %f %f %f\nPOINT_DATA %d\n"
                "SCALARS velocity float 3\nLOOKUP_TABLE default\n",
            bb_high[0] - bb_low[0] + 1, bb_high[1] - bb_low[1] + 1,
            bb_high[2] - bb_low[2] + 1, (bb_low[0] + 0.5) * lblattice.agrid[0],
            (bb_low[1] + 0.5) * lblattice.agrid[1],
            (bb_low[2] + 0.5) * lblattice.agrid[2], lblattice.agrid[0],
            lblattice.agrid[1], lblattice.agrid[2],
            (bb_high[0] - bb_low[0] + 1) * (bb_high[1] - bb_low[1] + 1) *
                (bb_high[2] - bb_low[2] + 1));

    for (pos[2] = bb_low[2]; pos[2] <= bb_high[2]; pos[2]++)
      for (pos[1] = bb_low[1]; pos[1] <= bb_high[1]; pos[1]++)
        for (pos[0] = bb_low[0]; pos[0] <= bb_high[0]; pos[0]++) {
          lb_lbnode_get_u(pos, u);
          fprintf(fp, "%f %f %f\n", u[0], u[1], u[2]);
        }
#endif // LB
  }
  fclose(fp);

  return 0;
}

int lb_lbfluid_print_boundary(char *filename) {
  FILE *fp = fopen(filename, "w");

  if (fp == nullptr) {
    return 1;
  }

  if (lattice_switch & LATTICE_LB_GPU) {
#ifdef LB_GPU
    unsigned int *bound_array;
    bound_array = (unsigned int *)Utils::malloc(lbpar_gpu.number_of_nodes *
                                                sizeof(unsigned int));
    lb_get_boundary_flags_GPU(bound_array);

    int xyz[3];
    int j;
    for (j = 0; j < int(lbpar_gpu.number_of_nodes); ++j) {
      xyz[0] = j % lbpar_gpu.dim_x;
      int k = j / lbpar_gpu.dim_x;
      xyz[1] = k % lbpar_gpu.dim_y;
      k /= lbpar_gpu.dim_y;
      xyz[2] = k;
      /** print of the calculated phys values */
      fprintf(fp, "%f %f %f %d\n", (xyz[0] + 0.5) * lbpar_gpu.agrid,
              (xyz[1] + 0.5) * lbpar_gpu.agrid,
              (xyz[2] + 0.5) * lbpar_gpu.agrid, bound_array[j]);
    }
    free(bound_array);
#endif // LB_GPU
  } else {
#ifdef LB
    int pos[3];
    int boundary;
    int gridsize[3];

    gridsize[0] = box_l[0] / lblattice.agrid[0];
    gridsize[1] = box_l[1] / lblattice.agrid[1];
    gridsize[2] = box_l[2] / lblattice.agrid[2];

    for (pos[2] = 0; pos[2] < gridsize[2]; pos[2]++) {
      for (pos[1] = 0; pos[1] < gridsize[1]; pos[1]++) {
        for (pos[0] = 0; pos[0] < gridsize[0]; pos[0]++) {
          lb_lbnode_get_boundary(pos, &boundary);
          boundary = (boundary != 0 ? 1 : 0);
          fprintf(fp, "%f %f %f %d\n", (pos[0] + 0.5) * lblattice.agrid[0],
                  (pos[1] + 0.5) * lblattice.agrid[1],
                  (pos[2] + 0.5) * lblattice.agrid[2], boundary);
        }
      }
    }
#endif // LB
  }

  fclose(fp);
  return 0;
}

int lb_lbfluid_print_velocity(char *filename) {
  FILE *fp = fopen(filename, "w");

  if (fp == nullptr) {
    return 1;
  }

  if (lattice_switch & LATTICE_LB_GPU) {
#ifdef LB_GPU
#ifdef SHANCHEN
    fprintf(stderr, "TODO:adapt for SHANCHEN (%s:%d)\n", __FILE__, __LINE__);
    errexit();
#endif // SHANCHEN
    size_t size_of_values = lbpar_gpu.number_of_nodes * sizeof(LB_rho_v_pi_gpu);
    host_values = (LB_rho_v_pi_gpu *)Utils::malloc(size_of_values);
    lb_get_values_GPU(host_values);
    int xyz[3];
    int j;
    for (j = 0; j < int(lbpar_gpu.number_of_nodes); ++j) {
      xyz[0] = j % lbpar_gpu.dim_x;
      int k = j / lbpar_gpu.dim_x;
      xyz[1] = k % lbpar_gpu.dim_y;
      k /= lbpar_gpu.dim_y;
      xyz[2] = k;
      /** print of the calculated phys values */
      fprintf(fp, "%f %f %f %f %f %f\n", (xyz[0] + 0.5) * lbpar_gpu.agrid,
              (xyz[1] + 0.5) * lbpar_gpu.agrid,
              (xyz[2] + 0.5) * lbpar_gpu.agrid, host_values[j].v[0],
              host_values[j].v[1], host_values[j].v[2]);
    }
    free(host_values);
#endif // LB_GPU
  } else {
#ifdef LB
    int pos[3];
    double u[3];
    int gridsize[3];

    gridsize[0] = box_l[0] / lblattice.agrid[0];
    gridsize[1] = box_l[1] / lblattice.agrid[1];
    gridsize[2] = box_l[2] / lblattice.agrid[2];

    for (pos[2] = 0; pos[2] < gridsize[2]; pos[2]++) {
      for (pos[1] = 0; pos[1] < gridsize[1]; pos[1]++) {
        for (pos[0] = 0; pos[0] < gridsize[0]; pos[0]++) {
#ifdef SHANCHEN
          fprintf(stderr, "SHANCHEN not implemented for the CPU LB\n", __FILE__,
                  __LINE__);
          errexit();
#endif // SHANCHEN
          lb_lbnode_get_u(pos, u);
          fprintf(fp, "%f %f %f %f %f %f\n",
                  (pos[0] + 0.5) * lblattice.agrid[0],
                  (pos[1] + 0.5) * lblattice.agrid[1],
                  (pos[2] + 0.5) * lblattice.agrid[2], u[0], u[1], u[2]);
        }
      }
    }
#endif // LB
  }

  fclose(fp);
  return 0;
}

int lb_lbfluid_save_checkpoint(char *filename, int binary) {
  if (lattice_switch & LATTICE_LB_GPU) {
#ifdef LB_GPU
    FILE *cpfile;
    cpfile = fopen(filename, "w");
    if (!cpfile) {
      return ES_ERROR;
    }
    float *host_checkpoint_vd =
        (float *)Utils::malloc(lbpar_gpu.number_of_nodes * 19 * sizeof(float));
    unsigned int *host_checkpoint_seed = (unsigned int *)Utils::malloc(
        lbpar_gpu.number_of_nodes * sizeof(unsigned int));
    unsigned int *host_checkpoint_boundary = (unsigned int *)Utils::malloc(
        lbpar_gpu.number_of_nodes * sizeof(unsigned int));
    lbForceFloat *host_checkpoint_force = (lbForceFloat *)Utils::malloc(
        lbpar_gpu.number_of_nodes * 3 * sizeof(lbForceFloat));
    lb_save_checkpoint_GPU(host_checkpoint_vd, host_checkpoint_seed,
                           host_checkpoint_boundary, host_checkpoint_force);
    if (!binary) {
      for (int n = 0; n < (19 * int(lbpar_gpu.number_of_nodes)); n++) {
        fprintf(cpfile, "%.8E \n", host_checkpoint_vd[n]);
      }
      for (int n = 0; n < int(lbpar_gpu.number_of_nodes); n++) {
        fprintf(cpfile, "%u \n", host_checkpoint_seed[n]);
      }
      for (int n = 0; n < int(lbpar_gpu.number_of_nodes); n++) {
        fprintf(cpfile, "%u \n", host_checkpoint_boundary[n]);
      }
      for (int n = 0; n < (3 * int(lbpar_gpu.number_of_nodes)); n++) {
        fprintf(cpfile, "%.8E \n", host_checkpoint_force[n]);
      }
    } else {
      fwrite(host_checkpoint_vd, sizeof(float),
             19 * int(lbpar_gpu.number_of_nodes), cpfile);
      fwrite(host_checkpoint_seed, sizeof(int), int(lbpar_gpu.number_of_nodes),
             cpfile);
      fwrite(host_checkpoint_boundary, sizeof(int),
             int(lbpar_gpu.number_of_nodes), cpfile);
      fwrite(host_checkpoint_force, sizeof(lbForceFloat),
             3 * int(lbpar_gpu.number_of_nodes), cpfile);
    }
    fclose(cpfile);
    free(host_checkpoint_vd);
    free(host_checkpoint_seed);
    free(host_checkpoint_boundary);
    free(host_checkpoint_force);
#endif // LB_GPU
  } else if (lattice_switch & LATTICE_LB) {
#ifdef LB
    FILE *cpfile;
    cpfile = fopen(filename, "w");
    if (!cpfile) {
      return ES_ERROR;
    }
    double pop[19];
    int ind[3];

    int gridsize[3];

    gridsize[0] = box_l[0] / lbpar.agrid;
    gridsize[1] = box_l[1] / lbpar.agrid;
    gridsize[2] = box_l[2] / lbpar.agrid;

    for (int i = 0; i < gridsize[0]; i++) {
      for (int j = 0; j < gridsize[1]; j++) {
        for (int k = 0; k < gridsize[2]; k++) {
          ind[0] = i;
          ind[1] = j;
          ind[2] = k;
          lb_lbnode_get_pop(ind, pop);
          if (!binary) {
            for (int n = 0; n < 19; n++) {
              fprintf(cpfile, "%.16e ", pop[n]);
            }
            fprintf(cpfile, "\n");
          } else {
            fwrite(pop, sizeof(double), 19, cpfile);
          }
        }
      }
    }
    fclose(cpfile);
#endif // LB
  }
  return ES_OK;
}

int lb_lbfluid_load_checkpoint(char *filename, int binary) {
  if (lattice_switch & LATTICE_LB_GPU) {
#ifdef LB_GPU
    FILE *cpfile;
    cpfile = fopen(filename, "r");
    if (!cpfile) {
      return ES_ERROR;
    }
    std::vector<float> host_checkpoint_vd(lbpar_gpu.number_of_nodes * 19);
    std::vector<unsigned int> host_checkpoint_seed(lbpar_gpu.number_of_nodes);
    std::vector<unsigned int> host_checkpoint_boundary(
        lbpar_gpu.number_of_nodes);
    std::vector<lbForceFloat> host_checkpoint_force(lbpar_gpu.number_of_nodes *
                                                    3);

    if (!binary) {
      for (int n = 0; n < (19 * int(lbpar_gpu.number_of_nodes)); n++) {
        assert(fscanf(cpfile, "%f", &host_checkpoint_vd[n]) != EOF);
      }
      for (int n = 0; n < int(lbpar_gpu.number_of_nodes); n++) {
        assert(fscanf(cpfile, "%u", &host_checkpoint_seed[n]) != EOF);
      }
      for (int n = 0; n < int(lbpar_gpu.number_of_nodes); n++) {
        assert(fscanf(cpfile, "%u", &host_checkpoint_boundary[n]) != EOF);
      }
      for (int n = 0; n < (3 * int(lbpar_gpu.number_of_nodes)); n++) {
        if (sizeof(lbForceFloat) == sizeof(float))
          assert(fscanf(cpfile, "%f", &host_checkpoint_force[n]) != EOF);
        else
          assert(fscanf(cpfile, "%f", &host_checkpoint_force[n]) != EOF);
      }
    } else {
      if (fread(host_checkpoint_vd.data(), sizeof(float),
                19 * int(lbpar_gpu.number_of_nodes),
                cpfile) != (unsigned int)(19 * lbpar_gpu.number_of_nodes))
        return ES_ERROR;
      if (fread(host_checkpoint_seed.data(), sizeof(int),
                int(lbpar_gpu.number_of_nodes),
                cpfile) != (unsigned int)lbpar_gpu.number_of_nodes)
        return ES_ERROR;
      if (fread(host_checkpoint_boundary.data(), sizeof(int),
                int(lbpar_gpu.number_of_nodes),
                cpfile) != (unsigned int)lbpar_gpu.number_of_nodes)
        return ES_ERROR;
      if (fread(host_checkpoint_force.data(), sizeof(lbForceFloat),
                3 * int(lbpar_gpu.number_of_nodes),
                cpfile) != (unsigned int)(3 * lbpar_gpu.number_of_nodes))
        return ES_ERROR;
    }
    lb_load_checkpoint_GPU(
        host_checkpoint_vd.data(), host_checkpoint_seed.data(),
        host_checkpoint_boundary.data(), host_checkpoint_force.data());
    fclose(cpfile);
#endif // LB_GPU
  } else if (lattice_switch & LATTICE_LB) {
#ifdef LB
    FILE *cpfile;
    cpfile = fopen(filename, "r");
    if (!cpfile) {
      return ES_ERROR;
    }
    double pop[19];
    int ind[3];

    int gridsize[3];
    lbpar.resend_halo = 1;
    mpi_bcast_lb_params(0);
    gridsize[0] = box_l[0] / lbpar.agrid;
    gridsize[1] = box_l[1] / lbpar.agrid;
    gridsize[2] = box_l[2] / lbpar.agrid;

    for (int i = 0; i < gridsize[0]; i++) {
      for (int j = 0; j < gridsize[1]; j++) {
        for (int k = 0; k < gridsize[2]; k++) {
          ind[0] = i;
          ind[1] = j;
          ind[2] = k;
          if (!binary) {
            if (fscanf(cpfile,
                       "%lf %lf %lf %lf %lf %lf %lf %lf %lf %lf %lf %lf %lf "
                       "%lf %lf %lf %lf %lf %lf \n",
                       &pop[0], &pop[1], &pop[2], &pop[3], &pop[4], &pop[5],
                       &pop[6], &pop[7], &pop[8], &pop[9], &pop[10], &pop[11],
                       &pop[12], &pop[13], &pop[14], &pop[15], &pop[16],
                       &pop[17], &pop[18]) != 19) {
              return ES_ERROR;
            }
          } else {
            if (fread(pop, sizeof(double), 19, cpfile) != 19)
              return ES_ERROR;
          }
          lb_lbnode_set_pop(ind, pop);
        }
      }
    }
    fclose(cpfile);
//  lbpar.resend_halo=1;
//  mpi_bcast_lb_params(0);
#endif // LB
  } else {
    runtimeErrorMsg() << "To load an LB checkpoint one needs to have already "
                         "initialized the LB fluid with the same grid size.";
    return ES_ERROR;
  }
  return ES_OK;
}

int lb_lbnode_get_rho(int *ind, double *p_rho) {
  if (lattice_switch & LATTICE_LB_GPU) {
#ifdef LB_GPU
    int single_nodeindex = ind[0] + ind[1] * lbpar_gpu.dim_x +
                           ind[2] * lbpar_gpu.dim_x * lbpar_gpu.dim_y;
    static LB_rho_v_pi_gpu *host_print_values = nullptr;

    if (host_print_values == nullptr)
      host_print_values =
          (LB_rho_v_pi_gpu *)Utils::malloc(sizeof(LB_rho_v_pi_gpu));
    lb_print_node_GPU(single_nodeindex, host_print_values);
    for (int ii = 0; ii < LB_COMPONENTS; ii++) {
      p_rho[ii] = (double)(host_print_values->rho[ii]);
    }
#endif // LB_GPU
  } else {
#ifdef LB
    Lattice::index_t index;
    int node, grid[3], ind_shifted[3];
    double rho;
    double j[3];
    double pi[6];

    ind_shifted[0] = ind[0];
    ind_shifted[1] = ind[1];
    ind_shifted[2] = ind[2];
    node = lblattice.map_lattice_to_node(ind_shifted, grid);
    index = get_linear_index(ind_shifted[0], ind_shifted[1], ind_shifted[2],
                             lblattice.halo_grid);

    mpi_recv_fluid(node, index, &rho, j, pi);
    // unit conversion
    rho *= 1 / lbpar.agrid / lbpar.agrid / lbpar.agrid;
    *p_rho = rho;
#endif // LB
  }
  return 0;
}

int lb_lbnode_get_u(int *ind, double *p_u) {
  if (lattice_switch & LATTICE_LB_GPU) {
#ifdef LB_GPU
    static LB_rho_v_pi_gpu *host_print_values = nullptr;
    if (host_print_values == nullptr)
      host_print_values =
          (LB_rho_v_pi_gpu *)Utils::malloc(sizeof(LB_rho_v_pi_gpu));

    int single_nodeindex = ind[0] + ind[1] * lbpar_gpu.dim_x +
                           ind[2] * lbpar_gpu.dim_x * lbpar_gpu.dim_y;
    lb_print_node_GPU(single_nodeindex, host_print_values);

    p_u[0] = (double)(host_print_values[0].v[0]);
    p_u[1] = (double)(host_print_values[0].v[1]);
    p_u[2] = (double)(host_print_values[0].v[2]);
#endif // LB_GPU
  } else {
#ifdef LB
    Lattice::index_t index;
    int node, grid[3], ind_shifted[3];
    double rho;
    double j[3];
    double pi[6];

    ind_shifted[0] = ind[0];
    ind_shifted[1] = ind[1];
    ind_shifted[2] = ind[2];
    node = lblattice.map_lattice_to_node(ind_shifted, grid);
    index = get_linear_index(ind_shifted[0], ind_shifted[1], ind_shifted[2],
                             lblattice.halo_grid);

    mpi_recv_fluid(node, index, &rho, j, pi);
    // unit conversion
    p_u[0] = j[0] / rho * lbpar.agrid / lbpar.tau;
    p_u[1] = j[1] / rho * lbpar.agrid / lbpar.tau;
    p_u[2] = j[2] / rho * lbpar.agrid / lbpar.tau;
#endif // LB
  }
  return 0;
}

/** calculates the fluid velocity at a given position of the
 * lattice. Note that it can lead to undefined behavior if the
 * position is not within the local lattice. This version of the function
 * can be called without the position needing to be on the local processor.
 * Note that this gives a slightly different version than the values used to
 * couple to MD beads when near a wall, see
 * lb_lbfluid_get_interpolated_velocity.
 */
int lb_lbfluid_get_interpolated_velocity_global(double *p, double *v) {
  double local_v[3] = {0, 0, 0},
         delta[6]; // velocity field, relative positions to surrounding nodes
  int ind[3] = {0, 0, 0}, tmpind[3]; // node indices
  int x, y, z;                       // counters

  // convert the position into lower left grid point
  if (lattice_switch & LATTICE_LB_GPU) {
#ifdef LB_GPU
    Lattice::map_position_to_lattice_global(p, ind, delta, lbpar_gpu.agrid);
#endif // LB_GPU
  } else {
#ifdef LB
    Lattice::map_position_to_lattice_global(p, ind, delta, lbpar.agrid);
#endif // LB
  }

  // set the initial velocity to zero in all directions
  v[0] = 0;
  v[1] = 0;
  v[2] = 0;

  for (z = 0; z < 2; z++) {
    for (y = 0; y < 2; y++) {
      for (x = 0; x < 2; x++) {
        // give the index of the neighbouring nodes
        tmpind[0] = ind[0] + x;
        tmpind[1] = ind[1] + y;
        tmpind[2] = ind[2] + z;

        if (lattice_switch & LATTICE_LB_GPU) {
#ifdef LB_GPU
          if (tmpind[0] == int(lbpar_gpu.dim_x))
            tmpind[0] = 0;
          if (tmpind[1] == int(lbpar_gpu.dim_y))
            tmpind[1] = 0;
          if (tmpind[2] == int(lbpar_gpu.dim_z))
            tmpind[2] = 0;
#endif // LB_GPU
        } else {
#ifdef LB
          if (tmpind[0] == box_l[0] / lbpar.agrid)
            tmpind[0] = 0;
          if (tmpind[1] == box_l[1] / lbpar.agrid)
            tmpind[1] = 0;
          if (tmpind[2] == box_l[2] / lbpar.agrid)
            tmpind[2] = 0;
#endif // LB
        }

#ifdef SHANCHEN
        // printf (" %d %d %d %f %f %f\n", tmpind[0], tmpind[1],tmpind[2],v[0],
        // v[1], v[2]);
        fprintf(stderr, "TODO:adapt for SHANCHEN (%s:%d)\n", __FILE__,
                __LINE__);
        errexit();
#endif // SHANCHEN

        lb_lbnode_get_u(tmpind, local_v);

        v[0] +=
            delta[3 * x + 0] * delta[3 * y + 1] * delta[3 * z + 2] * local_v[0];
        v[1] +=
            delta[3 * x + 0] * delta[3 * y + 1] * delta[3 * z + 2] * local_v[1];
        v[2] +=
            delta[3 * x + 0] * delta[3 * y + 1] * delta[3 * z + 2] * local_v[2];
      }
    }
  }

  return 0;
}

int lb_lbnode_get_pi(int *ind, double *p_pi) {
  double p0 = 0;

  lb_lbnode_get_pi_neq(ind, p_pi);

  if (lattice_switch & LATTICE_LB_GPU) {
#ifdef LB_GPU
    for (int ii = 0; ii < LB_COMPONENTS; ii++) {
      p0 += lbpar_gpu.rho[ii] * lbpar_gpu.agrid * lbpar_gpu.agrid /
            lbpar_gpu.tau / lbpar_gpu.tau / 3.;
    }
#endif // LB_GPU
  } else {
#ifdef LB
    p0 = lbpar.rho * lbpar.agrid * lbpar.agrid / lbpar.tau / lbpar.tau / 3.;
#endif // LB
  }

  p_pi[0] += p0;
  p_pi[2] += p0;
  p_pi[5] += p0;

  return 0;
}

int lb_lbnode_get_pi_neq(int *ind, double *p_pi) {
  if (lattice_switch & LATTICE_LB_GPU) {
#ifdef LB_GPU
    static LB_rho_v_pi_gpu *host_print_values = nullptr;
    if (host_print_values == nullptr)
      host_print_values =
          (LB_rho_v_pi_gpu *)Utils::malloc(sizeof(LB_rho_v_pi_gpu));

    int single_nodeindex = ind[0] + ind[1] * lbpar_gpu.dim_x +
                           ind[2] * lbpar_gpu.dim_x * lbpar_gpu.dim_y;
    lb_print_node_GPU(single_nodeindex, host_print_values);
    for (int i = 0; i < 6; i++) {
      p_pi[i] = host_print_values->pi[i];
    }
    return 0;
#endif // LB_GPU
  } else {
#ifdef LB
    Lattice::index_t index;
    int node, grid[3], ind_shifted[3];
    double rho;
    double j[3];
    double pi[6] = {0.0, 0.0, 0.0, 0.0, 0.0, 0.0};

    ind_shifted[0] = ind[0];
    ind_shifted[1] = ind[1];
    ind_shifted[2] = ind[2];
    node = lblattice.map_lattice_to_node(ind_shifted, grid);
    index = get_linear_index(ind_shifted[0], ind_shifted[1], ind_shifted[2],
                             lblattice.halo_grid);

    mpi_recv_fluid(node, index, &rho, j, pi);
    // unit conversion
    p_pi[0] = pi[0] / lbpar.tau / lbpar.tau / lbpar.agrid;
    p_pi[1] = pi[1] / lbpar.tau / lbpar.tau / lbpar.agrid;
    p_pi[2] = pi[2] / lbpar.tau / lbpar.tau / lbpar.agrid;
    p_pi[3] = pi[3] / lbpar.tau / lbpar.tau / lbpar.agrid;
    p_pi[4] = pi[4] / lbpar.tau / lbpar.tau / lbpar.agrid;
    p_pi[5] = pi[5] / lbpar.tau / lbpar.tau / lbpar.agrid;
#endif // LB
  }
  return 0;
}

int lb_lbnode_get_boundary(int *ind, int *p_boundary) {
  if (lattice_switch & LATTICE_LB_GPU) {
#ifdef LB_GPU
    unsigned int host_flag;
    int single_nodeindex = ind[0] + ind[1] * lbpar_gpu.dim_x +
                           ind[2] * lbpar_gpu.dim_x * lbpar_gpu.dim_y;
    lb_get_boundary_flag_GPU(single_nodeindex, &host_flag);
    p_boundary[0] = host_flag;
#endif // LB_GPU
  } else {
#ifdef LB
    Lattice::index_t index;
    int node, grid[3], ind_shifted[3];

    ind_shifted[0] = ind[0];
    ind_shifted[1] = ind[1];
    ind_shifted[2] = ind[2];
    node = lblattice.map_lattice_to_node(ind_shifted, grid);
    index = get_linear_index(ind_shifted[0], ind_shifted[1], ind_shifted[2],
                             lblattice.halo_grid);

    mpi_recv_fluid_boundary_flag(node, index, p_boundary);
#endif // LB
  }
  return 0;
}
#endif // defined (LB) || defined (LB_GPU)

int lb_lbnode_get_pop(int *ind, double *p_pop) {
  if (lattice_switch & LATTICE_LB_GPU) {
#ifdef LB_GPU
    float population[19];

    // c is the LB_COMPONENT for SHANCHEN (not yet interfaced)
    int c = 0;
    lb_lbfluid_get_population(ind, population, c);

    for (int i = 0; i < LBQ; ++i)
      p_pop[i] = population[i];
#endif // LB_GPU
  } else {
#ifdef LB
    Lattice::index_t index;
    int node, grid[3], ind_shifted[3];

    ind_shifted[0] = ind[0];
    ind_shifted[1] = ind[1];
    ind_shifted[2] = ind[2];
    node = lblattice.map_lattice_to_node(ind_shifted, grid);
    index = get_linear_index(ind_shifted[0], ind_shifted[1], ind_shifted[2],
                             lblattice.halo_grid);
    mpi_recv_fluid_populations(node, index, p_pop);
#endif // LB
  }
  return 0;
}

int lb_lbnode_set_rho(int *ind, double *p_rho) {
  if (lattice_switch & LATTICE_LB_GPU) {
#ifdef LB_GPU
    float host_rho[LB_COMPONENTS];
    int single_nodeindex = ind[0] + ind[1] * lbpar_gpu.dim_x +
                           ind[2] * lbpar_gpu.dim_x * lbpar_gpu.dim_y;
    int i;
    for (i = 0; i < LB_COMPONENTS; i++) {
      host_rho[i] = (float)p_rho[i];
    }
    lb_set_node_rho_GPU(single_nodeindex, host_rho);
#endif // LB_GPU
  } else {
#ifdef LB
    Lattice::index_t index;
    int node, grid[3], ind_shifted[3];
    double rho;
    double j[3];
    double pi[6];

    ind_shifted[0] = ind[0];
    ind_shifted[1] = ind[1];
    ind_shifted[2] = ind[2];
    node = lblattice.map_lattice_to_node(ind_shifted, grid);
    index = get_linear_index(ind_shifted[0], ind_shifted[1], ind_shifted[2],
                             lblattice.halo_grid);

    mpi_recv_fluid(node, index, &rho, j, pi);
    rho = (*p_rho) * lbpar.agrid * lbpar.agrid * lbpar.agrid;
    mpi_send_fluid(node, index, rho, j, pi);

//  lb_calc_average_rho();
//  lb_reinit_parameters();
#endif // LB
  }
  return 0;
}

int lb_lbnode_set_u(int *ind, double *u) {
  if (lattice_switch & LATTICE_LB_GPU) {
#ifdef LB_GPU
    float host_velocity[3];
    host_velocity[0] = (float)u[0] * lbpar_gpu.tau / lbpar_gpu.agrid;
    host_velocity[1] = (float)u[1] * lbpar_gpu.tau / lbpar_gpu.agrid;
    host_velocity[2] = (float)u[2] * lbpar_gpu.tau / lbpar_gpu.agrid;
    int single_nodeindex = ind[0] + ind[1] * lbpar_gpu.dim_x +
                           ind[2] * lbpar_gpu.dim_x * lbpar_gpu.dim_y;
    lb_set_node_velocity_GPU(single_nodeindex, host_velocity);
#endif // LB_GPU
  } else {
#ifdef LB
    Lattice::index_t index;
    int node, grid[3], ind_shifted[3];
    double rho;
    double j[3];
    double pi[6];

    ind_shifted[0] = ind[0];
    ind_shifted[1] = ind[1];
    ind_shifted[2] = ind[2];
    node = lblattice.map_lattice_to_node(ind_shifted, grid);
    index = get_linear_index(ind_shifted[0], ind_shifted[1], ind_shifted[2],
                             lblattice.halo_grid);

    /* transform to lattice units */

    mpi_recv_fluid(node, index, &rho, j, pi);
    j[0] = rho * u[0] * lbpar.tau * lbpar.agrid;
    j[1] = rho * u[1] * lbpar.tau * lbpar.agrid;
    j[2] = rho * u[2] * lbpar.tau * lbpar.agrid;
    mpi_send_fluid(node, index, rho, j, pi);
#endif // LB
  }
  return 0;
}

int lb_lbnode_set_pi(int *ind, double *pi) { return -100; }

int lb_lbnode_set_pi_neq(int *ind, double *pi_neq) { return -100; }

int lb_lbnode_set_pop(int *ind, double *p_pop) {
  if (lattice_switch & LATTICE_LB_GPU) {
#ifdef LB_GPU
    float population[19];

    for (int i = 0; i < LBQ; ++i)
      population[i] = p_pop[i];

    // c is the LB_COMPONENT for SHANCHEN (not yet interfaced)
    int c = 0;
    lb_lbfluid_set_population(ind, population, c);
#endif // LB_GPU
  } else {
#ifdef LB
    Lattice::index_t index;
    int node, grid[3], ind_shifted[3];

    ind_shifted[0] = ind[0];
    ind_shifted[1] = ind[1];
    ind_shifted[2] = ind[2];
    node = lblattice.map_lattice_to_node(ind_shifted, grid);
    index = get_linear_index(ind_shifted[0], ind_shifted[1], ind_shifted[2],
                             lblattice.halo_grid);
    mpi_send_fluid_populations(node, index, p_pop);
#endif // LB
  }
  return 0;
}

int lb_lbnode_set_extforce(int *ind, double *f) { return -100; }

#ifdef LB
/********************** The Main LB Part *************************************/
/* Halo communication for push scheme */
static void halo_push_communication() {
  Lattice::index_t index;
  int x, y, z, count;
  int rnode, snode;
  double *buffer = nullptr, *sbuf = nullptr, *rbuf = nullptr;
  MPI_Status status;

  int yperiod = lblattice.halo_grid[0];
  int zperiod = lblattice.halo_grid[0] * lblattice.halo_grid[1];

  /***************
   * X direction *
   ***************/
  count = 5 * lblattice.halo_grid[1] * lblattice.halo_grid[2];
  sbuf = (double *)Utils::malloc(count * sizeof(double));
  rbuf = (double *)Utils::malloc(count * sizeof(double));

  /* send to right, recv from left i = 1, 7, 9, 11, 13 */
  snode = node_neighbors[1];
  rnode = node_neighbors[0];

  buffer = sbuf;
  index = get_linear_index(lblattice.grid[0] + 1, 0, 0, lblattice.halo_grid);
  for (z = 0; z < lblattice.halo_grid[2]; z++) {
    for (y = 0; y < lblattice.halo_grid[1]; y++) {

      buffer[0] = lbfluid[1][1][index];
      buffer[1] = lbfluid[1][7][index];
      buffer[2] = lbfluid[1][9][index];
      buffer[3] = lbfluid[1][11][index];
      buffer[4] = lbfluid[1][13][index];
      buffer += 5;

      index += yperiod;
    }
  }

  if (node_grid[0] > 1) {
    MPI_Sendrecv(sbuf, count, MPI_DOUBLE, snode, REQ_HALO_SPREAD, rbuf, count,
                 MPI_DOUBLE, rnode, REQ_HALO_SPREAD, comm_cart, &status);
  } else {
    memmove(rbuf, sbuf, count * sizeof(double));
  }

  buffer = rbuf;
  index = get_linear_index(1, 0, 0, lblattice.halo_grid);
  for (z = 0; z < lblattice.halo_grid[2]; z++) {
    for (y = 0; y < lblattice.halo_grid[1]; y++) {

      lbfluid[1][1][index] = buffer[0];
      lbfluid[1][7][index] = buffer[1];
      lbfluid[1][9][index] = buffer[2];
      lbfluid[1][11][index] = buffer[3];
      lbfluid[1][13][index] = buffer[4];
      buffer += 5;

      index += yperiod;
    }
  }

  /* send to left, recv from right i = 2, 8, 10, 12, 14 */
  snode = node_neighbors[0];
  rnode = node_neighbors[1];

  buffer = sbuf;
  index = get_linear_index(0, 0, 0, lblattice.halo_grid);
  for (z = 0; z < lblattice.halo_grid[2]; z++) {
    for (y = 0; y < lblattice.halo_grid[1]; y++) {

      buffer[0] = lbfluid[1][2][index];
      buffer[1] = lbfluid[1][8][index];
      buffer[2] = lbfluid[1][10][index];
      buffer[3] = lbfluid[1][12][index];
      buffer[4] = lbfluid[1][14][index];
      buffer += 5;

      index += yperiod;
    }
  }

  if (node_grid[0] > 1) {
    MPI_Sendrecv(sbuf, count, MPI_DOUBLE, snode, REQ_HALO_SPREAD, rbuf, count,
                 MPI_DOUBLE, rnode, REQ_HALO_SPREAD, comm_cart, &status);
  } else {
    memmove(rbuf, sbuf, count * sizeof(double));
  }

  buffer = rbuf;
  index = get_linear_index(lblattice.grid[0], 0, 0, lblattice.halo_grid);
  for (z = 0; z < lblattice.halo_grid[2]; z++) {
    for (y = 0; y < lblattice.halo_grid[1]; y++) {

      lbfluid[1][2][index] = buffer[0];
      lbfluid[1][8][index] = buffer[1];
      lbfluid[1][10][index] = buffer[2];
      lbfluid[1][12][index] = buffer[3];
      lbfluid[1][14][index] = buffer[4];
      buffer += 5;

      index += yperiod;
    }
  }

  /***************
   * Y direction *
   ***************/
  count = 5 * lblattice.halo_grid[0] * lblattice.halo_grid[2];
  sbuf = Utils::realloc(sbuf, count * sizeof(double));
  rbuf = Utils::realloc(rbuf, count * sizeof(double));

  /* send to right, recv from left i = 3, 7, 10, 15, 17 */
  snode = node_neighbors[3];
  rnode = node_neighbors[2];

  buffer = sbuf;
  index = get_linear_index(0, lblattice.grid[1] + 1, 0, lblattice.halo_grid);
  for (z = 0; z < lblattice.halo_grid[2]; z++) {
    for (x = 0; x < lblattice.halo_grid[0]; x++) {

      buffer[0] = lbfluid[1][3][index];
      buffer[1] = lbfluid[1][7][index];
      buffer[2] = lbfluid[1][10][index];
      buffer[3] = lbfluid[1][15][index];
      buffer[4] = lbfluid[1][17][index];
      buffer += 5;

      ++index;
    }
    index += zperiod - lblattice.halo_grid[0];
  }

  if (node_grid[1] > 1) {
    MPI_Sendrecv(sbuf, count, MPI_DOUBLE, snode, REQ_HALO_SPREAD, rbuf, count,
                 MPI_DOUBLE, rnode, REQ_HALO_SPREAD, comm_cart, &status);
  } else {
    memmove(rbuf, sbuf, count * sizeof(double));
  }

  buffer = rbuf;
  index = get_linear_index(0, 1, 0, lblattice.halo_grid);
  for (z = 0; z < lblattice.halo_grid[2]; z++) {
    for (x = 0; x < lblattice.halo_grid[0]; x++) {

      lbfluid[1][3][index] = buffer[0];
      lbfluid[1][7][index] = buffer[1];
      lbfluid[1][10][index] = buffer[2];
      lbfluid[1][15][index] = buffer[3];
      lbfluid[1][17][index] = buffer[4];
      buffer += 5;

      ++index;
    }
    index += zperiod - lblattice.halo_grid[0];
  }

  /* send to left, recv from right i = 4, 8, 9, 16, 18 */
  snode = node_neighbors[2];
  rnode = node_neighbors[3];

  buffer = sbuf;
  index = get_linear_index(0, 0, 0, lblattice.halo_grid);
  for (z = 0; z < lblattice.halo_grid[2]; z++) {
    for (x = 0; x < lblattice.halo_grid[0]; x++) {

      buffer[0] = lbfluid[1][4][index];
      buffer[1] = lbfluid[1][8][index];
      buffer[2] = lbfluid[1][9][index];
      buffer[3] = lbfluid[1][16][index];
      buffer[4] = lbfluid[1][18][index];
      buffer += 5;

      ++index;
    }
    index += zperiod - lblattice.halo_grid[0];
  }

  if (node_grid[1] > 1) {
    MPI_Sendrecv(sbuf, count, MPI_DOUBLE, snode, REQ_HALO_SPREAD, rbuf, count,
                 MPI_DOUBLE, rnode, REQ_HALO_SPREAD, comm_cart, &status);
  } else {
    memmove(rbuf, sbuf, count * sizeof(double));
  }

  buffer = rbuf;
  index = get_linear_index(0, lblattice.grid[1], 0, lblattice.halo_grid);
  for (z = 0; z < lblattice.halo_grid[2]; z++) {
    for (x = 0; x < lblattice.halo_grid[0]; x++) {

      lbfluid[1][4][index] = buffer[0];
      lbfluid[1][8][index] = buffer[1];
      lbfluid[1][9][index] = buffer[2];
      lbfluid[1][16][index] = buffer[3];
      lbfluid[1][18][index] = buffer[4];
      buffer += 5;

      ++index;
    }
    index += zperiod - lblattice.halo_grid[0];
  }

  /***************
   * Z direction *
   ***************/
  count = 5 * lblattice.halo_grid[0] * lblattice.halo_grid[1];
  sbuf = Utils::realloc(sbuf, count * sizeof(double));
  rbuf = Utils::realloc(rbuf, count * sizeof(double));

  /* send to right, recv from left i = 5, 11, 14, 15, 18 */
  snode = node_neighbors[5];
  rnode = node_neighbors[4];

  buffer = sbuf;
  index = get_linear_index(0, 0, lblattice.grid[2] + 1, lblattice.halo_grid);
  for (y = 0; y < lblattice.halo_grid[1]; y++) {
    for (x = 0; x < lblattice.halo_grid[0]; x++) {

      buffer[0] = lbfluid[1][5][index];
      buffer[1] = lbfluid[1][11][index];
      buffer[2] = lbfluid[1][14][index];
      buffer[3] = lbfluid[1][15][index];
      buffer[4] = lbfluid[1][18][index];
      buffer += 5;

      ++index;
    }
  }

  if (node_grid[2] > 1) {
    MPI_Sendrecv(sbuf, count, MPI_DOUBLE, snode, REQ_HALO_SPREAD, rbuf, count,
                 MPI_DOUBLE, rnode, REQ_HALO_SPREAD, comm_cart, &status);
  } else {
    memmove(rbuf, sbuf, count * sizeof(double));
  }

  buffer = rbuf;
  index = get_linear_index(0, 0, 1, lblattice.halo_grid);
  for (y = 0; y < lblattice.halo_grid[1]; y++) {
    for (x = 0; x < lblattice.halo_grid[0]; x++) {

      lbfluid[1][5][index] = buffer[0];
      lbfluid[1][11][index] = buffer[1];
      lbfluid[1][14][index] = buffer[2];
      lbfluid[1][15][index] = buffer[3];
      lbfluid[1][18][index] = buffer[4];
      buffer += 5;

      ++index;
    }
  }

  /* send to left, recv from right i = 6, 12, 13, 16, 17 */
  snode = node_neighbors[4];
  rnode = node_neighbors[5];

  buffer = sbuf;
  index = get_linear_index(0, 0, 0, lblattice.halo_grid);
  for (y = 0; y < lblattice.halo_grid[1]; y++) {
    for (x = 0; x < lblattice.halo_grid[0]; x++) {

      buffer[0] = lbfluid[1][6][index];
      buffer[1] = lbfluid[1][12][index];
      buffer[2] = lbfluid[1][13][index];
      buffer[3] = lbfluid[1][16][index];
      buffer[4] = lbfluid[1][17][index];
      buffer += 5;

      ++index;
    }
  }

  if (node_grid[2] > 1) {
    MPI_Sendrecv(sbuf, count, MPI_DOUBLE, snode, REQ_HALO_SPREAD, rbuf, count,
                 MPI_DOUBLE, rnode, REQ_HALO_SPREAD, comm_cart, &status);
  } else {
    memmove(rbuf, sbuf, count * sizeof(double));
  }

  buffer = rbuf;
  index = get_linear_index(0, 0, lblattice.grid[2], lblattice.halo_grid);
  for (y = 0; y < lblattice.halo_grid[1]; y++) {
    for (x = 0; x < lblattice.halo_grid[0]; x++) {

      lbfluid[1][6][index] = buffer[0];
      lbfluid[1][12][index] = buffer[1];
      lbfluid[1][13][index] = buffer[2];
      lbfluid[1][16][index] = buffer[3];
      lbfluid[1][17][index] = buffer[4];
      buffer += 5;

      ++index;
    }
  }

  free(rbuf);
  free(sbuf);
}

/***********************************************************************/

/** Performs basic sanity checks. */
int lb_sanity_checks() {
  // char *errtext;
  int ret = 0;

  if (lbpar.agrid <= 0.0) {
    runtimeErrorMsg() << "Lattice Boltzmann agrid not set";
    ret = 1;
  }
  if (lbpar.tau <= 0.0) {
    runtimeErrorMsg() << "Lattice Boltzmann time step not set";
    ret = 1;
  }
  if (lbpar.rho <= 0.0) {
    runtimeErrorMsg() << "Lattice Boltzmann fluid density not set";
    ret = 1;
  }
  if (lbpar.viscosity <= 0.0) {
    runtimeErrorMsg() << "Lattice Boltzmann fluid viscosity not set";
    ret = 1;
  }
  if (cell_structure.type != CELL_STRUCTURE_DOMDEC) {
    runtimeErrorMsg() << "LB requires domain-decomposition cellsystem";
    ret = -1;
  }
  if (skin == 0.0) {
    runtimeErrorMsg() << "LB requires a positive skin";
    ret = 1;
  }
  if (cell_structure.use_verlet_list && skin >= lbpar.agrid / 2.0) {
    runtimeErrorMsg() << "LB requires either no Verlet lists or that the skin "
                         "of the verlet list to be less than half of "
                         "lattice-Boltzmann grid spacing";
    ret = -1;
  }
  if (thermo_switch & ~THERMO_LB) {
    runtimeErrorMsg() << "LB must not be used with other thermostats";
    ret = 1;
  }
  return ret;
}

/***********************************************************************/

/** (Pre-)allocate memory for data structures */
void lb_pre_init() {
  lbfluid[0] = (double **)Utils::malloc(lbmodel.n_veloc * sizeof(double *));
  lbfluid[0][0] = (double *)Utils::malloc(lblattice.halo_grid_volume *
                                          lbmodel.n_veloc * sizeof(double));
  lbfluid[1] = (double **)Utils::malloc(lbmodel.n_veloc * sizeof(double *));
  lbfluid[1][0] = (double *)Utils::malloc(lblattice.halo_grid_volume *
                                          lbmodel.n_veloc * sizeof(double));
}

/** (Re-)allocate memory for the fluid and initialize pointers. */
static void lb_realloc_fluid() {
  int i;

  LB_TRACE(printf("reallocating fluid\n"));

  lbfluid[0] = Utils::realloc(lbfluid[0], lbmodel.n_veloc * sizeof(double *));
  lbfluid[1] = Utils::realloc(lbfluid[1], lbmodel.n_veloc * sizeof(double *));
  lbfluid[0][0] =
      Utils::realloc(lbfluid[0][0], lblattice.halo_grid_volume *
                                        lbmodel.n_veloc * sizeof(double));
  lbfluid[1][0] =
      Utils::realloc(lbfluid[1][0], lblattice.halo_grid_volume *
                                        lbmodel.n_veloc * sizeof(double));

  for (i = 0; i < lbmodel.n_veloc; ++i) {
    lbfluid[0][i] = lbfluid[0][0] + i * lblattice.halo_grid_volume;
    lbfluid[1][i] = lbfluid[1][0] + i * lblattice.halo_grid_volume;
  }

  lbfields =
      Utils::realloc(lbfields, lblattice.halo_grid_volume * sizeof(*lbfields));
}

/** Sets up the structures for exchange of the halo regions.
 *  See also \ref halo.cpp */
static void lb_prepare_communication() {
  int i;
  HaloCommunicator comm = {0, nullptr};

  /* since the data layout is a structure of arrays, we have to
   * generate a communication for this structure: first we generate
   * the communication for one of the arrays (the 0-th velocity
   * population), then we replicate this communication for the other
   * velocity indices by constructing appropriate vector
   * datatypes */

  /* prepare the communication for a single velocity */
  prepare_halo_communication(&comm, &lblattice, FIELDTYPE_DOUBLE, MPI_DOUBLE);

  update_halo_comm.num = comm.num;
  update_halo_comm.halo_info =
      Utils::realloc(update_halo_comm.halo_info, comm.num * sizeof(HaloInfo));

  /* replicate the halo structure */
  for (i = 0; i < comm.num; i++) {
    HaloInfo *hinfo = &(update_halo_comm.halo_info[i]);

    hinfo->source_node = comm.halo_info[i].source_node;
    hinfo->dest_node = comm.halo_info[i].dest_node;
    hinfo->s_offset = comm.halo_info[i].s_offset;
    hinfo->r_offset = comm.halo_info[i].r_offset;
    hinfo->type = comm.halo_info[i].type;

    /* generate the vector datatype for the structure of lattices we
     * have to use hvector here because the extent of the subtypes
     * does not span the full lattice and hence we cannot get the
     * correct vskip out of them */

    MPI_Aint lower;
    MPI_Aint extent;
    MPI_Type_get_extent(MPI_DOUBLE, &lower, &extent);
    MPI_Type_create_hvector(lbmodel.n_veloc, 1,
                            lblattice.halo_grid_volume * extent,
                            comm.halo_info[i].datatype, &hinfo->datatype);
    MPI_Type_commit(&hinfo->datatype);

    halo_create_field_hvector(lbmodel.n_veloc, 1,
                              lblattice.halo_grid_volume * sizeof(double),
                              comm.halo_info[i].fieldtype, &hinfo->fieldtype);
  }

  release_halo_communication(&comm);
}

/** (Re-)initializes the fluid. */
void lb_reinit_parameters() {
  int i;

  if (lbpar.viscosity > 0.0) {
    /* Eq. (80) Duenweg, Schiller, Ladd, PRE 76(3):036704 (2007). */
    // unit conversion: viscosity
    lbpar.gamma_shear =
        1. -
        2. / (6. * lbpar.viscosity * lbpar.tau / (lbpar.agrid * lbpar.agrid) +
              1.);
  }

  if (lbpar.bulk_viscosity > 0.0) {
    /* Eq. (81) Duenweg, Schiller, Ladd, PRE 76(3):036704 (2007). */
    // unit conversion: viscosity
    lbpar.gamma_bulk = 1. -
                       2. / (9. * lbpar.bulk_viscosity * lbpar.tau /
                                 (lbpar.agrid * lbpar.agrid) +
                             1.);
  }

  if (lbpar.is_TRT) {
    lbpar.gamma_bulk = lbpar.gamma_shear;
    lbpar.gamma_even = lbpar.gamma_shear;
    lbpar.gamma_odd =
        -(7.0 * lbpar.gamma_even + 1.0) / (lbpar.gamma_even + 7.0);
    // gamma_odd = lbpar.gamma_shear; //uncomment for BGK
  }

  // lbpar.gamma_shear = 0.0; //uncomment for special case of BGK
  // lbpar.gamma_bulk = 0.0;
  // gamma_odd = 0.0;
  // gamma_even = 0.0;

  // printf("lbpar.gamma_shear=%e\n", lbpar.gamma_shear);
  // printf("lbpar.gamma_bulk=%e\n", lbpar.gamma_bulk);
  // printf("gamma_odd=%e\n", gamma_odd);
  // printf("gamma_even=%e\n", gamma_even);
  // printf("\n");

  double mu = 0.0;

  if (temperature > 0.0) {
    /* fluctuating hydrodynamics ? */
    lbpar.fluct = 1;

    /* Eq. (51) Duenweg, Schiller, Ladd, PRE 76(3):036704 (2007).
     * Note that the modes are not normalized as in the paper here! */
    mu = temperature / lbmodel.c_sound_sq * lbpar.tau * lbpar.tau /
         (lbpar.agrid * lbpar.agrid);
    // mu *= agrid*agrid*agrid;  // Marcello's conjecture
    double(*e)[19] = d3q19_modebase;

    for (i = 0; i < 4; i++)
      lbpar.phi[i] = 0.0;
    lbpar.phi[4] =
        sqrt(mu * e[19][4] *
             (1. - Utils::sqr(lbpar.gamma_bulk))); // Utils::sqr(x) == x*x
    for (i = 5; i < 10; i++)
      lbpar.phi[i] = sqrt(mu * e[19][i] * (1. - Utils::sqr(lbpar.gamma_shear)));
    for (i = 10; i < 16; i++)
      lbpar.phi[i] = sqrt(mu * e[19][i] * (1 - Utils::sqr(lbpar.gamma_odd)));
    for (i = 16; i < 19; i++)
      lbpar.phi[i] = sqrt(mu * e[19][i] * (1 - Utils::sqr(lbpar.gamma_even)));

    /* lb_coupl_pref is stored in MD units (force)
     * Eq. (16) Ahlrichs and Duenweg, JCP 111(17):8225 (1999).
     * The factor 12 comes from the fact that we use random numbers
     * from -0.5 to 0.5 (equally distributed) which have variance 1/12.
     * time_step comes from the discretization.
     */
    lb_coupl_pref = sqrt(12. * 2. * lbpar.friction * temperature / time_step);
    lb_coupl_pref2 = sqrt(2. * lbpar.friction * temperature / time_step);
  } else {
    /* no fluctuations at zero temperature */
    lbpar.fluct = 0;
    for (i = 0; i < lbmodel.n_veloc; i++)
      lbpar.phi[i] = 0.0;
    lb_coupl_pref = 0.0;
    lb_coupl_pref2 = 0.0;
  }
  LB_TRACE(fprintf(
      stderr, "%d: lbpar.gamma_shear=%lf lbpar.gamma_bulk=%lf shear_fluct=%lf "
              "bulk_fluct=%lf mu=%lf, bulkvisc=%lf, visc=%lf\n",
      this_node, lbpar.gamma_shear, lbpar.gamma_bulk, lbpar.phi[9],
      lbpar.phi[4], mu, lbpar.bulk_viscosity, lbpar.viscosity));
}

/** Resets the forces on the fluid nodes */
void lb_reinit_forces() {
  for (Lattice::index_t index = 0; index < lblattice.halo_grid_volume;
       index++) {
#ifdef EXTERNAL_FORCES
    // unit conversion: force density
    lbfields[index].force[0] =
        lbpar.ext_force[0] * pow(lbpar.agrid, 2) * lbpar.tau * lbpar.tau;
    lbfields[index].force[1] =
        lbpar.ext_force[1] * pow(lbpar.agrid, 2) * lbpar.tau * lbpar.tau;
    lbfields[index].force[2] =
        lbpar.ext_force[2] * pow(lbpar.agrid, 2) * lbpar.tau * lbpar.tau;
#else  // EXTERNAL_FORCES
    lbfields[index].force[0] = 0.0;
    lbfields[index].force[1] = 0.0;
    lbfields[index].force[2] = 0.0;
    lbfields[index].has_force = 0;
#endif // EXTERNAL_FORCES
  }
#ifdef LB_BOUNDARIES
  for (auto it = LBBoundaries::lbboundaries.begin();
       it != LBBoundaries::lbboundaries.end(); ++it) {
    (**it).reset_force();
  }
#endif // LB_BOUNDARIES
}

/** (Re-)initializes the fluid according to the given value of rho. */
void lb_reinit_fluid() {
  /* default values for fields in lattice units */
  /* here the conversion to lb units is performed */
  double rho = lbpar.rho * lbpar.agrid * lbpar.agrid * lbpar.agrid;
  double j[3] = {0., 0., 0.};
  // double pi[6] = { rho*lbmodel.c_sound_sq, 0., rho*lbmodel.c_sound_sq, 0.,
  // 0., rho*lbmodel.c_sound_sq };
  double pi[6] = {0., 0., 0., 0., 0., 0.};

  LB_TRACE(fprintf(stderr,
                   "Initialising the fluid with equilibrium populations\n"););

  for (Lattice::index_t index = 0; index < lblattice.halo_grid_volume;
       index++) {
    // calculate equilibrium distribution
    lb_calc_n_from_rho_j_pi(index, rho, j, pi);

#ifdef LB_BOUNDARIES
    lbfields[index].boundary = 0;
#endif // LB_BOUNDARIES
  }

  lbpar.resend_halo = 0;
#ifdef LB_BOUNDARIES
  LBBoundaries::lb_init_boundaries();
#endif // LB_BOUNDARIES
}

/** Performs a full initialization of
 *  the Lattice Boltzmann system. All derived parameters
 *  and the fluid are reset to their default values. */
void lb_init() {
  LB_TRACE(printf("Begin initialzing fluid on CPU\n"));

  if (lbpar.agrid <= 0.0) {
    runtimeErrorMsg()
        << "Lattice Boltzmann agrid not set when initializing fluid";
  }

  if (check_runtime_errors())
    return;

  double temp_agrid[3];
  double temp_offset[3];
  for (int i = 0; i < 3; i++) {
    temp_agrid[i] = lbpar.agrid;
    temp_offset[i] = 0.5;
  }

  /* initialize the local lattice domain */
  lblattice.init(temp_agrid, temp_offset, 1, 0);

  if (check_runtime_errors())
    return;

  /* allocate memory for data structures */
  lb_realloc_fluid();

  /* prepare the halo communication */
  lb_prepare_communication();

  /* initialize derived parameters */
  lb_reinit_parameters();

  /* setup the initial particle velocity distribution */
  lb_reinit_fluid();

  /* setup the external forces */
  lb_reinit_forces();

  LB_TRACE(printf("Initialzing fluid on CPU successful\n"));
}

/** Release the fluid. */
void lb_release_fluid() {
  free(lbfluid[0][0]);
  free(lbfluid[0]);
  free(lbfluid[1][0]);
  free(lbfluid[1]);
  free(lbfields);
}

/** Release fluid and communication. */
void lb_release() {
  lb_release_fluid();
  release_halo_communication(&update_halo_comm);
}

/***********************************************************************/
/** \name Mapping between hydrodynamic fields and particle populations */
/***********************************************************************/
/*@{*/
void lb_calc_n_from_rho_j_pi(const Lattice::index_t index, const double rho,
                             const double *j, double *pi) {
  int i;
  double local_rho, local_j[3], local_pi[6], trace;
  const double avg_rho = lbpar.rho * lbpar.agrid * lbpar.agrid * lbpar.agrid;

  local_rho = rho;

  local_j[0] = j[0];
  local_j[1] = j[1];
  local_j[2] = j[2];

  for (i = 0; i < 6; i++)
    local_pi[i] = pi[i];

  trace = local_pi[0] + local_pi[2] + local_pi[5];

  double rho_times_coeff;
  double tmp1, tmp2;

  /* update the q=0 sublattice */
  lbfluid[0][0][index] = 1. / 3. * (local_rho - avg_rho) - 1. / 2. * trace;

  /* update the q=1 sublattice */
  rho_times_coeff = 1. / 18. * (local_rho - avg_rho);

  lbfluid[0][1][index] = rho_times_coeff + 1. / 6. * local_j[0] +
                         1. / 4. * local_pi[0] - 1. / 12. * trace;
  lbfluid[0][2][index] = rho_times_coeff - 1. / 6. * local_j[0] +
                         1. / 4. * local_pi[0] - 1. / 12. * trace;
  lbfluid[0][3][index] = rho_times_coeff + 1. / 6. * local_j[1] +
                         1. / 4. * local_pi[2] - 1. / 12. * trace;
  lbfluid[0][4][index] = rho_times_coeff - 1. / 6. * local_j[1] +
                         1. / 4. * local_pi[2] - 1. / 12. * trace;
  lbfluid[0][5][index] = rho_times_coeff + 1. / 6. * local_j[2] +
                         1. / 4. * local_pi[5] - 1. / 12. * trace;
  lbfluid[0][6][index] = rho_times_coeff - 1. / 6. * local_j[2] +
                         1. / 4. * local_pi[5] - 1. / 12. * trace;

  /* update the q=2 sublattice */
  rho_times_coeff = 1. / 36. * (local_rho - avg_rho);

  tmp1 = local_pi[0] + local_pi[2];
  tmp2 = 2.0 * local_pi[1];

  lbfluid[0][7][index] = rho_times_coeff +
                         1. / 12. * (local_j[0] + local_j[1]) +
                         1. / 8. * (tmp1 + tmp2) - 1. / 24. * trace;
  lbfluid[0][8][index] = rho_times_coeff -
                         1. / 12. * (local_j[0] + local_j[1]) +
                         1. / 8. * (tmp1 + tmp2) - 1. / 24. * trace;
  lbfluid[0][9][index] = rho_times_coeff +
                         1. / 12. * (local_j[0] - local_j[1]) +
                         1. / 8. * (tmp1 - tmp2) - 1. / 24. * trace;
  lbfluid[0][10][index] = rho_times_coeff -
                          1. / 12. * (local_j[0] - local_j[1]) +
                          1. / 8. * (tmp1 - tmp2) - 1. / 24. * trace;

  tmp1 = local_pi[0] + local_pi[5];
  tmp2 = 2.0 * local_pi[3];

  lbfluid[0][11][index] = rho_times_coeff +
                          1. / 12. * (local_j[0] + local_j[2]) +
                          1. / 8. * (tmp1 + tmp2) - 1. / 24. * trace;
  lbfluid[0][12][index] = rho_times_coeff -
                          1. / 12. * (local_j[0] + local_j[2]) +
                          1. / 8. * (tmp1 + tmp2) - 1. / 24. * trace;
  lbfluid[0][13][index] = rho_times_coeff +
                          1. / 12. * (local_j[0] - local_j[2]) +
                          1. / 8. * (tmp1 - tmp2) - 1. / 24. * trace;
  lbfluid[0][14][index] = rho_times_coeff -
                          1. / 12. * (local_j[0] - local_j[2]) +
                          1. / 8. * (tmp1 - tmp2) - 1. / 24. * trace;

  tmp1 = local_pi[2] + local_pi[5];
  tmp2 = 2.0 * local_pi[4];

  lbfluid[0][15][index] = rho_times_coeff +
                          1. / 12. * (local_j[1] + local_j[2]) +
                          1. / 8. * (tmp1 + tmp2) - 1. / 24. * trace;
  lbfluid[0][16][index] = rho_times_coeff -
                          1. / 12. * (local_j[1] + local_j[2]) +
                          1. / 8. * (tmp1 + tmp2) - 1. / 24. * trace;
  lbfluid[0][17][index] = rho_times_coeff +
                          1. / 12. * (local_j[1] - local_j[2]) +
                          1. / 8. * (tmp1 - tmp2) - 1. / 24. * trace;
  lbfluid[0][18][index] = rho_times_coeff -
                          1. / 12. * (local_j[1] - local_j[2]) +
                          1. / 8. * (tmp1 - tmp2) - 1. / 24. * trace;
}

/*@}*/

/** Calculation of hydrodynamic modes */
void lb_calc_modes(Lattice::index_t index, double *mode) {
  double n0, n1p, n1m, n2p, n2m, n3p, n3m, n4p, n4m, n5p, n5m, n6p, n6m, n7p,
      n7m, n8p, n8m, n9p, n9m;

  n0 = lbfluid[0][0][index];
  n1p = lbfluid[0][1][index] + lbfluid[0][2][index];
  n1m = lbfluid[0][1][index] - lbfluid[0][2][index];
  n2p = lbfluid[0][3][index] + lbfluid[0][4][index];
  n2m = lbfluid[0][3][index] - lbfluid[0][4][index];
  n3p = lbfluid[0][5][index] + lbfluid[0][6][index];
  n3m = lbfluid[0][5][index] - lbfluid[0][6][index];
  n4p = lbfluid[0][7][index] + lbfluid[0][8][index];
  n4m = lbfluid[0][7][index] - lbfluid[0][8][index];
  n5p = lbfluid[0][9][index] + lbfluid[0][10][index];
  n5m = lbfluid[0][9][index] - lbfluid[0][10][index];
  n6p = lbfluid[0][11][index] + lbfluid[0][12][index];
  n6m = lbfluid[0][11][index] - lbfluid[0][12][index];
  n7p = lbfluid[0][13][index] + lbfluid[0][14][index];
  n7m = lbfluid[0][13][index] - lbfluid[0][14][index];
  n8p = lbfluid[0][15][index] + lbfluid[0][16][index];
  n8m = lbfluid[0][15][index] - lbfluid[0][16][index];
  n9p = lbfluid[0][17][index] + lbfluid[0][18][index];
  n9m = lbfluid[0][17][index] - lbfluid[0][18][index];
  //  printf("n: ");
  //  for (i=0; i<19; i++)
  //    printf("%f ", lbfluid[1][i][index]);
  //  printf("\n");

  /* mass mode */
  mode[0] = n0 + n1p + n2p + n3p + n4p + n5p + n6p + n7p + n8p + n9p;

  /* momentum modes */
  mode[1] = n1m + n4m + n5m + n6m + n7m;
  mode[2] = n2m + n4m - n5m + n8m + n9m;
  mode[3] = n3m + n6m - n7m + n8m - n9m;

  /* stress modes */
  mode[4] = -n0 + n4p + n5p + n6p + n7p + n8p + n9p;
  mode[5] = n1p - n2p + n6p + n7p - n8p - n9p;
  mode[6] = n1p + n2p - n6p - n7p - n8p - n9p - 2. * (n3p - n4p - n5p);
  mode[7] = n4p - n5p;
  mode[8] = n6p - n7p;
  mode[9] = n8p - n9p;

  /* kinetic modes */
  mode[10] = -2. * n1m + n4m + n5m + n6m + n7m;
  mode[11] = -2. * n2m + n4m - n5m + n8m + n9m;
  mode[12] = -2. * n3m + n6m - n7m + n8m - n9m;
  mode[13] = n4m + n5m - n6m - n7m;
  mode[14] = n4m - n5m - n8m - n9m;
  mode[15] = n6m - n7m - n8m + n9m;
  mode[16] = n0 + n4p + n5p + n6p + n7p + n8p + n9p - 2. * (n1p + n2p + n3p);
  mode[17] = -n1p + n2p + n6p + n7p - n8p - n9p;
  mode[18] = -n1p - n2p - n6p - n7p - n8p - n9p + 2. * (n3p + n4p + n5p);
}

inline void lb_relax_modes(Lattice::index_t index, double *mode) {
  double rho, j[3], pi_eq[6];

  /* re-construct the real density
   * remember that the populations are stored as differences to their
   * equilibrium value */
  rho = mode[0] + lbpar.rho * lbpar.agrid * lbpar.agrid * lbpar.agrid;

  j[0] = mode[1];
  j[1] = mode[2];
  j[2] = mode[3];

/* if forces are present, the momentum density is redefined to
 * include one half-step of the force action.  See the
 * Chapman-Enskog expansion in [Ladd & Verberg]. */
#ifndef EXTERNAL_FORCES
  if (lbfields[index].has_force || local_cells.particles().size())
#endif // !EXTERNAL_FORCES
  {
    j[0] += 0.5 * lbfields[index].force[0];
    j[1] += 0.5 * lbfields[index].force[1];
    j[2] += 0.5 * lbfields[index].force[2];
  }

  /* equilibrium part of the stress modes */
  pi_eq[0] = scalar(j, j) / rho;
  pi_eq[1] = (Utils::sqr(j[0]) - Utils::sqr(j[1])) / rho;
  pi_eq[2] = (scalar(j, j) - 3.0 * Utils::sqr(j[2])) / rho;
  pi_eq[3] = j[0] * j[1] / rho;
  pi_eq[4] = j[0] * j[2] / rho;
  pi_eq[5] = j[1] * j[2] / rho;

  /* relax the stress modes */
  mode[4] = pi_eq[0] + lbpar.gamma_bulk * (mode[4] - pi_eq[0]);
  mode[5] = pi_eq[1] + lbpar.gamma_shear * (mode[5] - pi_eq[1]);
  mode[6] = pi_eq[2] + lbpar.gamma_shear * (mode[6] - pi_eq[2]);
  mode[7] = pi_eq[3] + lbpar.gamma_shear * (mode[7] - pi_eq[3]);
  mode[8] = pi_eq[4] + lbpar.gamma_shear * (mode[8] - pi_eq[4]);
  mode[9] = pi_eq[5] + lbpar.gamma_shear * (mode[9] - pi_eq[5]);

  /* relax the ghost modes (project them out) */
  /* ghost modes have no equilibrium part due to orthogonality */
  mode[10] = lbpar.gamma_odd * mode[10];
  mode[11] = lbpar.gamma_odd * mode[11];
  mode[12] = lbpar.gamma_odd * mode[12];
  mode[13] = lbpar.gamma_odd * mode[13];
  mode[14] = lbpar.gamma_odd * mode[14];
  mode[15] = lbpar.gamma_odd * mode[15];
  mode[16] = lbpar.gamma_even * mode[16];
  mode[17] = lbpar.gamma_even * mode[17];
  mode[18] = lbpar.gamma_even * mode[18];
}

inline void lb_thermalize_modes(Lattice::index_t index, double *mode) {
  const double rootrho = std::sqrt(
      std::fabs(mode[0] + lbpar.rho * lbpar.agrid * lbpar.agrid * lbpar.agrid));
#ifdef GAUSSRANDOM
  constexpr double variance = 1.0;
  auto rng = []() -> double { return gaussian_random(); };
#elif defined(GAUSSRANDOMCUT)
  constexpr double variance = 1.0;
  auto rng = []() -> double { return gaussian_random_cut(); };
#elif defined(FLATNOISE)
  constexpr double variance = 1. / 12.0;
  auto rng = []() -> double { return d_random() - 0.5; };
#else // GAUSSRANDOM
#error No noise type defined for the CPU LB
#endif // GAUSSRANDOM

  auto const pref = std::sqrt(1. / variance) * rootrho;

  /* stress modes */
  mode[4] += pref * lbpar.phi[4] * rng();
  mode[5] += pref * lbpar.phi[5] * rng();
  mode[6] += pref * lbpar.phi[6] * rng();
  mode[7] += pref * lbpar.phi[7] * rng();
  mode[8] += pref * lbpar.phi[8] * rng();
  mode[9] += pref * lbpar.phi[9] * rng();

  /* ghost modes */
  mode[10] += pref * lbpar.phi[10] * rng();
  mode[11] += pref * lbpar.phi[11] * rng();
  mode[12] += pref * lbpar.phi[12] * rng();
  mode[13] += pref * lbpar.phi[13] * rng();
  mode[14] += pref * lbpar.phi[14] * rng();
  mode[15] += pref * lbpar.phi[15] * rng();
  mode[16] += pref * lbpar.phi[16] * rng();
  mode[17] += pref * lbpar.phi[17] * rng();
  mode[18] += pref * lbpar.phi[18] * rng();

#ifdef ADDITIONAL_CHECKS
  rancounter += 15;
#endif // ADDITIONAL_CHECKS
}

inline void lb_apply_forces(Lattice::index_t index, double *mode) {

  double rho, *f, u[3], C[6];

  f = lbfields[index].force;

  rho = mode[0] + lbpar.rho * lbpar.agrid * lbpar.agrid * lbpar.agrid;

  /* hydrodynamic momentum density is redefined when external forces present */
  u[0] = (mode[1] + 0.5 * f[0]) / rho;
  u[1] = (mode[2] + 0.5 * f[1]) / rho;
  u[2] = (mode[3] + 0.5 * f[2]) / rho;

  C[0] = (1. + lbpar.gamma_bulk) * u[0] * f[0] +
         1. / 3. * (lbpar.gamma_bulk - lbpar.gamma_shear) * scalar(u, f);
  C[2] = (1. + lbpar.gamma_bulk) * u[1] * f[1] +
         1. / 3. * (lbpar.gamma_bulk - lbpar.gamma_shear) * scalar(u, f);
  C[5] = (1. + lbpar.gamma_bulk) * u[2] * f[2] +
         1. / 3. * (lbpar.gamma_bulk - lbpar.gamma_shear) * scalar(u, f);
  C[1] = 1. / 2. * (1. + lbpar.gamma_shear) * (u[0] * f[1] + u[1] * f[0]);
  C[3] = 1. / 2. * (1. + lbpar.gamma_shear) * (u[0] * f[2] + u[2] * f[0]);
  C[4] = 1. / 2. * (1. + lbpar.gamma_shear) * (u[1] * f[2] + u[2] * f[1]);

  /* update momentum modes */
  mode[1] += f[0];
  mode[2] += f[1];
  mode[3] += f[2];

  /* update stress modes */
  mode[4] += C[0] + C[2] + C[5];
  mode[5] += C[0] - C[2];
  mode[6] += C[0] + C[2] - 2. * C[5];
  mode[7] += C[1];
  mode[8] += C[3];
  mode[9] += C[4];
}

inline void lb_reset_forces(Lattice::index_t index) {
/* reset force */
#ifdef EXTERNAL_FORCES
  // unit conversion: force density
  lbfields[index].force[0] =
      lbpar.ext_force[0] * lbpar.agrid * lbpar.agrid * lbpar.tau * lbpar.tau;
  lbfields[index].force[1] =
      lbpar.ext_force[1] * lbpar.agrid * lbpar.agrid * lbpar.tau * lbpar.tau;
  lbfields[index].force[2] =
      lbpar.ext_force[2] * lbpar.agrid * lbpar.agrid * lbpar.tau * lbpar.tau;
#else  // EXTERNAL_FORCES
  lbfields[index].force[0] = 0.0;
  lbfields[index].force[1] = 0.0;
  lbfields[index].force[2] = 0.0;
  lbfields[index].has_force = 0;
#endif // EXTERNAL_FORCES
}

inline void lb_calc_n_from_modes_push(Lattice::index_t index, double *m) {
  int yperiod = lblattice.halo_grid[0];
  int zperiod = lblattice.halo_grid[0] * lblattice.halo_grid[1];
  Lattice::index_t next[19];
  next[0] = index;
  next[1] = index + 1;
  next[2] = index - 1;
  next[3] = index + yperiod;
  next[4] = index - yperiod;
  next[5] = index + zperiod;
  next[6] = index - zperiod;
  next[7] = index + (1 + yperiod);
  next[8] = index - (1 + yperiod);
  next[9] = index + (1 - yperiod);
  next[10] = index - (1 - yperiod);
  next[11] = index + (1 + zperiod);
  next[12] = index - (1 + zperiod);
  next[13] = index + (1 - zperiod);
  next[14] = index - (1 - zperiod);
  next[15] = index + (yperiod + zperiod);
  next[16] = index - (yperiod + zperiod);
  next[17] = index + (yperiod - zperiod);
  next[18] = index - (yperiod - zperiod);

  /* normalization factors enter in the back transformation */
  for (int i = 0; i < lbmodel.n_veloc; i++)
    m[i] = (1. / d3q19_modebase[19][i]) * m[i];

  lbfluid[1][0][next[0]] = m[0] - m[4] + m[16];
  lbfluid[1][1][next[1]] =
      m[0] + m[1] + m[5] + m[6] - m[17] - m[18] - 2. * (m[10] + m[16]);
  lbfluid[1][2][next[2]] =
      m[0] - m[1] + m[5] + m[6] - m[17] - m[18] + 2. * (m[10] - m[16]);
  lbfluid[1][3][next[3]] =
      m[0] + m[2] - m[5] + m[6] + m[17] - m[18] - 2. * (m[11] + m[16]);
  lbfluid[1][4][next[4]] =
      m[0] - m[2] - m[5] + m[6] + m[17] - m[18] + 2. * (m[11] - m[16]);
  lbfluid[1][5][next[5]] = m[0] + m[3] - 2. * (m[6] + m[12] + m[16] - m[18]);
  lbfluid[1][6][next[6]] = m[0] - m[3] - 2. * (m[6] - m[12] + m[16] - m[18]);
  lbfluid[1][7][next[7]] = m[0] + m[1] + m[2] + m[4] + 2. * m[6] + m[7] +
                           m[10] + m[11] + m[13] + m[14] + m[16] + 2. * m[18];
  lbfluid[1][8][next[8]] = m[0] - m[1] - m[2] + m[4] + 2. * m[6] + m[7] -
                           m[10] - m[11] - m[13] - m[14] + m[16] + 2. * m[18];
  lbfluid[1][9][next[9]] = m[0] + m[1] - m[2] + m[4] + 2. * m[6] - m[7] +
                           m[10] - m[11] + m[13] - m[14] + m[16] + 2. * m[18];
  lbfluid[1][10][next[10]] = m[0] - m[1] + m[2] + m[4] + 2. * m[6] - m[7] -
                             m[10] + m[11] - m[13] + m[14] + m[16] + 2. * m[18];
  lbfluid[1][11][next[11]] = m[0] + m[1] + m[3] + m[4] + m[5] - m[6] + m[8] +
                             m[10] + m[12] - m[13] + m[15] + m[16] + m[17] -
                             m[18];
  lbfluid[1][12][next[12]] = m[0] - m[1] - m[3] + m[4] + m[5] - m[6] + m[8] -
                             m[10] - m[12] + m[13] - m[15] + m[16] + m[17] -
                             m[18];
  lbfluid[1][13][next[13]] = m[0] + m[1] - m[3] + m[4] + m[5] - m[6] - m[8] +
                             m[10] - m[12] - m[13] - m[15] + m[16] + m[17] -
                             m[18];
  lbfluid[1][14][next[14]] = m[0] - m[1] + m[3] + m[4] + m[5] - m[6] - m[8] -
                             m[10] + m[12] + m[13] + m[15] + m[16] + m[17] -
                             m[18];
  lbfluid[1][15][next[15]] = m[0] + m[2] + m[3] + m[4] - m[5] - m[6] + m[9] +
                             m[11] + m[12] - m[14] - m[15] + m[16] - m[17] -
                             m[18];
  lbfluid[1][16][next[16]] = m[0] - m[2] - m[3] + m[4] - m[5] - m[6] + m[9] -
                             m[11] - m[12] + m[14] + m[15] + m[16] - m[17] -
                             m[18];
  lbfluid[1][17][next[17]] = m[0] + m[2] - m[3] + m[4] - m[5] - m[6] - m[9] +
                             m[11] - m[12] - m[14] + m[15] + m[16] - m[17] -
                             m[18];
  lbfluid[1][18][next[18]] = m[0] - m[2] + m[3] + m[4] - m[5] - m[6] - m[9] -
                             m[11] + m[12] + m[14] - m[15] + m[16] - m[17] -
                             m[18];

  /* weights enter in the back transformation */
  for (int i = 0; i < lbmodel.n_veloc; i++)
    lbfluid[1][i][next[i]] *= lbmodel.w[i];
}

/* Collisions and streaming (push scheme) */
inline void lb_collide_stream() {
  Lattice::index_t index;
  double modes[19];

/* loop over all lattice cells (halo excluded) */
#ifdef LB_BOUNDARIES
  for (auto it = LBBoundaries::lbboundaries.begin();
       it != LBBoundaries::lbboundaries.end(); ++it) {
    (**it).reset_force();
  }
#endif // LB_BOUNDARIES
  
  
#ifdef VIRTUAL_SITES_INERTIALESS_TRACERS
// Safeguard the node forces so that we can later use them for the IBM particle update
// In the following loop the lbfields[XX].force are reset to zero
  // Safeguard the node forces so that we can later use them for the IBM
  // particle update In the following loop the lbfields[XX].force are reset to
  // zero
  for (int i = 0; i < lblattice.halo_grid_volume; ++i) {
    lbfields[i].force_buf[0] = lbfields[i].force[0];
    lbfields[i].force_buf[1] = lbfields[i].force[1];
    lbfields[i].force_buf[2] = lbfields[i].force[2];
  }
#endif

  index = lblattice.halo_offset;
  for (int z = 1; z <= lblattice.grid[2]; z++) {
    for (int y = 1; y <= lblattice.grid[1]; y++) {
      for (int x = 1; x <= lblattice.grid[0]; x++) {
// as we only want to apply this to non-boundary nodes we can throw out
// the if-clause if we have a non-bounded domain
#ifdef LB_BOUNDARIES
        if (!lbfields[index].boundary)
#endif // LB_BOUNDARIES
        {
          /* calculate modes locally */
          lb_calc_modes(index, modes);

          /* deterministic collisions */
          lb_relax_modes(index, modes);

          /* fluctuating hydrodynamics */
          if (lbpar.fluct)
            lb_thermalize_modes(index, modes);

          /* apply forces */
          lb_apply_forces(index, modes);

          lb_reset_forces(index);

          /* transform back to populations and streaming */
          lb_calc_n_from_modes_push(index, modes);
        }

        ++index; /* next node */
      }
      index += 2; /* skip halo region */
    }
    index += 2 * lblattice.halo_grid[0]; /* skip halo region */
  }

  /* exchange halo regions */
  halo_push_communication();

#ifdef LB_BOUNDARIES
  /* boundary conditions for links */
  LBBoundaries::lb_bounce_back();
#endif // LB_BOUNDARIES

  /* swap the pointers for old and new population fields */
  std::swap(lbfluid[0], lbfluid[1]);

  /* halo region is invalid after update */
  lbpar.resend_halo = 1;
}

/***********************************************************************/
/** \name Update step for the lattice Boltzmann fluid                  */
/***********************************************************************/
/*@{*/
/*@}*/

/** Update the lattice Boltzmann fluid.
 *
 * This function is called from the integrator. Since the time step
 * for the lattice dynamics can be coarser than the MD time step, we
 * monitor the time since the last lattice update.
 */
void lattice_boltzmann_update() {
  int factor = (int)round(lbpar.tau / time_step);

  fluidstep += 1;
  if (fluidstep >= factor) {
    fluidstep = 0;

    lb_collide_stream();
  }
}

/***********************************************************************/
/** \name Coupling part */
/***********************************************************************/
/*@{*/

/** Coupling of a single particle to viscous fluid with Stokesian friction.
 *
 * Section II.C. Ahlrichs and Duenweg, JCP 111(17):8225 (1999)
 *
 * @param p          The coupled particle (Input).
 * @param force      Coupling force between particle and fluid (Output).
 */
inline void lb_viscous_coupling(Particle *p, double force[3]) {
  int x, y, z;
  Lattice::index_t node_index[8];
  double delta[6];
  double *local_f, interpolated_u[3], delta_j[3];

#ifdef EXTERNAL_FORCES
  if (!(p->p.ext_flag & COORD_FIXED(0)) && !(p->p.ext_flag & COORD_FIXED(1)) &&
      !(p->p.ext_flag & COORD_FIXED(2))) {
    ONEPART_TRACE(if (p->p.identity == check_id) {
      fprintf(stderr, "%d: OPT: f = (%.3e,%.3e,%.3e)\n", this_node, p->f.f[0],
              p->f.f[1], p->f.f[2]);
    });
  }
#endif

  /* determine elementary lattice cell surrounding the particle
     and the relative position of the particle in this cell */
  lblattice.map_position_to_lattice(p->r.p, node_index, delta);

  ONEPART_TRACE(if (p->p.identity == check_id) {
    fprintf(stderr, "%d: OPT: LB delta=(%.3f,%.3f,%.3f,%.3f,%.3f,%.3f) "
                    "pos=(%.3f,%.3f,%.3f)\n",
            this_node, delta[0], delta[1], delta[2], delta[3], delta[4],
            delta[5], p->r.p[0], p->r.p[1], p->r.p[2]);
  });

  /* calculate fluid velocity at particle's position
     this is done by linear interpolation
     (Eq. (11) Ahlrichs and Duenweg, JCP 111(17):8225 (1999)) */
  lb_lbfluid_get_interpolated_velocity(p->r.p, interpolated_u);

  ONEPART_TRACE(if (p->p.identity == check_id) {
    fprintf(stderr, "%d: OPT: LB u = (%.16e,%.3e,%.3e) v = (%.16e,%.3e,%.3e)\n",
            this_node, interpolated_u[0], interpolated_u[1], interpolated_u[2],
            p->m.v[0], p->m.v[1], p->m.v[2]);
  });

  /* calculate viscous force
   * take care to rescale velocities with time_step and transform to MD units
   * (Eq. (9) Ahlrichs and Duenweg, JCP 111(17):8225 (1999)) */
  double velocity[3];
  velocity[0] = p->m.v[0];
  velocity[1] = p->m.v[1];
  velocity[2] = p->m.v[2];

#ifdef ENGINE
  if (p->swim.swimming) {
    velocity[0] -= (p->swim.v_swim * time_step) * p->r.quatu[0];
    velocity[1] -= (p->swim.v_swim * time_step) * p->r.quatu[1];
    velocity[2] -= (p->swim.v_swim * time_step) * p->r.quatu[2];
    p->swim.v_center[0] = interpolated_u[0];
    p->swim.v_center[1] = interpolated_u[1];
    p->swim.v_center[2] = interpolated_u[2];
  }
#endif

#ifdef LB_ELECTROHYDRODYNAMICS
  force[0] = -lbpar.friction *
             (velocity[0] / time_step - interpolated_u[0] - p->p.mu_E[0]);
  force[1] = -lbpar.friction *
             (velocity[1] / time_step - interpolated_u[1] - p->p.mu_E[1]);
  force[2] = -lbpar.friction *
             (velocity[2] / time_step - interpolated_u[2] - p->p.mu_E[2]);
#else
  force[0] = -lbpar.friction * (velocity[0] / time_step - interpolated_u[0]);
  force[1] = -lbpar.friction * (velocity[1] / time_step - interpolated_u[1]);
  force[2] = -lbpar.friction * (velocity[2] / time_step - interpolated_u[2]);
#endif

  ONEPART_TRACE(if (p->p.identity == check_id) {
    fprintf(stderr, "%d: OPT: LB f_drag = (%.6e,%.3e,%.3e)\n", this_node,
            force[0], force[1], force[2]);
  });

  ONEPART_TRACE(if (p->p.identity == check_id) {
    fprintf(stderr, "%d: OPT: LB f_random = (%.6e,%.3e,%.3e)\n", this_node,
            p->lc.f_random[0], p->lc.f_random[1], p->lc.f_random[2]);
  });

  force[0] = force[0] + p->lc.f_random[0];
  force[1] = force[1] + p->lc.f_random[1];
  force[2] = force[2] + p->lc.f_random[2];

  ONEPART_TRACE(if (p->p.identity == check_id) {
    fprintf(stderr, "%d: OPT: LB f_tot = (%.6e,%.3e,%.3e)\n", this_node,
            force[0], force[1], force[2]);
  });

  /* transform momentum transfer to lattice units
     (Eq. (12) Ahlrichs and Duenweg, JCP 111(17):8225 (1999)) */
  delta_j[0] = -force[0] * time_step * lbpar.tau / lbpar.agrid;
  delta_j[1] = -force[1] * time_step * lbpar.tau / lbpar.agrid;
  delta_j[2] = -force[2] * time_step * lbpar.tau / lbpar.agrid;

  for (z = 0; z < 2; z++) {
    for (y = 0; y < 2; y++) {
      for (x = 0; x < 2; x++) {
        local_f = lbfields[node_index[(z * 2 + y) * 2 + x]].force;

        local_f[0] +=
            delta[3 * x + 0] * delta[3 * y + 1] * delta[3 * z + 2] * delta_j[0];
        local_f[1] +=
            delta[3 * x + 0] * delta[3 * y + 1] * delta[3 * z + 2] * delta_j[1];
        local_f[2] +=
            delta[3 * x + 0] * delta[3 * y + 1] * delta[3 * z + 2] * delta_j[2];
      }
    }
  }

// map_position_to_lattice: position ... not inside a local plaquette in ...

#ifdef ENGINE
  if (p->swim.swimming) {
    // TODO: Fix LB mapping
    if (n_nodes > 1) {
      if (this_node == 0) {
        fprintf(stderr, "ERROR: Swimming is not compatible with Open MPI and "
                        "CPU LB on more than 1 node.\n");
        fprintf(stderr, "       Please use LB_GPU instead.\n");
      }
      errexit();
    }

    // calculate source position
    double source_position[3];
    double direction = double(p->swim.push_pull) * p->swim.dipole_length;
    source_position[0] = p->r.p[0] + direction * p->r.quatu[0];
    source_position[1] = p->r.p[1] + direction * p->r.quatu[1];
    source_position[2] = p->r.p[2] + direction * p->r.quatu[2];

    int corner[3] = {0, 0, 0};
    fold_position(source_position, corner);

    // get lattice cell corresponding to source position and interpolate
    // velocity
    lblattice.map_position_to_lattice(source_position, node_index, delta);
    lb_lbfluid_get_interpolated_velocity(source_position, p->swim.v_source);

    // calculate and set force at source position
    delta_j[0] =
        -p->swim.f_swim * p->r.quatu[0] * time_step * lbpar.tau / lbpar.agrid;
    delta_j[1] =
        -p->swim.f_swim * p->r.quatu[1] * time_step * lbpar.tau / lbpar.agrid;
    delta_j[2] =
        -p->swim.f_swim * p->r.quatu[2] * time_step * lbpar.tau / lbpar.agrid;

    for (z = 0; z < 2; z++) {
      for (y = 0; y < 2; y++) {
        for (x = 0; x < 2; x++) {
          local_f = lbfields[node_index[(z * 2 + y) * 2 + x]].force;

          local_f[0] += delta[3 * x + 0] * delta[3 * y + 1] * delta[3 * z + 2] *
                        delta_j[0];
          local_f[1] += delta[3 * x + 0] * delta[3 * y + 1] * delta[3 * z + 2] *
                        delta_j[1];
          local_f[2] += delta[3 * x + 0] * delta[3 * y + 1] * delta[3 * z + 2] *
                        delta_j[2];
        }
      }
    }
  }
#endif
}

int lb_lbfluid_get_interpolated_velocity(double *p, double *v) {
  Lattice::index_t node_index[8], index;
  double delta[6];
  double local_rho, local_j[3], interpolated_u[3];
  double modes[19];
  int x, y, z;
  double pos[3];

#ifdef LB_BOUNDARIES
  double lbboundary_mindist, distvec[3];
  int boundary_no;
  int boundary_flag = -1; // 0 if more than agrid/2 away from the boundary, 1 if
                          // 0<dist<agrid/2, 2 if dist <0

  LBBoundaries::lbboundary_mindist_position(p, &lbboundary_mindist, distvec,
                                            &boundary_no);
  if (lbboundary_mindist > 0.5 * lbpar.agrid) {
    boundary_flag = 0;
    pos[0] = p[0];
    pos[1] = p[1];
    pos[2] = p[2];
  } else if (lbboundary_mindist > 0) {
    boundary_flag = 1;
    pos[0] =
        p[0] - distvec[0] + distvec[0] / lbboundary_mindist * lbpar.agrid / 2.;
    pos[1] =
        p[1] - distvec[1] + distvec[1] / lbboundary_mindist * lbpar.agrid / 2.;
    pos[2] =
        p[2] - distvec[2] + distvec[2] / lbboundary_mindist * lbpar.agrid / 2.;
  } else {
    boundary_flag = 2;
    v[0] = (*LBBoundaries::lbboundaries[boundary_no]).velocity()[0] *
           lbpar.agrid / lbpar.tau;
    v[1] = (*LBBoundaries::lbboundaries[boundary_no]).velocity()[1] *
           lbpar.agrid / lbpar.tau;
    v[2] = (*LBBoundaries::lbboundaries[boundary_no]).velocity()[2] *
           lbpar.agrid / lbpar.tau;
    return 0; // we can return without interpolating
  }
#else  // LB_BOUNDARIES
  pos[0] = p[0];
  pos[1] = p[1];
  pos[2] = p[2];
#endif // LB_BOUNDARIES

  /* determine elementary lattice cell surrounding the particle
     and the relative position of the particle in this cell */
  lblattice.map_position_to_lattice(pos, node_index, delta);

  /* calculate fluid velocity at particle's position
     this is done by linear interpolation
     (Eq. (11) Ahlrichs and Duenweg, JCP 111(17):8225 (1999)) */
  interpolated_u[0] = interpolated_u[1] = interpolated_u[2] = 0.0;

  for (z = 0; z < 2; z++) {
    for (y = 0; y < 2; y++) {
      for (x = 0; x < 2; x++) {
        index = node_index[(z * 2 + y) * 2 + x];

#ifdef LB_BOUNDARIES
        if (lbfields[index].boundary) {
          local_rho = lbpar.rho * lbpar.agrid * lbpar.agrid * lbpar.agrid;
          local_j[0] =
              lbpar.rho * lbpar.agrid * lbpar.agrid * lbpar.agrid *
              (*LBBoundaries::lbboundaries[lbfields[index].boundary - 1])
                  .velocity()[0]; // TODO
          local_j[1] =
              lbpar.rho * lbpar.agrid * lbpar.agrid * lbpar.agrid *
              (*LBBoundaries::lbboundaries[lbfields[index].boundary - 1])
                  .velocity()[1]; // TODO This might not work properly
          local_j[2] =
              lbpar.rho * lbpar.agrid * lbpar.agrid * lbpar.agrid *
              (*LBBoundaries::lbboundaries[lbfields[index].boundary - 1])
                  .velocity()[2]; // TODO
        } else {
          lb_calc_modes(index, modes);
          local_rho =
              lbpar.rho * lbpar.agrid * lbpar.agrid * lbpar.agrid + modes[0];
          local_j[0] = modes[1];
          local_j[1] = modes[2];
          local_j[2] = modes[3];
        }
#else  // LB_BOUNDARIES
        lb_calc_modes(index, modes);
        local_rho =
            lbpar.rho * lbpar.agrid * lbpar.agrid * lbpar.agrid + modes[0];
        local_j[0] = modes[1];
        local_j[1] = modes[2];
        local_j[2] = modes[3];
#endif // LB_BOUNDARIES
        interpolated_u[0] += delta[3 * x + 0] * delta[3 * y + 1] *
                             delta[3 * z + 2] * local_j[0] / (local_rho);
        interpolated_u[1] += delta[3 * x + 0] * delta[3 * y + 1] *
                             delta[3 * z + 2] * local_j[1] / (local_rho);
        interpolated_u[2] += delta[3 * x + 0] * delta[3 * y + 1] *
                             delta[3 * z + 2] * local_j[2] / (local_rho);
      }
    }
  }
#ifdef LB_BOUNDARIES
  if (boundary_flag == 1) {
    v[0] = lbboundary_mindist / (0.5 * lbpar.agrid) * interpolated_u[0] +
           (1 - lbboundary_mindist / (0.5 * lbpar.agrid)) *
               (*LBBoundaries::lbboundaries[boundary_no]).velocity()[0];
    v[1] = lbboundary_mindist / (0.5 * lbpar.agrid) * interpolated_u[1] +
           (1 - lbboundary_mindist / (0.5 * lbpar.agrid)) *
               (*LBBoundaries::lbboundaries[boundary_no]).velocity()[1];
    v[2] = lbboundary_mindist / (0.5 * lbpar.agrid) * interpolated_u[2] +
           (1 - lbboundary_mindist / (0.5 * lbpar.agrid)) *
               (*LBBoundaries::lbboundaries[boundary_no]).velocity()[2];
  } else {
    v[0] = interpolated_u[0];
    v[1] = interpolated_u[1];
    v[2] = interpolated_u[2];
  }
#else  // LB_BOUNDARIES
  v[0] = interpolated_u[0];
  v[1] = interpolated_u[1];
  v[2] = interpolated_u[2];
#endif // LB_BOUNDARIES
  v[0] *= lbpar.agrid / lbpar.tau;
  v[1] *= lbpar.agrid / lbpar.tau;
  v[2] *= lbpar.agrid / lbpar.tau;
  return 0;
}

/** Calculate particle lattice interactions.
 * So far, only viscous coupling with Stokesian friction is
 * implemented.
 * Include all particle-lattice forces in this function.
 * The function is called from \ref force_calc.
 *
 * Parallelizing the fluid particle coupling is not straightforward
 * because drawing of random numbers makes the whole thing nonlocal.
 * One way to do it is to treat every particle only on one node, i.e.
 * the random numbers need not be communicated. The particles that are
 * not fully inside the local lattice are taken into account via their
 * ghost images on the neighbouring nodes. But this requires that the
 * correct values of the surrounding lattice nodes are available on
 * the respective node, which means that we have to communicate the
 * halo regions before treating the ghost particles. Moreover, after
 * determining the ghost couplings, we have to communicate back the
 * halo region such that all local lattice nodes have the correct values.
 * Thus two communication phases are involved which will most likely be
 * the bottleneck of the computation.
 *
 * Another way of dealing with the particle lattice coupling is to
 * treat a particle and all of it's images explicitly. This requires the
 * communication of the random numbers used in the calculation of the
 * coupling force. The problem is now that, if random numbers have to
 * be redrawn, we cannot efficiently determine which particles and which
 * images have to be re-calculated. We therefore go back to the outset
 * and go through the whole system again until no failure occurs during
 * such a sweep. In the worst case, this is very inefficient because
 * many things are recalculated although they actually don't need.
 * But we can assume that this happens extremely rarely and then we have
 * on average only one communication phase for the random numbers, which
 * probably makes this method preferable compared to the above one.
 */
void calc_particle_lattice_ia() {
  double force[3];

  if (transfer_momentum) {

    if (lbpar.resend_halo) { /* first MD step after last LB update */

      /* exchange halo regions (for fluid-particle coupling) */
      halo_communication(&update_halo_comm, (char *)**lbfluid);

#ifdef ADDITIONAL_CHECKS
      lb_check_halo_regions();
#endif

      /* halo is valid now */
      lbpar.resend_halo = 0;
    }

    /* draw random numbers for local particles */
    for (auto &p : local_cells.particles()) {
#ifdef GAUSSRANDOM
      p.lc.f_random[0] = lb_coupl_pref2 * gaussian_random();
      p.lc.f_random[1] = lb_coupl_pref2 * gaussian_random();
      p.lc.f_random[2] = lb_coupl_pref2 * gaussian_random();
#elif defined(GAUSSRANDOMCUT)
      p.lc.f_random[0] = lb_coupl_pref2 * gaussian_random_cut();
      p.lc.f_random[1] = lb_coupl_pref2 * gaussian_random_cut();
      p.lc.f_random[2] = lb_coupl_pref2 * gaussian_random_cut();
#elif defined(FLATNOISE)
      p.lc.f_random[0] = lb_coupl_pref * (d_random() - 0.5);
      p.lc.f_random[1] = lb_coupl_pref * (d_random() - 0.5);
      p.lc.f_random[2] = lb_coupl_pref * (d_random() - 0.5);
#else // GAUSSRANDOM
#error No noise type defined for the CPU LB
#endif // GAUSSRANDOM

#ifdef ADDITIONAL_CHECKS
      rancounter += 3;
#endif // ADDITIONAL_CHECKS
    }

    /* communicate the random numbers */
    ghost_communicator(&cell_structure.ghost_lbcoupling_comm);
#ifdef ENGINE
    ghost_communicator(&cell_structure.ghost_swimming_comm);
#endif

    /* local cells */
    for (auto &p : local_cells.particles()) {
<<<<<<< HEAD
#ifdef VIRTUAL_SITES_INERTIALESS_TRACERS
      // Virtual particles for IBM must not be coupled
      if (!p.p.isVirtual)
#endif
=======
      if (!p.p.is_virtual || thermo_virtual)
>>>>>>> a3adcaef
      {
        lb_viscous_coupling(&p, force);

        /* add force to the particle */
        p.f.f[0] += force[0];
        p.f.f[1] += force[1];
        p.f.f[2] += force[2];

        ONEPART_TRACE(if (p.p.identity == check_id) {
          fprintf(stderr, "%d: OPT: LB f = (%.6e,%.3e,%.3e)\n", this_node,
                  p.f.f[0], p.f.f[1], p.f.f[2]);
        });
      }
    }

    /* ghost cells */
    for (auto &p : ghost_cells.particles()) {

      /* for ghost particles we have to check if they lie
       * in the range of the local lattice nodes */
      if (p.r.p[0] >= my_left[0] - 0.5 * lblattice.agrid[0] &&
          p.r.p[0] < my_right[0] + 0.5 * lblattice.agrid[0] &&
          p.r.p[1] >= my_left[1] - 0.5 * lblattice.agrid[1] &&
          p.r.p[1] < my_right[1] + 0.5 * lblattice.agrid[1] &&
          p.r.p[2] >= my_left[2] - 0.5 * lblattice.agrid[2] &&
          p.r.p[2] < my_right[2] + 0.5 * lblattice.agrid[2]) {
        ONEPART_TRACE(if (p.p.identity == check_id) {
          fprintf(stderr, "%d: OPT: LB coupling of ghost particle:\n",
                  this_node);
        });
<<<<<<< HEAD
#ifdef VIRTUAL_SITES_INERTIALESS_TRACERS
        // Virtual particles for IBM must not be coupled
        if (!p.p.isVirtual)
#endif
=======

        if (!p.p.is_virtual || thermo_virtual)
>>>>>>> a3adcaef
        {
          lb_viscous_coupling(&p, force);
        }

        /* ghosts must not have the force added! */
        ONEPART_TRACE(if (p.p.identity == check_id) {
          fprintf(stderr, "%d: OPT: LB f = (%.6e,%.3e,%.3e)\n", this_node,
                  p.f.f[0], p.f.f[1], p.f.f[2]);
        });
      }
    }
  }
}

/***********************************************************************/

/** Calculate the average density of the fluid in the system.
 * This function has to be called after changing the density of
 * a local lattice site in order to set lbpar.rho consistently. */
void lb_calc_average_rho() {
  Lattice::index_t index;
  int x, y, z;
  double rho, local_rho, sum_rho;

  rho = 0.0;
  local_rho = 0.0;
  index = 0;
  for (z = 1; z <= lblattice.grid[2]; z++) {
    for (y = 1; y <= lblattice.grid[1]; y++) {
      for (x = 1; x <= lblattice.grid[0]; x++) {
        lb_calc_local_rho(index, &rho);
        local_rho += rho;

        index++;
      }
      // skip halo region
      index += 2;
    }
    // skip halo region
    index += 2 * lblattice.halo_grid[0];
  }
  MPI_Allreduce(&rho, &sum_rho, 1, MPI_DOUBLE, MPI_SUM, comm_cart);

  /* calculate average density in MD units */
  // TODO!!!
  lbpar.rho = sum_rho / (box_l[0] * box_l[1] * box_l[2]);
}

/*@}*/

static int compare_buffers(double *buf1, double *buf2, int size) {
  int ret;
  if (memcmp(buf1, buf2, size) != 0) {
    runtimeErrorMsg() << "Halo buffers are not identical";
    ret = 1;
  } else {
    ret = 0;
  }
  return ret;
}

/** Checks consistency of the halo regions (ADDITIONAL_CHECKS)
    This function can be used as an additional check. It test whether the
    halo regions have been exchanged correctly.
*/
void lb_check_halo_regions() {
  Lattice::index_t index;
  int i, x, y, z, s_node, r_node, count = lbmodel.n_veloc;
  double *s_buffer, *r_buffer;
  MPI_Status status[2];

  r_buffer = (double *)Utils::malloc(count * sizeof(double));
  s_buffer = (double *)Utils::malloc(count * sizeof(double));

  if (PERIODIC(0)) {
    for (z = 0; z < lblattice.halo_grid[2]; ++z) {
      for (y = 0; y < lblattice.halo_grid[1]; ++y) {
        index = get_linear_index(0, y, z, lblattice.halo_grid);
        for (i = 0; i < lbmodel.n_veloc; i++)
          s_buffer[i] = lbfluid[1][i][index];

        s_node = node_neighbors[1];
        r_node = node_neighbors[0];
        if (n_nodes > 1) {
          MPI_Sendrecv(s_buffer, count, MPI_DOUBLE, r_node, REQ_HALO_CHECK,
                       r_buffer, count, MPI_DOUBLE, s_node, REQ_HALO_CHECK,
                       comm_cart, status);
          index =
              get_linear_index(lblattice.grid[0], y, z, lblattice.halo_grid);
          for (i = 0; i < lbmodel.n_veloc; i++)
            s_buffer[i] = lbfluid[1][i][index];
          compare_buffers(s_buffer, r_buffer, count * sizeof(double));
        } else {
          index =
              get_linear_index(lblattice.grid[0], y, z, lblattice.halo_grid);
          for (i = 0; i < lbmodel.n_veloc; i++)
            r_buffer[i] = lbfluid[1][i][index];
          if (compare_buffers(s_buffer, r_buffer, count * sizeof(double))) {
            std::cerr << "buffers differ in dir=" << 0 << " at index=" << index
                      << " y=" << y << " z=" << z << "\n";
          }
        }

        index =
            get_linear_index(lblattice.grid[0] + 1, y, z, lblattice.halo_grid);
        for (i = 0; i < lbmodel.n_veloc; i++)
          s_buffer[i] = lbfluid[1][i][index];

        s_node = node_neighbors[0];
        r_node = node_neighbors[1];
        if (n_nodes > 1) {
          MPI_Sendrecv(s_buffer, count, MPI_DOUBLE, r_node, REQ_HALO_CHECK,
                       r_buffer, count, MPI_DOUBLE, s_node, REQ_HALO_CHECK,
                       comm_cart, status);
          index = get_linear_index(1, y, z, lblattice.halo_grid);
          for (i = 0; i < lbmodel.n_veloc; i++)
            s_buffer[i] = lbfluid[1][i][index];
          compare_buffers(s_buffer, r_buffer, count * sizeof(double));
        } else {
          index = get_linear_index(1, y, z, lblattice.halo_grid);
          for (i = 0; i < lbmodel.n_veloc; i++)
            r_buffer[i] = lbfluid[1][i][index];
          if (compare_buffers(s_buffer, r_buffer, count * sizeof(double))) {
            std::cerr << "buffers differ in dir=0 at index=" << index
                      << " y=" << y << " z=" << z << "\n";
          }
        }
      }
    }
  }

  if (PERIODIC(1)) {
    for (z = 0; z < lblattice.halo_grid[2]; ++z) {
      for (x = 0; x < lblattice.halo_grid[0]; ++x) {
        index = get_linear_index(x, 0, z, lblattice.halo_grid);
        for (i = 0; i < lbmodel.n_veloc; i++)
          s_buffer[i] = lbfluid[1][i][index];

        s_node = node_neighbors[3];
        r_node = node_neighbors[2];
        if (n_nodes > 1) {
          MPI_Sendrecv(s_buffer, count, MPI_DOUBLE, r_node, REQ_HALO_CHECK,
                       r_buffer, count, MPI_DOUBLE, s_node, REQ_HALO_CHECK,
                       comm_cart, status);
          index =
              get_linear_index(x, lblattice.grid[1], z, lblattice.halo_grid);
          for (i = 0; i < lbmodel.n_veloc; i++)
            s_buffer[i] = lbfluid[1][i][index];
          compare_buffers(s_buffer, r_buffer, count * sizeof(double));
        } else {
          index =
              get_linear_index(x, lblattice.grid[1], z, lblattice.halo_grid);
          for (i = 0; i < lbmodel.n_veloc; i++)
            r_buffer[i] = lbfluid[1][i][index];
          if (compare_buffers(s_buffer, r_buffer, count * sizeof(double))) {
            std::cerr << "buffers differ in dir=1 at index=" << index
                      << " x=" << x << " z=" << z << "\n";
          }
        }
      }
      for (x = 0; x < lblattice.halo_grid[0]; ++x) {
        index =
            get_linear_index(x, lblattice.grid[1] + 1, z, lblattice.halo_grid);
        for (i = 0; i < lbmodel.n_veloc; i++)
          s_buffer[i] = lbfluid[1][i][index];

        s_node = node_neighbors[2];
        r_node = node_neighbors[3];
        if (n_nodes > 1) {
          MPI_Sendrecv(s_buffer, count, MPI_DOUBLE, r_node, REQ_HALO_CHECK,
                       r_buffer, count, MPI_DOUBLE, s_node, REQ_HALO_CHECK,
                       comm_cart, status);
          index = get_linear_index(x, 1, z, lblattice.halo_grid);
          for (i = 0; i < lbmodel.n_veloc; i++)
            s_buffer[i] = lbfluid[1][i][index];
          compare_buffers(s_buffer, r_buffer, count * sizeof(double));
        } else {
          index = get_linear_index(x, 1, z, lblattice.halo_grid);
          for (i = 0; i < lbmodel.n_veloc; i++)
            r_buffer[i] = lbfluid[1][i][index];
          if (compare_buffers(s_buffer, r_buffer, count * sizeof(double))) {
            std::cerr << "buffers differ in dir=1 at index=" << index
                      << " x=" << x << " z=" << z << "\n";
          }
        }
      }
    }
  }

  if (PERIODIC(2)) {
    for (y = 0; y < lblattice.halo_grid[1]; ++y) {
      for (x = 0; x < lblattice.halo_grid[0]; ++x) {
        index = get_linear_index(x, y, 0, lblattice.halo_grid);
        for (i = 0; i < lbmodel.n_veloc; i++)
          s_buffer[i] = lbfluid[1][i][index];

        s_node = node_neighbors[5];
        r_node = node_neighbors[4];
        if (n_nodes > 1) {
          MPI_Sendrecv(s_buffer, count, MPI_DOUBLE, r_node, REQ_HALO_CHECK,
                       r_buffer, count, MPI_DOUBLE, s_node, REQ_HALO_CHECK,
                       comm_cart, status);
          index =
              get_linear_index(x, y, lblattice.grid[2], lblattice.halo_grid);
          for (i = 0; i < lbmodel.n_veloc; i++)
            s_buffer[i] = lbfluid[1][i][index];
          compare_buffers(s_buffer, r_buffer, count * sizeof(double));
        } else {
          index =
              get_linear_index(x, y, lblattice.grid[2], lblattice.halo_grid);
          for (i = 0; i < lbmodel.n_veloc; i++)
            r_buffer[i] = lbfluid[1][i][index];
          if (compare_buffers(s_buffer, r_buffer, count * sizeof(double))) {
            std::cerr << "buffers differ in dir=2 at index=" << index
                      << " x=" << x << " y=" << y << " z=" << lblattice.grid[2]
                      << "\n";
          }
        }
      }
    }
    for (y = 0; y < lblattice.halo_grid[1]; ++y) {
      for (x = 0; x < lblattice.halo_grid[0]; ++x) {
        index =
            get_linear_index(x, y, lblattice.grid[2] + 1, lblattice.halo_grid);
        for (i = 0; i < lbmodel.n_veloc; i++)
          s_buffer[i] = lbfluid[1][i][index];

        s_node = node_neighbors[4];
        r_node = node_neighbors[5];
        if (n_nodes > 1) {
          MPI_Sendrecv(s_buffer, count, MPI_DOUBLE, r_node, REQ_HALO_CHECK,
                       r_buffer, count, MPI_DOUBLE, s_node, REQ_HALO_CHECK,
                       comm_cart, status);
          index = get_linear_index(x, y, 1, lblattice.halo_grid);
          for (i = 0; i < lbmodel.n_veloc; i++)
            s_buffer[i] = lbfluid[1][i][index];
          compare_buffers(s_buffer, r_buffer, count * sizeof(double));
        } else {
          index = get_linear_index(x, y, 1, lblattice.halo_grid);
          for (i = 0; i < lbmodel.n_veloc; i++)
            r_buffer[i] = lbfluid[1][i][index];
          if (compare_buffers(s_buffer, r_buffer, count * sizeof(double))) {
            std::cerr << "buffers differ in dir=2 at index=" << index
                      << " x=" << x << " y=" << y << "\n";
          }
        }
      }
    }
  }

  free(r_buffer);
  free(s_buffer);

  // if (check_runtime_errors());
  // else fprintf(stderr,"halo check successful\n");
}

#if 0 /* These debug functions are used nowhere. If you need it, here they     \
         are. Remove this comment line and the matching #endif. The functions  \
         in question are: lb_lattice_sum lb_check_mode_transformation          \
         lb_init_mode_transformation                                           \
         lb_check_negative_n                                                   \
      */
#ifdef ADDITIONAL_CHECKS
/** counts the occurences of negative populations due to fluctuations */
static int failcounter=0;

static void lb_lattice_sum() {

    double *w   = lbmodel.w;
    double (*v)[3]  = lbmodel.c;

    //int n_veloc = 14;
    //double w[14]    = { 7./18.,
    //                    1./12., 1./12., 1./12., 1./12., 1./18.,
    //                    1./36., 1./36., 1./36., 1./36.,
    //                    1./36., 1./36., 1./36., 1./36. };
    //double v[14][3] = { { 0., 0., 0. },
    //                    { 1., 0., 0. },
    //                    {-1., 0., 0. },
    //                    { 0., 1., 0. },
    //		        { 0.,-1., 0. },
    //                    { 0., 0., 1. },
    //                    { 1., 1., 0. },
    //                    {-1.,-1., 0. },
    //                    { 1.,-1., 0. },
    //                    {-1., 1., 0. },
    //                    { 1., 0., 1. },
    //                    {-1., 0., 1. },
    //                    { 0., 1., 1. },
    //                    { 0.,-1., 1. } };

    int i,a,b,c,d,e;
    double sum1,sum2,sum3,sum4,sum5;
    int count=0;

    for (a = 0; a < 3; a++)
    {
        sum1 = 0.0;
        for (i = 0; i < lbmodel.n_veloc; ++i) {
            if (v[i][2] < 0) sum1 += w[i]*v[i][a];
        }
        if (fabs(sum1) > ROUND_ERROR_PREC) {
            count++; fprintf(stderr,"(%d) %f\n",a,sum1);
        }
    }

    for (a=0; a<3; a++)
        for (b=0; b<3; b++)
        {
            sum2 = 0.0;
            for (i=0; i<lbmodel.n_veloc; ++i) {
                if (v[i][2] < 0) sum2 += w[i]*v[i][a]*v[i][b];
            }
            if (sum2!=0.0) {
                count++; fprintf(stderr,"(%d,%d) %f\n",a,b,sum2);
            }
        }

    for (a=0; a<3; a++)
        for (b=0; b<3; b++)
            for (c=0; c<3; c++)
            {
                sum3 = 0.0;
                for (i=0; i<lbmodel.n_veloc; ++i) {
                    if (v[i][2] < 0) sum3 += w[i]*v[i][a]*v[i][b]*v[i][c];
                }
                if (sum3!=0.0) {
                    count++; fprintf(stderr,"(%d,%d,%d) %f\n",a,b,c,sum3);
                }
            }

    for (a=0; a<3; a++)
        for (b=0; b<3; b++)
            for (c=0; c<3; c++)
                for (d=0; d<3; d++)
                {
                    sum4 = 0.0;
                    for (i=0; i<lbmodel.n_veloc; ++i) {
                        if (v[i][2] < 0) sum4 += w[i]*v[i][a]*v[i][b]*v[i][c]*v[i][d];
                    }
                    if (fabs(sum4) > ROUND_ERROR_PREC) {
                        count++; fprintf(stderr,"(%d,%d,%d,%d) %f\n",a,b,c,d,sum4);
                    }
                }

    for (a=0; a<3; a++)
        for (b=0; b<3; b++)
            for (c=0; c<3; c++)
                for (d=0; d<3; d++)
                    for (e=0; e<3; e++)
                    {
                        sum5 = 0.0;
                        for (i=0; i<lbmodel.n_veloc; ++i) {
                            if (v[i][2] < 0) sum5 += w[i]*v[i][a]*v[i][b]*v[i][c]*v[i][d]*v[i][e];
                        }
                        if (fabs(sum5) > ROUND_ERROR_PREC) {
                            count++; fprintf(stderr,"(%d,%d,%d,%d,%d) %f\n",a,b,c,d,e,sum5);
                        }
                    }

    fprintf(stderr,"%d non-null entries\n",count);

}
#endif /* #ifdef ADDITIONAL_CHECKS */

#ifdef ADDITIONAL_CHECKS
static void lb_check_mode_transformation(Lattice::index_t index, double *mode) {
    /* check if what I think is right */
    int i;
    double *w = lbmodel.w;
    double (*e)[19] = d3q19_modebase;
    double sum_n=0.0, sum_m=0.0;
    double n_eq[19];
    double m_eq[19];
    // unit conversion: mass density
    double avg_rho = lbpar.rho*lbpar.agrid*lbpar.agrid*lbpar.agrid;
    double (*c)[3] = lbmodel.c;

    m_eq[0] = mode[0];
    m_eq[1] = mode[1];
    m_eq[2] = mode[2];
    m_eq[3] = mode[3];

    double rho = mode[0] + avg_rho;
    double *j  = mode+1;

    /* equilibrium part of the stress modes */
    /* remember that the modes have (\todo not?) been normalized! */
    m_eq[4] = /*1./6.*/scalar(j,j)/rho;
    m_eq[5] = /*1./4.*/(Utils::sqr(j[0])-Utils::sqr(j[1]))/rho;
    m_eq[6] = /*1./12.*/(scalar(j,j) - 3.0*Utils::sqr(j[2]))/rho;
    m_eq[7] = j[0]*j[1]/rho;
    m_eq[8] = j[0]*j[2]/rho;
    m_eq[9] = j[1]*j[2]/rho;

    for (i=10;i<lbmodel.n_veloc;i++) {
        m_eq[i] = 0.0;
    }

    for (i=0;i<lbmodel.n_veloc;i++) {
        n_eq[i] = w[i]*((rho-avg_rho) + 3.*scalar(j,c[i]) + 9./2.*Utils::sqr(scalar(j,c[i]))/rho - 3./2.*scalar(j,j)/rho);
    }

    for (i=0;i<lbmodel.n_veloc;i++) {
        sum_n += Utils::sqr(lbfluid[1][i][index]-n_eq[i])/w[i];
        sum_m += Utils::sqr(mode[i]-m_eq[i])/e[19][i];
    }

    if (fabs(sum_n-sum_m)>ROUND_ERROR_PREC) {
        fprintf(stderr,"Attention: sum_n=%f sum_m=%f %e\n",sum_n,sum_m,fabs(sum_n-sum_m));
    }
}

static void lb_init_mode_transformation() {
    int i, j, k, l;
    int n_veloc = 14;
    double w[14]    = { 7./18.,
                        1./12., 1./12., 1./12., 1./12., 1./18.,
                        1./36., 1./36., 1./36., 1./36.,
                        1./36., 1./36., 1./36., 1./36. };
    double c[14][3] = { { 0., 0., 0. },
                        { 1., 0., 0. },
                        {-1., 0., 0. },
                        { 0., 1., 0. },
                        { 0.,-1., 0. },
                        { 0., 0., 1. },
                        { 1., 1., 0. },
                        {-1.,-1., 0. },
                        { 1.,-1., 0. },
                        {-1., 1., 0. },
                        { 1., 0., 1. },
                        {-1., 0., 1. },
                        { 0., 1., 1. },
                        { 0.,-1., 1. } };

    double b[19][14];
    double e[14][14];
    double proj, norm[14];

    /* construct polynomials from the discrete velocity vectors */
    for (i=0;i<n_veloc;i++) {
        b[0][i]  = 1;
        b[1][i]  = c[i][0];
        b[2][i]  = c[i][1];
        b[3][i]  = c[i][2];
        b[4][i]  = scalar(c[i],c[i]);
        b[5][i]  = c[i][0]*c[i][0]-c[i][1]*c[i][1];
        b[6][i]  = scalar(c[i],c[i])-3*c[i][2]*c[i][2];
        //b[5][i]  = 3*c[i][0]*c[i][0]-scalar(c[i],c[i]);
        //b[6][i]  = c[i][1]*c[i][1]-c[i][2]*c[i][2];
        b[7][i]  = c[i][0]*c[i][1];
        b[8][i]  = c[i][0]*c[i][2];
        b[9][i]  = c[i][1]*c[i][2];
        b[10][i] = 3*scalar(c[i],c[i])*c[i][0];
        b[11][i] = 3*scalar(c[i],c[i])*c[i][1];
        b[12][i] = 3*scalar(c[i],c[i])*c[i][2];
        b[13][i] = (c[i][1]*c[i][1]-c[i][2]*c[i][2])*c[i][0];
        b[14][i] = (c[i][0]*c[i][0]-c[i][2]*c[i][2])*c[i][1];
        b[15][i] = (c[i][0]*c[i][0]-c[i][1]*c[i][1])*c[i][2];
        b[16][i] = 3*scalar(c[i],c[i])*scalar(c[i],c[i]);
        b[17][i] = 2*scalar(c[i],c[i])*b[5][i];
        b[18][i] = 2*scalar(c[i],c[i])*b[6][i];
    }

    for (i=0;i<n_veloc;i++) {
        b[0][i]  = 1;
        b[1][i]  = c[i][0];
        b[2][i]  = c[i][1];
        b[3][i]  = c[i][2];
        b[4][i]  = scalar(c[i],c[i]);
        b[5][i]  = Utils::sqr(c[i][0])-Utils::sqr(c[i][1]);
        b[6][i]  = c[i][0]*c[i][1];
        b[7][i]  = c[i][0]*c[i][2];
        b[8][i]  = c[i][1]*c[i][2];
        b[9][i]  = scalar(c[i],c[i])*c[i][0];
        b[10][i] = scalar(c[i],c[i])*c[i][1];
        b[11][i] = scalar(c[i],c[i])*c[i][2];
        b[12][i] = (c[i][0]*c[i][0]-c[i][1]*c[i][1])*c[i][2];
        b[13][i] = scalar(c[i],c[i])*scalar(c[i],c[i]);
    }

    /* Gram-Schmidt orthogonalization procedure */
    for (j=0;j<n_veloc;j++) {
        for (i=0;i<n_veloc;i++) e[j][i] = b[j][i];
        for (k=0;k<j;k++) {
            proj = 0.0;
            for (l=0;l<n_veloc;l++) {
                proj += w[l]*e[k][l]*b[j][l];
            }
            if (j==13) fprintf(stderr,"%d %f\n",k,proj/norm[k]);
            for (i=0;i<n_veloc;i++) e[j][i] -= proj/norm[k]*e[k][i];
        }
        norm[j] = 0.0;
        for (i=0;i<n_veloc;i++) norm[j] += w[i]*Utils::sqr(e[j][i]);
    }

    fprintf(stderr,"e[%d][%d] = {\n",n_veloc,n_veloc);
    for (i=0;i<n_veloc;i++) {
        fprintf(stderr,"{ % .3f",e[i][0]);
        for (j=1;j<n_veloc;j++) {
            fprintf(stderr,", % .3f",e[i][j]);
        }
        fprintf(stderr," } %.9f\n",norm[i]);
    }
    fprintf(stderr,"};\n");

    /* projections on lattice tensors */
    for (i=0;i<n_veloc;i++) {
        proj = 0.0;
        for (k=0;k<n_veloc;k++) {
            proj += e[i][k] * w[k] * 1;
        }
        fprintf(stderr, "%.6f",proj);

        for (j=0;j<3;j++) {
            proj = 0.0;
            for (k=0;k<n_veloc;k++) {
                proj += e[i][k] * w[k] * c[k][j];
            }
            fprintf(stderr, " %.6f",proj);
        }

        for (j=0;j<3;j++) {
            for (k=0;k<3;k++) {
                proj=0.0;
                for (l=0;l<n_veloc;l++) {
                    proj += e[i][l] * w[l] * c[l][j] * c[l][k];
                }
                fprintf(stderr, " %.6f",proj);
            }
        }

        fprintf(stderr,"\n");

    }
}
#endif /* ADDITIONAL_CHECKS */

#ifdef ADDITIONAL_CHECKS
/** Check for negative populations.

    Checks for negative populations and increases failcounter for each
    occurence.

    @param  index Index of the local lattice site (Input).
    @return Number of negative populations on the local lattice site. */
static int lb_check_negative_n(Lattice::index_t index)
{
    int i, localfails=0;

    for (i=0; i<n_veloc; i++) {
        if (lbfluid[1][i][index]+lbmodel.coeff[i][0]*lbpar.rho < 0.0) {
            ++localfails;
            ++failcounter;
            fprintf(stderr,"%d: Negative population n[%d]=%le (failcounter=%d, rancounter=%d).\n   Check your parameters if this occurs too often!\n",this_node,i,lbmodel.coeff[i][0]*lbpar.rho+lbfluid[1][i][index],failcounter,rancounter);
            break;
        }
    }
    return localfails;
}
#endif /* ADDITIONAL_CHECKS */
#endif /* #if 0 */
/* Here, the unused "ADDITIONAL_CHECKS functions end. */

#endif // LB<|MERGE_RESOLUTION|>--- conflicted
+++ resolved
@@ -57,15 +57,9 @@
 
 #include "cuda_interface.hpp"
 
-<<<<<<< HEAD
-#ifdef LB
-
-void lb_check_halo_regions();
-=======
 #ifdef ADDITIONAL_CHECKS
 static void lb_check_halo_regions();
 #endif // ADDITIONAL_CHECKS
->>>>>>> a3adcaef
 
 /** Flag indicating momentum exchange between particles and fluid */
 int transfer_momentum = 0;
@@ -3058,14 +3052,7 @@
 
     /* local cells */
     for (auto &p : local_cells.particles()) {
-<<<<<<< HEAD
-#ifdef VIRTUAL_SITES_INERTIALESS_TRACERS
-      // Virtual particles for IBM must not be coupled
-      if (!p.p.isVirtual)
-#endif
-=======
       if (!p.p.is_virtual || thermo_virtual)
->>>>>>> a3adcaef
       {
         lb_viscous_coupling(&p, force);
 
@@ -3096,15 +3083,7 @@
           fprintf(stderr, "%d: OPT: LB coupling of ghost particle:\n",
                   this_node);
         });
-<<<<<<< HEAD
-#ifdef VIRTUAL_SITES_INERTIALESS_TRACERS
-        // Virtual particles for IBM must not be coupled
-        if (!p.p.isVirtual)
-#endif
-=======
-
         if (!p.p.is_virtual || thermo_virtual)
->>>>>>> a3adcaef
         {
           lb_viscous_coupling(&p, force);
         }
