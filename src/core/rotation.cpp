--- conflicted
+++ resolved
@@ -295,12 +295,8 @@
       fprintf(stderr, "%d: convert_torques_propagate_omega:\n", this_node));
 
 #if defined(LB_GPU) && defined(ENGINE)
-<<<<<<< HEAD
-  if ((lb_lbfluid_get_lattice_switch() & LATTICE_LB_GPU) &&
+  if ((lb_lbfluid_get_lattice_switch() == ActiveLB::GPU) &&
       swimming_particles_exist) {
-=======
-  if (lattice_switch == ActiveLB::GPU && swimming_particles_exist) {
->>>>>>> f4fc9902
     copy_v_cs_from_GPU(local_cells.particles());
   }
 #endif
@@ -313,11 +309,7 @@
     convert_torque_to_body_frame_apply_fix_and_thermostat(p);
 
 #if defined(ENGINE) && (defined(LB) || defined(LB_GPU))
-<<<<<<< HEAD
-    if (p.swim.swimming && lb_lbfluid_get_lattice_switch() != 0) {
-=======
-    if (p.swim.swimming && lattice_switch != ActiveLB::NONE) {
->>>>>>> f4fc9902
+    if (p.swim.swimming && lb_lbfluid_get_lattice_switch() != ActiveLB::NONE) {
 
       auto const dip = p.swim.dipole_length * p.r.calc_director();
 
