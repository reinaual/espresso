/*
  Copyright (C) 2010-2018 The ESPResSo project
  Copyright (C) 2002,2003,2004,2005,2006,2007,2008,2009,2010
    Max-Planck-Institute for Polymer Research, Theory Group

  This file is part of ESPResSo.

  ESPResSo is free software: you can redistribute it and/or modify
  it under the terms of the GNU General Public License as published by
  the Free Software Foundation, either version 3 of the License, or
  (at your option) any later version.

  ESPResSo is distributed in the hope that it will be useful,
  but WITHOUT ANY WARRANTY; without even the implied warranty of
  MERCHANTABILITY or FITNESS FOR A PARTICULAR PURPOSE.  See the
  GNU General Public License for more details.

  You should have received a copy of the GNU General Public License
  along with this program.  If not, see <http://www.gnu.org/licenses/>.
*/
/** \file
 *  MMM2D algorithm for long range Coulomb interaction.
 *
 *  For more information about MMM2D, see \ref mmm2d.hpp "mmm2d.hpp".
 */

#include "electrostatics_magnetostatics/mmm2d.hpp"
#include "cells.hpp"
#include "communication.hpp"
#include "electrostatics_magnetostatics/coulomb.hpp"
#include "grid.hpp"
#include "integrate.hpp"
#include "layered.hpp"
#include "mmm-common.hpp"
<<<<<<< HEAD
#include "elc_mmm2d_common.hpp"
#include "nonbonded_interactions/nonbonded_interaction_data.hpp"
=======
>>>>>>> 677e84fe
#include "particle_data.hpp"
#include "specfunc.hpp"
#include "utils.hpp"
#include <cmath>
#include <mpi.h>
#include <numeric>

#ifdef ELECTROSTATICS
char const *mmm2d_errors[] = {
        "ok",
        "Layer height too large for MMM2D near formula, increase n_layers",
        "box_l[1]/box_l[0] too large for MMM2D near formula, please exchange x and "
        "y",
        "Could find not reasonable Bessel cutoff. Please decrease n_layers or the "
        "error bound",
        "Could find not reasonable Polygamma cutoff. Consider exchanging x and y",
        "Far cutoff too large, decrease the error bound",
        "Layer height too small for MMM2D far formula, decrease n_layers or skin",
        "IC requires layered cellsystem with more than 3 layers",
};

/** if you define this, the Besselfunctions are calculated up
    to machine precision, otherwise 10^-14, which should be
    definitely enough for daily life. */
#undef BESSEL_MACHINE_PREC

// #define CHECKPOINTS
#if 0
#define LOG_FORCES(x) x
#else
#define LOG_FORCES(x)
#endif

#ifndef BESSEL_MACHINE_PREC
#define K0 LPK0
#define K1 LPK1
#endif

/****************************************
 * LOCAL DEFINES
 ****************************************/

/** Largest reasonable cutoff for far formula. A double cannot overflow
    with this value. */
#define MAXIMAL_FAR_CUT 100

/** Largest reasonable cutoff for Bessel function. The Bessel functions
    are quite slow, so do not make too large. */
#define MAXIMAL_B_CUT 50

/** Largest reasonable order of polygamma series. These are pretty fast,
    so use more of them. Also, the real cutoff is determined at run time,
    so normally we are faster */
#define MAXIMAL_POLYGAMMA 100

/** internal relative precision of far formula. This controls how many
    p,q vectors are done at once. This has nothing to do with the effective
    precision, but rather controls how different values can be we add up without
    loosing the smallest values. In principle one could choose smaller values,
   but that would not make things faster */
#define FARRELPREC 1e-6

/** number of steps in the complex cutoff table */
#define COMPLEX_STEP 16
/** map numbers from 0 to 1/2 onto the complex cutoff table
    (with security margin) */
#define COMPLEX_FAC (COMPLEX_STEP / (.5 + 0.01))

/****************************************
 * LOCAL VARIABLES
 ****************************************/

/** up to that error the sums in the NF are evaluated */
static double part_error;

/** cutoffs for the Bessel sum */
static IntList besselCutoff;

/** cutoffs for the complex sum */
static int complexCutoff[COMPLEX_STEP + 1];
/** bernoulli numbers divided by n */
static DoubleList bon;


/** maximal z for near formula, minimal z for far formula.
    Is identical in the theory, but with the Verlet tricks
    this is no longer true, the skin has to be added/subtracted */
/*@{*/
static double max_near, min_far;
/*@}*/

///
static double self_energy;

MMM2D_struct mmm2d_params = {1e100, 10, 1, 0, 0, 0, 0, 1, 1, 1};

/** return codes for \ref MMM2D_tune_near and \ref MMM2D_tune_far */
/*@{*/
/** cell too large */
#define ERROR_LARGE 1
/** box too large */
#define ERROR_BOXL 2
/** no reasonable Bessel cutoff found */
#define ERROR_BESSEL 3
/** no reasonable polygamma cutoff found */
#define ERROR_POLY 4
/** no reasonable cutoff for the far formula found */
#define ERROR_FARC 5
/** cell too small */
#define ERROR_SMALL 6
/** IC layer requirement */
#define ERROR_ICL 7
/*@}*/

/****************************************
 * LOCAL ARRAYS
 ****************************************/

#define QQEQQP 0
#define QQEQQM 1

#define ABEQQP 0
#define ABEQZP 1
#define ABEQQM 2
#define ABEQZM 3

/** number of local particles */
static int n_localpart = 0;

/** temporary buffers for product decomposition */
static double *partblk = nullptr;
/** for all local cells including ghosts */
static double *lclcblk = nullptr;
/** collected data from the cells above the top neighbor
    of a cell rsp. below the bottom neighbor
    (P=below, M=above, as the signs in the exp). */
static double *gblcblk = nullptr;

/** contribution from the image charges */
static double lclimge[8];

/** sin/cos caching */
static std::vector<SCCache> scxcache;
/* _Not_ the size of scxcache */
static int n_scxcache;
/** sin/cos caching */
static std::vector<SCCache> scycache;
/* _Not_ the size of scycache */
static int n_scycache;

/** \name Local functions for the near formula */
/************************************************************/
/*@{*/

/** complex evaluation */
static void prepareBernoulliNumbers(int nmax);

/** cutoff error setup. Returns error code */
static int MMM2D_tune_near(double error);

/** energy of all local particles with their copies */
void MMM2D_self_energy();

/*@}*/

/** \name Local functions for the far formula */
/************************************************************/
/*@{*/

/** sin/cos storage */
static void prepare_scx_cache();

static void prepare_scy_cache();

/** clear the image contributions if there is no dielectric contrast and no
 * image charges */
static void clear_image_contributions(int size);

/** gather the informations for the far away image charges */
static void gather_image_contributions(int size);

/** spread the top/bottom sums */
static void distribute(int size, double fac);

/** 2 pi |z| code */
static void setup_z_force();

static void setup_z_energy();

static void add_z_force();

static double z_energy();

/** p=0 per frequency code */
static void setup_P(int p, double omega, double fac);

static void add_P_force();

/** q=0 per frequency code */
static void setup_Q(int q, double omega, double fac);

static void add_Q_force();

/** P- and Q- energy calculation */
static double dir_energy(double omega);

/** p,q <> 0 per frequency code */
static void setup_PQ(int p, int q, double omega, double fac);

static void add_PQ_force(int p, int q, double omega);

static double PQ_energy(double omega);

/** cutoff error setup. Returns error code */
static int MMM2D_tune_far(double error);

/*@}*/

///
void MMM2D_setup_constants() {
  elc_mmm2d_common_init_invBoxl();

  switch (cell_structure.type) {
    case CELL_STRUCTURE_NSQUARE:
      max_near = box_l[2];
      /* not used */
      min_far = 0.0;
      break;
    case CELL_STRUCTURE_LAYERED:
      max_near = 2 * layer_h + skin;
      min_far = layer_h - skin;
      break;
    default:
      fprintf(
              stderr,
              "%d: INTERNAL ERROR: MMM2D setup for cell structure it should reject\n",
              this_node);
      errexit();
  }
}

/****************************************
 * FAR FORMULA
 ****************************************/

static SCCache sc(double arg) { return {sin(arg), cos(arg)}; }

template<size_t dir>
static void prepare_sc_cache(std::vector<SCCache> &sccache, double u,
                             int n_sccache) {
  for (int freq = 1; freq <= n_sccache; freq++) {
    auto const pref = C_2PI * u * freq;
    auto const o = (freq - 1) * n_localpart;

    int ic = 0;
    for (int c = 1; c <= n_layers; c++) {
      auto const np = cells[c].n;
      auto part = cells[c].part;
      for (int i = 0; i < np; i++) {
        auto const arg = pref * part[i].r.p[dir];
        sccache[o + ic] = sc(arg);
        ic++;
      }
    }
  }
}

static void prepare_scx_cache() {
  prepare_sc_cache<0>(scxcache, ux, n_scxcache);
}

static void prepare_scy_cache() {
  prepare_sc_cache<1>(scycache, uy, n_scycache);
}

/*****************************************************************/
/* data distribution */
/*****************************************************************/

<<<<<<< HEAD
=======
/* vector operations */

/** pdc = 0 */
inline void clear_vec(double *pdc, int size) {
  int i;
  for (i = 0; i < size; i++)
    pdc[i] = 0;
}

/** pdc_d = pdc_s */
inline void copy_vec(double *pdc_d, double const *pdc_s, int size) {
  int i;
  for (i = 0; i < size; i++)
    pdc_d[i] = pdc_s[i];
}

/** pdc_d = pdc_s1 + pdc_s2 */
inline void add_vec(double *pdc_d, double const *pdc_s1, double const *pdc_s2,
                    int size) {
  int i;
  for (i = 0; i < size; i++)
    pdc_d[i] = pdc_s1[i] + pdc_s2[i];
}

/** pdc_d = scale*pdc_s1 + pdc_s2 */
inline void addscale_vec(double *pdc_d, double scale, double const *pdc_s1,
                         double const *pdc_s2, int size) {
  int i;
  for (i = 0; i < size; i++)
    pdc_d[i] = scale * pdc_s1[i] + pdc_s2[i];
}

/** pdc_d = scale*pdc */
inline void scale_vec(double scale, double *pdc, int size) {
  int i;
  for (i = 0; i < size; i++)
    pdc[i] *= scale;
}

>>>>>>> 677e84fe
/* block indexing - has to fit to the PQ block definitions above.
   size gives the full size of the data elc_mmm2d_common_block,
   e_size is the size of only the top or bottom half, i.e. half of size.
*/

inline double *blwentry(double *p, int index, int e_size) {
  return &p[2 * index * e_size];
}

inline double *abventry(double *p, int index, int e_size) {
  return &p[(2 * index + 1) * e_size];
}

/* dealing with the image contributions from far outside the simulation box */

void clear_image_contributions(int e_size) {
  if (this_node == 0)
    /* the gblcblk contains all contributions from layers deeper than one layer
       below our system,
       which is precisely what the gblcblk should contain for the lowest layer.
     */
    elc_mmm2d_common_clear_vec(blwentry(gblcblk, 0, e_size), e_size);

  if (this_node == n_nodes - 1)
    /* same for the top node */
    elc_mmm2d_common_clear_vec(abventry(gblcblk, n_layers - 1, e_size), e_size);
}

void gather_image_contributions(int e_size) {
  double recvbuf[8];

  /* collect the image charge contributions with at least a layer distance */
  MPI_Allreduce(lclimge, recvbuf, 2 * e_size, MPI_DOUBLE, MPI_SUM, comm_cart);

  if (this_node == 0)
    /* the gblcblk contains all contributions from layers deeper than one layer
       below our system,
       which is precisely what the gblcblk should contain for the lowest layer.
     */
    elc_mmm2d_common_copy_vec(blwentry(gblcblk, 0, e_size), recvbuf, e_size);

  if (this_node == n_nodes - 1)
    /* same for the top node */
    elc_mmm2d_common_copy_vec(abventry(gblcblk, n_layers - 1, e_size), recvbuf + e_size, e_size);
}

/* the data transfer routine for the lclcblks itself */
void distribute(int e_size, double fac) {
  int c, node, inv_node;
  double sendbuf[8];
  double recvbuf[8] = {0, 0, 0, 0, 0, 0, 0, 0};
  MPI_Status status;

  /* send/recv to/from other nodes. Also builds up the gblcblk. */
  for (node = 0; node < n_nodes; node++) {
    inv_node = n_nodes - node - 1;
    /* up */
    if (node == this_node) {
      /* calculate sums of cells below */
      for (c = 1; c < n_layers; c++)
        elc_mmm2d_common_addscale_vec(blwentry(gblcblk, c, e_size), fac,
                                      blwentry(gblcblk, c - 1, e_size),
                                      blwentry(lclcblk, c - 1, e_size), e_size);

      /* calculate my ghost contribution only if a node above exists */
      if (node + 1 < n_nodes) {
        elc_mmm2d_common_addscale_vec(sendbuf, fac, blwentry(gblcblk, n_layers - 1, e_size),
                                      blwentry(lclcblk, n_layers - 1, e_size), e_size);
        elc_mmm2d_common_copy_vec(sendbuf + e_size, blwentry(lclcblk, n_layers, e_size), e_size);
        MPI_Send(sendbuf, 2 * e_size, MPI_DOUBLE, node + 1, 0, comm_cart);
      }
    } else if (node + 1 == this_node) {
      MPI_Recv(recvbuf, 2 * e_size, MPI_DOUBLE, node, 0, comm_cart, &status);
      elc_mmm2d_common_copy_vec(blwentry(gblcblk, 0, e_size), recvbuf, e_size);
      elc_mmm2d_common_copy_vec(blwentry(lclcblk, 0, e_size), recvbuf + e_size, e_size);
    }

    /* down */
    if (inv_node == this_node) {
      /* calculate sums of all cells above */
      for (c = n_layers + 1; c > 2; c--)
        elc_mmm2d_common_addscale_vec(abventry(gblcblk, c - 3, e_size), fac,
                                      abventry(gblcblk, c - 2, e_size),
                                      abventry(lclcblk, c, e_size), e_size);

      /* calculate my ghost contribution only if a node below exists */
      if (inv_node - 1 >= 0) {
        elc_mmm2d_common_addscale_vec(sendbuf, fac, abventry(gblcblk, 0, e_size),
                                      abventry(lclcblk, 2, e_size), e_size);
        elc_mmm2d_common_copy_vec(sendbuf + e_size, abventry(lclcblk, 1, e_size), e_size);
        MPI_Send(sendbuf, 2 * e_size, MPI_DOUBLE, inv_node - 1, 0, comm_cart);
      }
    } else if (inv_node - 1 == this_node) {
      MPI_Recv(recvbuf, 2 * e_size, MPI_DOUBLE, inv_node, 0, comm_cart,
               &status);
      elc_mmm2d_common_copy_vec(abventry(gblcblk, n_layers - 1, e_size), recvbuf, e_size);
      elc_mmm2d_common_copy_vec(abventry(lclcblk, n_layers + 1, e_size), recvbuf + e_size,
                                e_size);
    }
  }
}

#ifdef CHECKPOINTS
static void checkpoint(char *text, int p, int q, int e_size) {
  int c, i;
  fprintf(stderr, "%d: %s %d %d\n", this_node, text, p, q);

  fprintf(stderr, "partblk\n");
  for (c = 0; c < n_localpart; c++) {
    fprintf(stderr, "%d", c);
    for (i = 0; i < e_size; i++)
      fprintf(stderr, " %10.3g", block(partblk, c, 2 * e_size)[i]);
    fprintf(stderr, " m");
    for (i = 0; i < e_size; i++)
      fprintf(stderr, " %10.3g", block(partblk, c, 2 * e_size)[i + e_size]);
    fprintf(stderr, "\n");
  }
  fprintf(stderr, "\n");

  fprintf(stderr, "lclcblk\n");
  fprintf(stderr, "0");
  for (i = 0; i < e_size; i++)
    fprintf(stderr, " %10.3g", block(lclcblk, 0, 2 * e_size)[i]);
  fprintf(stderr, "\n");
  for (c = 1; c <= n_layers; c++) {
    fprintf(stderr, "%d", c);
    for (i = 0; i < e_size; i++)
      fprintf(stderr, " %10.3g", block(lclcblk, c, 2 * e_size)[i]);
    fprintf(stderr, " m");
    for (i = 0; i < e_size; i++)
      fprintf(stderr, " %10.3g", block(lclcblk, c, 2 * e_size)[i + e_size]);
    fprintf(stderr, "\n");
  }
  fprintf(stderr, "%d", n_layers + 1);
  for (i = 0; i < e_size; i++)
    fprintf(stderr, "           ");
  fprintf(stderr, " m");

  for (i = 0; i < e_size; i++)
    fprintf(stderr, " %10.3g",
            block(lclcblk, n_layers + 1, 2 * e_size)[i + e_size]);
  fprintf(stderr, "\n");

  fprintf(stderr, "gblcblk\n");
  for (c = 0; c < n_layers; c++) {
    fprintf(stderr, "%d", c + 1);
    for (i = 0; i < e_size; i++)
      fprintf(stderr, " %10.3g", block(gblcblk, c, 2 * e_size)[i]);
    fprintf(stderr, " m");
    for (i = 0; i < e_size; i++)
      fprintf(stderr, " %10.3g", elc_mmm2d_common_block(gblcblk, c, 2 * e_size)[i + e_size]);
    fprintf(stderr, "\n");
  }
  fprintf(stderr, "\n");
}
#else
#define checkpoint(text, p, q, size)
#endif

/*****************************************************************/
/* 2 pi (sign)(z) */
/*****************************************************************/

static void setup_z_force() {
  int np, c, i;
  double pref = coulomb.prefactor * C_2PI * ux * uy;
  Particle *part;
  int e_size = 1, size = 2;

  /* there is NO contribution from images here, unlike claimed in Tyagi et al.
     Please refer to the Entropy
     article of Arnold, Kesselheim, Breitsprecher et al, 2013, for details. */

  if (this_node == 0) {
    elc_mmm2d_common_clear_vec(blwentry(lclcblk, 0, e_size), e_size);
  }

  if (this_node == n_nodes - 1) {
    elc_mmm2d_common_clear_vec(abventry(lclcblk, n_layers + 1, e_size), e_size);
  }

  /* calculate local cellblks. partblks don't make sense */
  for (c = 1; c <= n_layers; c++) {
    np = cells[c].n;
    part = cells[c].part;
    lclcblk[size * c] = 0;
    for (i = 0; i < np; i++) {
      lclcblk[size * c] += part[i].p.q;
    }
    lclcblk[size * c] *= pref;
    lclcblk[size * c + 1] = lclcblk[size * c];
  }
}

static void add_z_force() {
  double add;
  double *othcblk;
  int size = 2;
  double field_tot = 0;

  /* Const. potential: subtract global dipole moment */
  if (mmm2d_params.const_pot_on) {
    double gbl_dm_z = 0;
    double lcl_dm_z = 0;
    for (auto const &p : local_cells.particles()) {
      lcl_dm_z += p.p.q * (p.r.p[2] + p.l.i[2] * box_l[2]);
    }

    MPI_Allreduce(&lcl_dm_z, &gbl_dm_z, 1, MPI_DOUBLE, MPI_SUM, comm_cart);

    coulomb.field_induced =
        gbl_dm_z * coulomb.prefactor * 4 * M_PI * ux * uy * uz;
    coulomb.field_applied = mmm2d_params.pot_diff * uz;
    field_tot = coulomb.field_induced + coulomb.field_applied;
  }

  for (int c = 1; c <= n_layers; c++) {
    othcblk = elc_mmm2d_common_block(gblcblk, c - 1, size);
    add = othcblk[QQEQQP] - othcblk[QQEQQM];
    auto np = cells[c].n;
    auto part = cells[c].part;
    for (int i = 0; i < np; i++) {
      part[i].f.f[2] += part[i].p.q * (add + field_tot);
      LOG_FORCES(fprintf(stderr, "%d: part %d force %10.3g %10.3g %10.3g\n",
                         this_node, part[i].p.identity, part[i].f.f[0],
                         part[i].f.f[1], part[i].f.f[2]));
    }
  }
}

static void setup_z_energy() {
  int np, c, i;
  double pref = -coulomb.prefactor * C_2PI * ux * uy;
  Particle *part;
  int e_size = 2, size = 4;

  if (this_node == 0)
    /* the lowest lclcblk does not contain anything, since there are no charges
       below the simulation box, at least for this term. */
    elc_mmm2d_common_clear_vec(blwentry(lclcblk, 0, e_size), e_size);

  if (this_node == n_nodes - 1)
    /* same for the top node */
    elc_mmm2d_common_clear_vec(abventry(lclcblk, n_layers + 1, e_size), e_size);

  /* calculate local cellblks. partblks don't make sense */
  for (c = 1; c <= n_layers; c++) {
    np = cells[c].n;
    part = cells[c].part;
    elc_mmm2d_common_clear_vec(blwentry(lclcblk, c, e_size), e_size);
    for (i = 0; i < np; i++) {
      lclcblk[size * c + ABEQQP] += part[i].p.q;
      lclcblk[size * c + ABEQZP] += part[i].p.q * part[i].r.p[2];
    }
    elc_mmm2d_common_scale_vec(pref, blwentry(lclcblk, c, e_size), e_size);
    /* just to be able to use the standard distribution. Here below
       and above terms are the same */
    elc_mmm2d_common_copy_vec(abventry(lclcblk, c, e_size), blwentry(lclcblk, c, e_size),
                              e_size);
  }
}

static double z_energy() {
  int np, c, i;
  Particle *part;
  double *othcblk;
  int size = 4;
  double eng = 0;
  for (c = 1; c <= n_layers; c++) {
    othcblk = elc_mmm2d_common_block(gblcblk, c - 1, size);
    np = cells[c].n;
    part = cells[c].part;
    for (i = 0; i < np; i++) {
      eng += part[i].p.q * (part[i].r.p[2] * othcblk[ABEQQP] - othcblk[ABEQZP] -
                            part[i].r.p[2] * othcblk[ABEQQM] + othcblk[ABEQZM]);
    }
  }

  /* total dipole moment term, for capacitor feature */
  if (mmm2d_params.const_pot_on) {
    double gbl_dm_z = 0;
    double lcl_dm_z = 0;

    for (auto &p : local_cells.particles()) {
      lcl_dm_z += p.p.q * (p.r.p[2] + p.l.i[2] * box_l[2]);
    }

    MPI_Allreduce(&lcl_dm_z, &gbl_dm_z, 1, MPI_DOUBLE, MPI_SUM, comm_cart);
    if (this_node == 0) {
      // zero potential difference contribution
      eng += gbl_dm_z * gbl_dm_z * coulomb.prefactor * 2 * M_PI * ux * uy * uz;
      // external potential shift contribution
      eng -= mmm2d_params.pot_diff * uz * gbl_dm_z;
    }
  }

  return eng;
}

static void setup(int p, double omega, double fac, Utils::Span<const SCCache> sccache) {
  int np, c, i, ic, o = (p - 1) * n_localpart;
  Particle *part;
  double pref = coulomb.prefactor * 4 * M_PI * ux * uy * fac * fac;
  double h = box_l[2];
  double fac_imgsum = 1 / (1 - mmm2d_params.delta_mult * exp(-omega * 2 * h));
  double fac_delta_mid_bot = mmm2d_params.delta_mid_bot * fac_imgsum;
  double fac_delta_mid_top = mmm2d_params.delta_mid_top * fac_imgsum;
  double fac_delta = mmm2d_params.delta_mult * fac_imgsum;
  double layer_top;
  double e, e_di_l, e_di_h;
  double *llclcblk;
  double *lclimgebot = nullptr, *lclimgetop = nullptr;
  int e_size = 2, size = 4;

  if (mmm2d_params.dielectric_contrast_on)
    elc_mmm2d_common_clear_vec(lclimge, size);

  if (this_node == 0) {
    /* on the lowest node, clear the lclcblk below, which only contains the
       images of the lowest layer
       if there is dielectric contrast, otherwise it is empty */
    lclimgebot = elc_mmm2d_common_block(lclcblk, 0, size);
    elc_mmm2d_common_clear_vec(blwentry(lclcblk, 0, e_size), e_size);
  }
  if (this_node == n_nodes - 1) {
    /* same for the top node */
    lclimgetop = elc_mmm2d_common_block(lclcblk, n_layers + 1, size);
    elc_mmm2d_common_clear_vec(abventry(lclcblk, n_layers + 1, e_size), e_size);
  }

  layer_top = my_left[2] + layer_h;
  ic = 0;
  for (c = 1; c <= n_layers; c++) {
    np = cells[c].n;
    part = cells[c].part;
    llclcblk = elc_mmm2d_common_block(lclcblk, c, size);

    elc_mmm2d_common_clear_vec(llclcblk, size);

    for (i = 0; i < np; i++) {
      e = exp(omega * (part[i].r.p[2] - layer_top));

      elc_mmm2d_common_setup(size * ic, e, o + ic, partblk, sccache);

      /* take images due to different dielectric constants into account */
      if (mmm2d_params.dielectric_contrast_on) {
        if (c == 1 && this_node == 0) {
          /* There are image charges at -(2h+z) and -(2h-z) etc. layer_h
             included due to the shift in z */
          e_di_l = (exp(omega * (-part[i].r.p[2] - 2 * h + layer_h)) *
                    mmm2d_params.delta_mid_bot +
                    exp(omega * (part[i].r.p[2] - 2 * h + layer_h))) *
                   fac_delta;

          e = exp(omega * (-part[i].r.p[2])) * mmm2d_params.delta_mid_bot;

          lclimgebot[POQESP] += part[i].p.q * sccache[o + ic].s * e;
          lclimgebot[POQECP] += part[i].p.q * sccache[o + ic].c * e;
        } else
          /* There are image charges at -(z) and -(2h-z) etc. layer_h included
           * due to the shift in z */
          e_di_l = (exp(omega * (-part[i].r.p[2] + layer_h)) +
                    exp(omega * (part[i].r.p[2] - 2 * h + layer_h)) *
                    mmm2d_params.delta_mid_top) *
                   fac_delta_mid_bot;

        if (c == n_layers && this_node == n_nodes - 1) {
          /* There are image charges at (3h-z) and (h+z) from the top layer etc.
             layer_h included due to the shift in z */
          e_di_h = (exp(omega * (part[i].r.p[2] - 3 * h + 2 * layer_h)) *
                    mmm2d_params.delta_mid_top +
                    exp(omega * (-part[i].r.p[2] - h + 2 * layer_h))) *
                   fac_delta;

          /* There are image charges at (h-z) layer_h included due to the shift
           * in z */
          e = exp(omega * (part[i].r.p[2] - h + layer_h)) *
              mmm2d_params.delta_mid_top;

          lclimgetop[POQESM] += part[i].p.q * sccache[o + ic].s * e;
          lclimgetop[POQECM] += part[i].p.q * sccache[o + ic].c * e;
        } else
          /* There are image charges at (h-z) and (h+z) from the top layer etc.
             layer_h included due to the shift in z */
          e_di_h = (exp(omega * (part[i].r.p[2] - h + 2 * layer_h)) +
                    exp(omega * (-part[i].r.p[2] - h + 2 * layer_h)) *
                    mmm2d_params.delta_mid_bot) *
                   fac_delta_mid_top;

        lclimge[POQESP] += part[i].p.q * sccache[o + ic].s * e_di_l;
        lclimge[POQECP] += part[i].p.q * sccache[o + ic].c * e_di_l;
        lclimge[POQESM] += part[i].p.q * sccache[o + ic].s * e_di_h;
        lclimge[POQECM] += part[i].p.q * sccache[o + ic].c * e_di_h;
      }

      elc_mmm2d_common_addscale_vec(llclcblk, part[i].p.q, elc_mmm2d_common_block(partblk, ic, size), llclcblk, size);
      ic++;
    }
    elc_mmm2d_common_scale_vec(pref, blwentry(lclcblk, c, e_size), e_size);
    elc_mmm2d_common_scale_vec(pref, abventry(lclcblk, c, e_size), e_size);

    layer_top += layer_h;
  }

  if (mmm2d_params.dielectric_contrast_on) {
    elc_mmm2d_common_scale_vec(pref, lclimge, size);
    if (this_node == 0)
      elc_mmm2d_common_scale_vec(pref, blwentry(lclcblk, 0, e_size), e_size);
    if (this_node == n_nodes - 1)
      elc_mmm2d_common_scale_vec(pref, abventry(lclcblk, n_layers + 1, e_size), e_size);
  }
}

/*****************************************************************/
/* PoQ exp sum */
/*****************************************************************/
static void setup_P(int p, double omega, double fac) {
  setup(p, omega, fac, scxcache);
}

/* compare setup_P */
static void setup_Q(int q, double omega, double fac) {
  setup(q, omega, fac, scycache);
}

template<size_t dir>
static void add_force() {
  const int size = 4;

  int ic = 0;
  for (int c = 1; c <= n_layers; c++) {
    auto const np = cells[c].n;
    auto const part = cells[c].part;
    auto const othcblk = elc_mmm2d_common_block(gblcblk, c - 1, size);

    for (int i = 0; i < np; i++) {
      part[i].f.f[dir] += part[i].p.q * elc_mmm2d_common_add_force_dir(size * ic, partblk, othcblk);
      part[i].f.f[2] += part[i].p.q * elc_mmm2d_common_add_force_z(size * ic, partblk, othcblk);

      LOG_FORCES(fprintf(stderr, "%d: part %d force %10.3g %10.3g %10.3g\n",
                         this_node, part[i].p.identity, part[i].f.f[0],
                         part[i].f.f[1], part[i].f.f[2]));
      ic++;
    }
  }
}

static void add_P_force() { add_force<0>(); }

static void add_Q_force() { add_force<1>(); }

static double dir_energy(double omega) {
  int np, c, i;
  double *othcblk;
  int size = 4;
  double eng = 0;
  double pref = 1 / omega;

  Particle *part;

  int ic = 0;
  for (c = 1; c <= n_layers; c++) {
    np = cells[c].n;
    part = cells[c].part;
    othcblk = elc_mmm2d_common_block(gblcblk, c - 1, size);
    for (i = 0; i < np; i++) {
      eng += pref * part[i].p.q * elc_mmm2d_common_dir_energy(size * ic, partblk, othcblk);
      ic++;
    }
  }
  return eng;
}

/*****************************************************************/
/* PQ particle blocks */
/*****************************************************************/

/* compare setup_P */
static void setup_PQ(int p, int q, double omega, double fac) {
  int np, c, i, ic, ox = (p - 1) * n_localpart, oy = (q - 1) * n_localpart;
  Particle *part;
  double pref = coulomb.prefactor * 8 * M_PI * ux * uy * fac * fac;
  double h = box_l[2];
  double fac_imgsum = 1 / (1 - mmm2d_params.delta_mult * exp(-omega * 2 * h));
  double fac_delta_mid_bot = mmm2d_params.delta_mid_bot * fac_imgsum;
  double fac_delta_mid_top = mmm2d_params.delta_mid_top * fac_imgsum;
  double fac_delta = mmm2d_params.delta_mult * fac_imgsum;
  double layer_top;
  double e, e_di_l, e_di_h;
  double *llclcblk;
  double *lclimgebot = nullptr, *lclimgetop = nullptr;
  const int e_size = 4, size = 8;

  if (mmm2d_params.dielectric_contrast_on)
    elc_mmm2d_common_clear_vec(lclimge, size);

  if (this_node == 0) {
    lclimgebot = elc_mmm2d_common_block(lclcblk, 0, size);
    elc_mmm2d_common_clear_vec(blwentry(lclcblk, 0, e_size), e_size);
  }

  if (this_node == n_nodes - 1) {
    lclimgetop = elc_mmm2d_common_block(lclcblk, n_layers + 1, size);
    elc_mmm2d_common_clear_vec(abventry(lclcblk, n_layers + 1, e_size), e_size);
  }

  layer_top = my_left[2] + layer_h;
  ic = 0;
  for (c = 1; c <= n_layers; c++) {
    np = cells[c].n;
    part = cells[c].part;
    llclcblk = elc_mmm2d_common_block(lclcblk, c, size);

    elc_mmm2d_common_clear_vec(llclcblk, size);

    for (i = 0; i < np; i++) {
      e = exp(omega * (part[i].r.p[2] - layer_top));

      elc_mmm2d_common_PQ_setup(size * ic, ox + ic, oy + ic, e, partblk, scxcache, scycache);

      if (mmm2d_params.dielectric_contrast_on) {
        if (c == 1 && this_node == 0) {
          e_di_l = (exp(omega * (-part[i].r.p[2] - 2 * h + layer_h)) *
                    mmm2d_params.delta_mid_bot +
                    exp(omega * (part[i].r.p[2] - 2 * h + layer_h))) *
                   fac_delta;

          e = exp(omega * (-part[i].r.p[2])) * mmm2d_params.delta_mid_bot;

          lclimgebot[PQESSP] +=
                  scxcache[ox + ic].s * scycache[oy + ic].s * part[i].p.q * e;
          lclimgebot[PQESCP] +=
                  scxcache[ox + ic].s * scycache[oy + ic].c * part[i].p.q * e;
          lclimgebot[PQECSP] +=
                  scxcache[ox + ic].c * scycache[oy + ic].s * part[i].p.q * e;
          lclimgebot[PQECCP] +=
                  scxcache[ox + ic].c * scycache[oy + ic].c * part[i].p.q * e;
        } else
          e_di_l = (exp(omega * (-part[i].r.p[2] + layer_h)) +
                    exp(omega * (part[i].r.p[2] - 2 * h + layer_h)) *
                    mmm2d_params.delta_mid_top) *
                   fac_delta_mid_bot;

        if (c == n_layers && this_node == n_nodes - 1) {
          e_di_h = (exp(omega * (part[i].r.p[2] - 3 * h + 2 * layer_h)) *
                    mmm2d_params.delta_mid_top +
                    exp(omega * (-part[i].r.p[2] - h + 2 * layer_h))) *
                   fac_delta;

          e = exp(omega * (part[i].r.p[2] - h + layer_h)) *
              mmm2d_params.delta_mid_top;

          lclimgetop[PQESSM] +=
                  scxcache[ox + ic].s * scycache[oy + ic].s * part[i].p.q * e;
          lclimgetop[PQESCM] +=
                  scxcache[ox + ic].s * scycache[oy + ic].c * part[i].p.q * e;
          lclimgetop[PQECSM] +=
                  scxcache[ox + ic].c * scycache[oy + ic].s * part[i].p.q * e;
          lclimgetop[PQECCM] +=
                  scxcache[ox + ic].c * scycache[oy + ic].c * part[i].p.q * e;
        } else
          e_di_h = (exp(omega * (part[i].r.p[2] - h + 2 * layer_h)) +
                    exp(omega * (-part[i].r.p[2] - h + 2 * layer_h)) *
                    mmm2d_params.delta_mid_bot) *
                   fac_delta_mid_top;

        lclimge[PQESSP] +=
                scxcache[ox + ic].s * scycache[oy + ic].s * part[i].p.q * e_di_l;
        lclimge[PQESCP] +=
                scxcache[ox + ic].s * scycache[oy + ic].c * part[i].p.q * e_di_l;
        lclimge[PQECSP] +=
                scxcache[ox + ic].c * scycache[oy + ic].s * part[i].p.q * e_di_l;
        lclimge[PQECCP] +=
                scxcache[ox + ic].c * scycache[oy + ic].c * part[i].p.q * e_di_l;

        lclimge[PQESSM] +=
                scxcache[ox + ic].s * scycache[oy + ic].s * part[i].p.q * e_di_h;
        lclimge[PQESCM] +=
                scxcache[ox + ic].s * scycache[oy + ic].c * part[i].p.q * e_di_h;
        lclimge[PQECSM] +=
                scxcache[ox + ic].c * scycache[oy + ic].s * part[i].p.q * e_di_h;
        lclimge[PQECCM] +=
                scxcache[ox + ic].c * scycache[oy + ic].c * part[i].p.q * e_di_h;
      }

      elc_mmm2d_common_addscale_vec(llclcblk, part[i].p.q, elc_mmm2d_common_block(partblk, ic, size), llclcblk, size);
      ic++;
    }
    elc_mmm2d_common_scale_vec(pref, blwentry(lclcblk, c, e_size), e_size);
    elc_mmm2d_common_scale_vec(pref, abventry(lclcblk, c, e_size), e_size);

    layer_top += layer_h;
  }

  if (mmm2d_params.dielectric_contrast_on) {
    elc_mmm2d_common_scale_vec(pref, lclimge, size);

    if (this_node == 0)
      elc_mmm2d_common_scale_vec(pref, blwentry(lclcblk, 0, e_size), e_size);
    if (this_node == n_nodes - 1)
      elc_mmm2d_common_scale_vec(pref, abventry(lclcblk, n_layers + 1, e_size), e_size);
  }
}

static void add_PQ_force(int p, int q, double omega) {
  int np, c, i;
  Particle *part;
  const double pref_x = C_2PI * ux * p / omega;
  const double pref_y = C_2PI * uy * q / omega;
  double *othcblk;
  const int size = 8;

  int ic = 0;
  for (c = 1; c <= n_layers; c++) {
    np = cells[c].n;
    part = cells[c].part;
    othcblk = elc_mmm2d_common_block(gblcblk, c - 1, size);

    for (i = 0; i < np; i++) {
      part[i].f.f[0] +=
              pref_x * part[i].p.q * elc_mmm2d_common_add_PQ_force_x(size * ic, partblk, othcblk);
      part[i].f.f[1] +=
              pref_y * part[i].p.q * elc_mmm2d_common_add_PQ_force_y(size * ic, partblk, othcblk);
      part[i].f.f[2] += part[i].p.q * elc_mmm2d_common_add_PQ_force_z(size * ic, partblk, othcblk);

      LOG_FORCES(fprintf(stderr, "%d: part %d force %10.3g %10.3g %10.3g\n",
                         this_node, part[i].p.identity, part[i].f.f[0],
                         part[i].f.f[1], part[i].f.f[2]));
      ic++;
    }
  }
}

static double PQ_energy(const double omega) {
  const int size = 8;
  double eng = 0;
  const double pref = 1 / omega;

  Particle *part;

  int ic = 0;
  for (int c = 1; c <= n_layers; c++) {
    const int np = cells[c].n;
    part = cells[c].part;
    const double *othcblk = elc_mmm2d_common_block(gblcblk, c - 1, size);

    for (int i = 0; i < np; i++) {
      eng += pref * part[i].p.q * elc_mmm2d_common_PQ_energy(size * ic, partblk, othcblk);
      ic++;
    }
  }
  return eng;
}

/*****************************************************************/
/* main loops */
/*****************************************************************/

static void add_force_contribution(int p, int q) {
  double omega, fac;

  if (q == 0) {
    if (p == 0) {
      setup_z_force();

      // Clear image contr. calculated for p,q <> 0
      clear_image_contributions(1);

      distribute(1, 1.);

      add_z_force();
      checkpoint("************2piz", 0, 0, 1);

    } else {
      omega = C_2PI * ux * p;
      fac = exp(-omega * layer_h);
      setup_P(p, omega, fac);
      if (mmm2d_params.dielectric_contrast_on)
        gather_image_contributions(2);
      else
        clear_image_contributions(2);
      distribute(2, fac);
      add_P_force();
      checkpoint("************distri p", p, 0, 2);
    }
  } else if (p == 0) {
    omega = C_2PI * uy * q;
    fac = exp(-omega * layer_h);
    setup_Q(q, omega, fac);
    if (mmm2d_params.dielectric_contrast_on)
      gather_image_contributions(2);
    else
      clear_image_contributions(2);
    distribute(2, fac);
    add_Q_force();
    checkpoint("************distri q", 0, q, 2);
  } else {
    omega = C_2PI * sqrt(Utils::sqr(ux * p) + Utils::sqr(uy * q));
    fac = exp(-omega * layer_h);
    setup_PQ(p, q, omega, fac);
    if (mmm2d_params.dielectric_contrast_on)
      gather_image_contributions(4);
    else
      clear_image_contributions(4);
    distribute(4, fac);
    add_PQ_force(p, q, omega);
    checkpoint("************distri pq", p, q, 4);
  }
}

static double energy_contribution(int p, int q) {
  double eng;
  double omega, fac;

  if (q == 0) {
    if (p == 0) {
      setup_z_energy();
      clear_image_contributions(2);
      distribute(2, 1.);
      eng = z_energy();
      checkpoint("E************2piz", 0, 0, 2);
    } else {
      omega = C_2PI * ux * p;
      fac = exp(-omega * layer_h);
      setup_P(p, omega, fac);
      if (mmm2d_params.dielectric_contrast_on)
        gather_image_contributions(2);
      else
        clear_image_contributions(2);
      distribute(2, fac);
      eng = dir_energy(omega); /* P_energy */
      checkpoint("************distri p", p, 0, 2);
    }
  } else if (p == 0) {
    omega = C_2PI * uy * q;
    fac = exp(-omega * layer_h);
    setup_Q(q, omega, fac);
    if (mmm2d_params.dielectric_contrast_on)
      gather_image_contributions(2);
    else
      clear_image_contributions(2);
    distribute(2, fac);
    eng = dir_energy(omega); /* Q_energy */
    checkpoint("************distri q", 0, q, 2);
  } else {
    omega = C_2PI * sqrt(Utils::sqr(ux * p) + Utils::sqr(uy * q));
    fac = exp(-omega * layer_h);
    setup_PQ(p, q, omega, fac);
    if (mmm2d_params.dielectric_contrast_on)
      gather_image_contributions(4);
    else
      clear_image_contributions(4);
    distribute(4, fac);
    eng = PQ_energy(omega);
    checkpoint("************distri pq", p, q, 4);
  }
  return eng;
}

double MMM2D_add_far(int f, int e) {
  int p, q;
  double R, dR, q2;

  // It's not really far...
  auto eng = e ? self_energy : 0;

  if (mmm2d_params.far_cut == 0.0)
    return 0.5 * eng;

  auto undone = std::vector<int>(n_scxcache + 1);

  prepare_scx_cache();
  prepare_scy_cache();

  /* complicated loop. We work through the p,q vectors in rings
     from outside to inside to avoid problems with cancellation */

  /* up to which q vector we have to work */
  for (p = 0; p <= n_scxcache; p++) {
    if (p == 0)
      q = n_scycache;
    else {
      q2 = mmm2d_params.far_cut2 - Utils::sqr(ux * (p - 1));
      if (q2 > 0)
        q = 1 + (int) ceil(box_l[1] * sqrt(q2));
      else
        q = 1;
      /* just to be on the safe side... */
      if (q > n_scycache)
        q = n_scycache;
    }
    undone[p] = q;
  }

  dR = -log(FARRELPREC) / C_2PI * uz;

  for (R = mmm2d_params.far_cut; R > 0; R -= dR) {
    for (p = n_scxcache; p >= 0; p--) {
      for (q = undone[p]; q >= 0; q--) {
        if (ux2 * Utils::sqr(p) + uy2 * Utils::sqr(q) < Utils::sqr(R))
          break;
        if (f)
          add_force_contribution(p, q);
        if (e)
          eng += energy_contribution(p, q);
      }
      undone[p] = q;
    }
  }
  // printf("yyyy\n");
  /* clean up left overs */
  for (p = n_scxcache; p >= 0; p--) {
    q = undone[p];
    // fprintf(stderr, "left over %d\n", q);
    for (; q >= 0; q--) {
      // printf("xxxxx %d %d\n", p, q);
      if (f)
        add_force_contribution(p, q);
      if (e)
        eng += energy_contribution(p, q);
    }
  }

  return 0.5 * eng;
}

static int MMM2D_tune_far(double error) {
  double err;
  double min_inv_boxl = std::min(ux, uy);
  mmm2d_params.far_cut = min_inv_boxl;
  do {
    err = exp(-2 * M_PI * mmm2d_params.far_cut * min_far) / min_far *
          (C_2PI * mmm2d_params.far_cut + 2 * (ux + uy) + 1 / min_far);
    // fprintf(stderr, "far tuning: %f -> %f, %f\n", mmm2d_params.far_cut, err,
    // min_far);
    mmm2d_params.far_cut += min_inv_boxl;
  } while (err > error && mmm2d_params.far_cut * layer_h < MAXIMAL_FAR_CUT);
  if (mmm2d_params.far_cut * layer_h >= MAXIMAL_FAR_CUT)
    return ERROR_FARC;
  // fprintf(stderr, "far cutoff %g %g %g\n", mmm2d_params.far_cut, err,
  // min_far);
  mmm2d_params.far_cut -= min_inv_boxl;
  mmm2d_params.far_cut2 = Utils::sqr(mmm2d_params.far_cut);
  return 0;
}

/****************************************
 * NEAR FORMULA
 ****************************************/

static int MMM2D_tune_near(double error) {
  int P, n, i;
  double uxrho2m2max, uxrhomax2;
  int p;
  double T, pref, err, exponent;
  double L, sum;

  /* yes, it's y only... */
  if (max_near > box_l[1] / 2)
    return ERROR_LARGE;
  if (min_far < 0)
    return ERROR_SMALL;
  if (ux * box_l[1] >= 3 / M_SQRT2)
    return ERROR_BOXL;

  /* error is split into three parts:
     one part for Bessel, one for complex
     and one for polygamma cutoff */
  part_error = error / 3;

  /* Bessel sum, determine cutoff */
  P = 2;
  exponent = M_PI * ux * box_l[1];
  T = exp(exponent) / exponent;
  pref = 8 * ux * std::max(C_2PI * ux, 1.0);
  do {
    L = M_PI * ux * (P - 1);
    sum = 0;
    for (p = 1; p <= P; p++)
      sum += p * exp(-exponent * p);
    err =
            pref * K1(box_l[1] * L) * (T * ((L + uy) / M_PI * box_l[0] - 1) + sum);
    P++;
  } while (err > part_error && (P - 1) < MAXIMAL_B_CUT);
  P--;
  if (P == MAXIMAL_B_CUT)
    return ERROR_BESSEL;

  // fprintf(stderr, "bessel cutoff %d %g\n", P, err);

  besselCutoff.resize(P);
  for (p = 1; p < P; p++)
    besselCutoff[p - 1] = (int) floor(((double) P) / (2 * p)) + 1;

  /* complex sum, determine cutoffs (dist dependent) */
  T = log(part_error / (16 * M_SQRT2) * box_l[0] * box_l[1]);
  // for 0, the sum is exactly zero, so do not calculate anything
  complexCutoff[0] = 0;
  for (i = 1; i <= COMPLEX_STEP; i++)
    complexCutoff[i] = (int) ceil(T / log(i / COMPLEX_FAC));
  prepareBernoulliNumbers(complexCutoff[COMPLEX_STEP]);

  /* polygamma, determine order */
  n = 1;
  uxrhomax2 = Utils::sqr(ux * box_l[1]) / 2;
  uxrho2m2max = 1.0;
  do {
    create_mod_psi_up_to(n + 1);

    err = 2 * n * fabs(mod_psi_even(n, 0.5)) * uxrho2m2max;
    uxrho2m2max *= uxrhomax2;
    n++;
  } while (err > 0.1 * part_error && n < MAXIMAL_POLYGAMMA);
  if (n == MAXIMAL_POLYGAMMA)
    return ERROR_POLY;
  // fprintf(stderr, "polygamma cutoff %d %g\n", n, err);

  return 0;
}

static void prepareBernoulliNumbers(int bon_order) {
  int l;
  /* BernoulliB[2 n]/(2 n)!(2 Pi)^(2n) up to order 33 */
  static double bon_table[34] = {
          1.0000000000000000000, 3.2898681336964528729, -2.1646464674222763830,
          2.0346861239688982794, -2.0081547123958886788, 2.0019891502556361707,
          -2.0004921731066160966, 2.0001224962701174097, -2.0000305645188173037,
          2.0000076345865299997, -2.0000019079240677456, 2.0000004769010054555,
          -2.0000001192163781025, 2.0000000298031096567, -2.0000000074506680496,
          2.0000000018626548648, -2.0000000004656623667, 2.0000000001164154418,
          -2.0000000000291038438, 2.0000000000072759591, -2.0000000000018189896,
          2.0000000000004547474, -2.0000000000001136868, 2.0000000000000284217,
          -2.0000000000000071054, 2.0000000000000017764, -2.0000000000000004441,
          2.0000000000000001110, -2.0000000000000000278, 2.0000000000000000069,
          -2.0000000000000000017, 2.0000000000000000004, -2.0000000000000000001,
          2.0000000000000000000};

  if (bon_order < 2)
    bon_order = 2;

  bon.resize(bon_order);

  /* the ux is multiplied in to Bessel, complex and psi at once, not here,
     and we use uy*(z + iy), so the uy is also treated below */
  for (l = 1; (l <= bon_order) && (l < 34); l++)
    bon[l - 1] = 2 * uy * bon_table[l];

  for (; l <= bon_order; l++) {
    if (l & 1)
      bon[l - 1] = 4.0 * uy;
    else
      bon[l - 1] = -4.0 * uy;
  }
}

void add_mmm2d_coulomb_pair_force(double pref, const double d[3], double dl2,
                                  double dl, double force[3]) {
  double F[3];
  double z2 = d[2] * d[2];
  double rho2 = d[1] * d[1] + z2;
  int i;

#ifdef ADDITIONAL_CHECKS
  if (d[2] > box_l[1] / 2) {
    runtimeErrorMsg() << "near formula called for too distant particle pair";
    return;
  }
#endif

  F[0] = F[1] = F[2] = 0;

  /* Bessel sum */
  {
    int p, l;
    double k0, k1;
    double k0Sum, k1ySum, k1Sum;
    double freq;
    double rho_l, ypl;
    double c, s;

    for (p = 1; p < besselCutoff.n; p++) {
      k0Sum = 0;
      k1ySum = 0;
      k1Sum = 0;

      freq = C_2PI * ux * p;

      for (l = 1; l < besselCutoff.e[p - 1]; l++) {
        ypl = d[1] + l * box_l[1];
        rho_l = sqrt(ypl * ypl + z2);
#ifdef BESSEL_MACHINE_PREC
        k0 = K0(freq * rho_l);
        k1 = K1(freq * rho_l);
#else
        LPK01(freq * rho_l, &k0, &k1);
#endif
        k1 /= rho_l;
        k0Sum += k0;
        k1Sum += k1;
        k1ySum += k1 * ypl;

        ypl = d[1] - l * box_l[1];
        rho_l = sqrt(ypl * ypl + z2);
#ifdef BESSEL_MACHINE_PREC
        k0 = K0(freq * rho_l);
        k1 = K1(freq * rho_l);
#else
        LPK01(freq * rho_l, &k0, &k1);
#endif
        k1 /= rho_l;
        k0Sum += k0;
        k1Sum += k1;
        k1ySum += k1 * ypl;
      }

      /* the ux is multiplied in to Bessel, complex and psi at once, not here */
      c = 4 * freq * cos(freq * d[0]);
      s = 4 * freq * sin(freq * d[0]);
      F[0] += s * k0Sum;
      F[1] += c * k1ySum;
      F[2] += d[2] * c * k1Sum;
    }
    // fprintf(stderr, " bessel force %f %f %f\n", F[0], F[1], F[2]);
  }

  /* complex sum */
  {
    double zeta_r, zeta_i;
    double zet2_r, zet2_i;
    double ztn_r, ztn_i;
    double tmp_r;
    int end, n;

    ztn_r = zeta_r = uy * d[2];
    ztn_i = zeta_i = uy * d[1];
    zet2_r = zeta_r * zeta_r - zeta_i * zeta_i;
    zet2_i = 2 * zeta_r * zeta_i;

    end = (int) ceil(COMPLEX_FAC * uy2 * rho2);
    if (end > COMPLEX_STEP) {
      end = COMPLEX_STEP;
      fprintf(stderr, "MMM2D: some particles left the assumed slab, precision "
                      "might be lost\n");
    }
    if (end < 0) {
      runtimeErrorMsg()
              << "MMM2D: distance was negative, coordinates probably out of range";
      end = 0;
    }
    end = complexCutoff[end];

    for (n = 0; n < end; n++) {
      F[1] -= bon.e[n] * ztn_i;
      F[2] += bon.e[n] * ztn_r;

      tmp_r = ztn_r * zet2_r - ztn_i * zet2_i;
      ztn_i = ztn_r * zet2_i + ztn_i * zet2_r;
      ztn_r = tmp_r;
    }
    // fprintf(stderr, "complex force %f %f %f %d\n", F[0], F[1], F[2], end);
  }

  /* psi sum */
  {
    int n;
    double uxx = ux * d[0];
    double uxrho2 = ux2 * rho2;
    double uxrho_2n, uxrho_2nm2; /* rho^{2n-2} */
    double mpe, mpo;

    /* n = 0 inflicts only Fx and pot */
    /* one ux is multiplied in to Bessel, complex and psi at once, not here */
    F[0] += ux * mod_psi_odd(0, uxx);

    uxrho_2nm2 = 1.0;
    for (n = 1; n < n_modPsi; n++) {
      mpe = mod_psi_even(n, uxx);
      mpo = mod_psi_odd(n, uxx);
      uxrho_2n = uxrho_2nm2 * uxrho2;

      F[0] += ux * uxrho_2n * mpo;
      F[1] += 2 * n * ux2 * uxrho_2nm2 * mpe * d[1];
      F[2] += 2 * n * ux2 * uxrho_2nm2 * mpe * d[2];

      /* y < rho => ux2*uxrho_2nm2*d[1] < ux*uxrho_2n */
      if (fabs(2 * n * ux * uxrho_2n * mpe) < part_error)
        break;

      uxrho_2nm2 = uxrho_2n;
    }
    // fprintf(stderr, "    psi force %f %f %f %d\n", F[0], F[1], F[2], n);
  }

  for (i = 0; i < 3; i++)
    F[i] *= ux;

  /* explicitly added potentials r_{-1,0} and r_{1,0} */
  {
    double cx = d[0] + box_l[0];
    double rinv2 = 1.0 / (cx * cx + rho2), rinv = sqrt(rinv2);
    double rinv3 = rinv * rinv2;
    F[0] += cx * rinv3;
    F[1] += d[1] * rinv3;
    F[2] += d[2] * rinv3;

    cx = d[0] - box_l[0];
    rinv2 = 1.0 / (cx * cx + rho2);
    rinv = sqrt(rinv2);
    rinv3 = rinv * rinv2;
    F[0] += cx * rinv3;
    F[1] += d[1] * rinv3;
    F[2] += d[2] * rinv3;

    rinv3 = 1 / (dl2 * dl);
    F[0] += d[0] * rinv3;
    F[1] += d[1] * rinv3;
    F[2] += d[2] * rinv3;

    // fprintf(stderr, "explicit force %f %f %f\n", F[0], F[1], F[2]);
  }

  for (i = 0; i < 3; i++)
    force[i] += pref * F[i];
}

inline double calc_mmm2d_copy_pair_energy(double const d[3]) {
  double eng;
  double z2 = d[2] * d[2];
  double rho2 = d[1] * d[1] + z2;

  /* the ux is multiplied in below */
  eng = -2 * log(4 * M_PI * uy * box_l[0]);

  /* Bessel sum */
  {
    int p, l;
    double k0Sum;
    double freq;
    double rho_l, ypl;
    double c;

    for (p = 1; p < besselCutoff.n; p++) {
      k0Sum = 0;

      freq = C_2PI * ux * p;

      for (l = 1; l < besselCutoff.e[p - 1]; l++) {
        ypl = d[1] + l * box_l[1];
        rho_l = sqrt(ypl * ypl + z2);
        k0Sum += K0(freq * rho_l);

        ypl = d[1] - l * box_l[1];
        rho_l = sqrt(ypl * ypl + z2);
        k0Sum += K0(freq * rho_l);
      }

      /* the ux is multiplied in to Bessel, complex and psi at once, not here */
      c = 4 * cos(freq * d[0]);
      eng += c * k0Sum;
    }
    // fprintf(stderr, " bessel energy %f\n", eng);
  }

  /* complex sum */
  {
    double zeta_r, zeta_i;
    double zet2_r, zet2_i;
    double ztn_r, ztn_i;
    double tmp_r;
    int end, n;

    zeta_r = uy * d[2];
    zeta_i = uy * d[1];

    zet2_r = zeta_r * zeta_r - zeta_i * zeta_i;
    zet2_i = 2 * zeta_r * zeta_i;

    ztn_r = zet2_r;
    ztn_i = zet2_i;

    end = (int) ceil(COMPLEX_FAC * uy2 * rho2);
    if (end > COMPLEX_STEP) {
      end = COMPLEX_STEP;
      fprintf(stderr, "MMM2D: some particles left the assumed slab, precision "
                      "might be lost\n");
    }
    end = complexCutoff[end];
    for (n = 1; n <= end; n++) {
      eng -= box_l[1] / (2 * n) * bon.e[n - 1] * ztn_r;

      tmp_r = ztn_r * zet2_r - ztn_i * zet2_i;
      ztn_i = ztn_r * zet2_i + ztn_i * zet2_r;
      ztn_r = tmp_r;
    }
    // fprintf(stderr, "complex energy %f %d\n", eng, end);
  }

  /* psi sum */
  {
    int n;
    double add;
    double uxx = ux * d[0];
    double uxrho2 = ux2 * rho2;
    double uxrho_2n;

    /* n = 0 inflicts only Fx and pot */
    /* one ux is multiplied in to Bessel, complex and psi at once, not here */
    eng -= mod_psi_even(0, uxx);

    uxrho_2n = uxrho2;
    for (n = 1; n < n_modPsi; n++) {
      add = uxrho_2n * mod_psi_even(n, uxx);
      eng -= add;
      if (fabs(add) < part_error)
        break;
      uxrho_2n *= uxrho2;
    }
    // fprintf(stderr, "    psi energy %f %d\n", eng, n);
  }

  eng *= ux;

  /* explicitly added potentials r_{-1,0} and r_{1,0} */
  {
    double cx = d[0] + box_l[0];
    double rinv = sqrt(1.0 / (cx * cx + rho2));
    eng += rinv;

    cx = d[0] - box_l[0];
    rinv = sqrt(1.0 / (cx * cx + rho2));
    eng += rinv;
  }

  return eng;
}

double mmm2d_coulomb_pair_energy(double charge_factor, double dv[3], double,
                                 double d) {
  double eng, pref = coulomb.prefactor * charge_factor;
  if (pref != 0.0) {
    eng = calc_mmm2d_copy_pair_energy(dv);
    return pref * (eng + 1 / d);
  }
  return 0.0;
}

void MMM2D_self_energy() {
  double dv[3] = {0, 0, 0};
  double seng = coulomb.prefactor * calc_mmm2d_copy_pair_energy(dv);

  /* this one gives twice the real self energy, as it is used
     in the far formula which counts everything twice and in
     the end divides by two*/

  auto parts = local_cells.particles();
  self_energy = std::accumulate(parts.begin(), parts.end(), 0.0,
                                [seng](double sum, Particle const &p) {
                                    return sum + seng * Utils::sqr(p.p.q);
                                });
}

/****************************************
 * COMMON PARTS
 ****************************************/

int MMM2D_set_params(double maxPWerror, double far_cut, double delta_top,
                     double delta_bot, int const_pot_on, double pot_diff) {
  int err;

  if (cell_structure.type != CELL_STRUCTURE_NSQUARE &&
      cell_structure.type != CELL_STRUCTURE_LAYERED) {
    return ES_ERROR;
  }

  mmm2d_params.maxPWerror = maxPWerror;

  if (const_pot_on == 1) {
    mmm2d_params.dielectric_contrast_on = 1;
    mmm2d_params.delta_mid_top = -1;
    mmm2d_params.delta_mid_bot = -1;
    mmm2d_params.delta_mult = 1;
    mmm2d_params.const_pot_on = 1;
    mmm2d_params.pot_diff = pot_diff;
  } else if (delta_top != 0.0 || delta_bot != 0.0) {
    mmm2d_params.dielectric_contrast_on = 1;
    mmm2d_params.delta_mid_top = delta_top;
    mmm2d_params.delta_mid_bot = delta_bot;
    mmm2d_params.delta_mult = delta_top * delta_bot;
    mmm2d_params.const_pot_on = 0;
  } else {
    mmm2d_params.dielectric_contrast_on = 0;
    mmm2d_params.delta_mid_top = 0;
    mmm2d_params.delta_mid_bot = 0;
    mmm2d_params.delta_mult = 0;
    mmm2d_params.const_pot_on = 0;
  }

  MMM2D_setup_constants();

  if ((err = MMM2D_tune_near(maxPWerror)))
    return err;

  /* if we cannot do the far formula, force off */
  if (cell_structure.type == CELL_STRUCTURE_NSQUARE ||
      (cell_structure.type == CELL_STRUCTURE_LAYERED &&
       n_nodes * n_layers < 3)) {
    mmm2d_params.far_cut = 0.0;
    if (mmm2d_params.dielectric_contrast_on) {
      return ERROR_ICL;
    }
  } else {
    mmm2d_params.far_cut = far_cut;
    mmm2d_params.far_cut2 = Utils::sqr(far_cut);
    if (mmm2d_params.far_cut > 0)
      mmm2d_params.far_calculated = 0;
    else {
      if ((err = MMM2D_tune_far(maxPWerror)))
        return err;
      mmm2d_params.far_calculated = 1;
    }
  }

  coulomb.method = COULOMB_MMM2D;

  mpi_bcast_coulomb_params();

  return ES_OK;
}

int MMM2D_sanity_checks() {

  if (!PERIODIC(0) || !PERIODIC(1) || PERIODIC(2)) {
    runtimeErrorMsg() << "MMM2D requires periodicity 1 1 0";
    return 1;
  }

  if (cell_structure.type != CELL_STRUCTURE_LAYERED &&
      cell_structure.type != CELL_STRUCTURE_NSQUARE) {
    runtimeErrorMsg()
            << "MMM2D at present requires layered (or n-square) cellsystem";
    return 1;
  }

  if (cell_structure.use_verlet_list) {
    runtimeErrorMsg() << "MMM2D at present does not work with verlet lists";
    return 1;
  }

  return 0;
}

void MMM2D_init() {
  int err;

  if (MMM2D_sanity_checks())
    return;

  MMM2D_setup_constants();
  if ((err = MMM2D_tune_near(mmm2d_params.maxPWerror))) {
    runtimeErrorMsg() << "MMM2D auto-retuning: " << mmm2d_errors[err];
    coulomb.method = COULOMB_NONE;
    return;
  }
  if (cell_structure.type == CELL_STRUCTURE_NSQUARE ||
      (cell_structure.type == CELL_STRUCTURE_LAYERED &&
       n_nodes * n_layers < 3)) {
    mmm2d_params.far_cut = 0.0;
    if (mmm2d_params.dielectric_contrast_on) {
      runtimeErrorMsg() << "MMM2D auto-retuning: IC requires layered "
                           "cellsystem with > 3 layers";
    }
  } else {
    if (mmm2d_params.far_calculated) {
      if ((err = MMM2D_tune_far(mmm2d_params.maxPWerror))) {
        runtimeErrorMsg() << "MMM2D auto-retuning: " << mmm2d_errors[err];
        coulomb.method = COULOMB_NONE;
        return;
      }
    }
  }
}

void MMM2D_on_resort_particles() {
  /* if we need MMM2D far formula, allocate caches */
  if (cell_structure.type == CELL_STRUCTURE_LAYERED) {
    n_localpart = cells_get_n_particles();
    n_scxcache = (int) (ceil(mmm2d_params.far_cut / ux) + 1);
    n_scycache = (int) (ceil(mmm2d_params.far_cut / uy) + 1);
    scxcache.resize(n_scxcache * n_localpart);
    scycache.resize(n_scycache * n_localpart);

    partblk = Utils::realloc(partblk, n_localpart * 8 * sizeof(double));
    lclcblk = Utils::realloc(lclcblk, cells.size() * 8 * sizeof(double));
    gblcblk = Utils::realloc(gblcblk, n_layers * 8 * sizeof(double));
  }
  MMM2D_self_energy();
}

void MMM2D_dielectric_layers_force_contribution() {
  int c, i, j;
  Cell *celll;
  int npl;
  Particle *pl, *p1;
  double dist2, d[3];
  double charge_factor;
  double a[3];
  double force[3] = {0, 0, 0};
  double pref = coulomb.prefactor * C_2PI * ux * uy;

  if (!mmm2d_params.dielectric_contrast_on)
    return;

  // First and last layer near field force contribution
  if (this_node == 0) {
    c = 1;
    celll = &cells[c];
    pl = celll->part;
    npl = celll->n;

    for (i = 0; i < npl; i++) {
      // printf("enter mmm2d_dielectric %f \n",my_left[2]);
      force[0] = 0;
      force[1] = 0;
      force[2] = 0;
      p1 = &pl[i];
      for (j = 0; j < npl; j++) {
        a[0] = pl[j].r.p[0];
        a[1] = pl[j].r.p[1];
        a[2] = -pl[j].r.p[2];
        layered_get_mi_vector(d, p1->r.p.data(), a);
        dist2 = sqrlen(d);
        charge_factor = p1->p.q * pl[j].p.q * mmm2d_params.delta_mid_bot;
        add_mmm2d_coulomb_pair_force(charge_factor, d, sqrt(dist2), dist2,
                                     force);
        /* remove unwanted 2 pi |z| part (cancels due to charge neutrality) */
        force[2] -= pref * charge_factor;
      }
      for (j = 0; j < 3; j++) {
        p1->f.f[j] += force[j];
      }
    }
  }

  if (this_node == n_nodes - 1) {

    c = n_layers;
    celll = &cells[c];
    pl = celll->part;
    npl = celll->n;
    for (i = 0; i < npl; i++) {
      force[0] = 0;
      force[1] = 0;
      force[2] = 0;
      p1 = &pl[i];
      for (j = 0; j < npl; j++) {
        a[0] = pl[j].r.p[0];
        a[1] = pl[j].r.p[1];
        a[2] = 2 * box_l[2] - pl[j].r.p[2];
        layered_get_mi_vector(d, p1->r.p.data(), a);
        dist2 = sqrlen(d);
        charge_factor = p1->p.q * pl[j].p.q * mmm2d_params.delta_mid_top;
        add_mmm2d_coulomb_pair_force(charge_factor, d, sqrt(dist2), dist2,
                                     force);
        /* remove unwanted 2 pi |z| part (cancels due to charge neutrality) */
        force[2] += pref * charge_factor;
      }
      for (j = 0; j < 3; j++) {
        p1->f.f[j] += force[j];
      }
    }
  }
}

double MMM2D_dielectric_layers_energy_contribution() {
  int c, i, j;
  Cell *celll;
  int npl;
  Particle *pl, *p1;
  double dist2, d[3];
  double charge_factor;
  double a[3];
  double eng = 0.0;
  double pref = coulomb.prefactor * C_2PI * ux * uy;

  if (!mmm2d_params.dielectric_contrast_on)
    return 0.0;

  if (this_node == 0) {
    c = 1;
    celll = &cells[c];
    pl = celll->part;
    npl = celll->n;

    for (i = 0; i < npl; i++) {
      p1 = &pl[i];
      for (j = 0; j < npl; j++) {
        a[0] = pl[j].r.p[0];
        a[1] = pl[j].r.p[1];
        a[2] = -pl[j].r.p[2];
        layered_get_mi_vector(d, p1->r.p.data(), a);
        dist2 = sqrlen(d);
        charge_factor = mmm2d_params.delta_mid_bot * p1->p.q * pl[j].p.q;
        /* last term removes unwanted 2 pi |z| part (cancels due to charge
         * neutrality) */
        eng += mmm2d_coulomb_pair_energy(charge_factor, d, dist2, sqrt(dist2)) +
               pref * charge_factor * d[2];
      }
    }
  }

  if (this_node == n_nodes - 1) {
    c = n_layers;
    celll = &cells[c];
    pl = celll->part;
    npl = celll->n;
    for (i = 0; i < npl; i++) {
      p1 = &pl[i];
      for (j = 0; j < npl; j++) {
        a[0] = pl[j].r.p[0];
        a[1] = pl[j].r.p[1];
        a[2] = 2 * box_l[2] - pl[j].r.p[2];
        layered_get_mi_vector(d, p1->r.p.data(), a);
        dist2 = sqrlen(d);
        charge_factor = mmm2d_params.delta_mid_top * p1->p.q * pl[j].p.q;
        /* last term removes unwanted 2 pi |z| part (cancels due to charge
         * neutrality) */
        eng += mmm2d_coulomb_pair_energy(charge_factor, d, dist2, sqrt(dist2)) -
               pref * charge_factor * d[2];
      }
    }
  }

  return 0.5 * eng;
}

#endif<|MERGE_RESOLUTION|>--- conflicted
+++ resolved
@@ -32,11 +32,8 @@
 #include "integrate.hpp"
 #include "layered.hpp"
 #include "mmm-common.hpp"
-<<<<<<< HEAD
 #include "elc_mmm2d_common.hpp"
 #include "nonbonded_interactions/nonbonded_interaction_data.hpp"
-=======
->>>>>>> 677e84fe
 #include "particle_data.hpp"
 #include "specfunc.hpp"
 #include "utils.hpp"
@@ -46,16 +43,16 @@
 
 #ifdef ELECTROSTATICS
 char const *mmm2d_errors[] = {
-        "ok",
-        "Layer height too large for MMM2D near formula, increase n_layers",
-        "box_l[1]/box_l[0] too large for MMM2D near formula, please exchange x and "
-        "y",
-        "Could find not reasonable Bessel cutoff. Please decrease n_layers or the "
-        "error bound",
-        "Could find not reasonable Polygamma cutoff. Consider exchanging x and y",
-        "Far cutoff too large, decrease the error bound",
-        "Layer height too small for MMM2D far formula, decrease n_layers or skin",
-        "IC requires layered cellsystem with more than 3 layers",
+    "ok",
+    "Layer height too large for MMM2D near formula, increase n_layers",
+    "box_l[1]/box_l[0] too large for MMM2D near formula, please exchange x and "
+    "y",
+    "Could find not reasonable Bessel cutoff. Please decrease n_layers or the "
+    "error bound",
+    "Could find not reasonable Polygamma cutoff. Consider exchanging x and y",
+    "Far cutoff too large, decrease the error bound",
+    "Layer height too small for MMM2D far formula, decrease n_layers or skin",
+    "IC requires layered cellsystem with more than 3 layers",
 };
 
 /** if you define this, the Besselfunctions are calculated up
@@ -208,36 +205,25 @@
 
 /** sin/cos storage */
 static void prepare_scx_cache();
-
 static void prepare_scy_cache();
-
 /** clear the image contributions if there is no dielectric contrast and no
  * image charges */
 static void clear_image_contributions(int size);
-
 /** gather the informations for the far away image charges */
 static void gather_image_contributions(int size);
-
 /** spread the top/bottom sums */
 static void distribute(int size, double fac);
-
 /** 2 pi |z| code */
 static void setup_z_force();
-
 static void setup_z_energy();
-
 static void add_z_force();
-
 static double z_energy();
-
 /** p=0 per frequency code */
 static void setup_P(int p, double omega, double fac);
-
 static void add_P_force();
 
 /** q=0 per frequency code */
 static void setup_Q(int q, double omega, double fac);
-
 static void add_Q_force();
 
 /** P- and Q- energy calculation */
@@ -245,9 +231,7 @@
 
 /** p,q <> 0 per frequency code */
 static void setup_PQ(int p, int q, double omega, double fac);
-
 static void add_PQ_force(int p, int q, double omega);
-
 static double PQ_energy(double omega);
 
 /** cutoff error setup. Returns error code */
@@ -260,21 +244,21 @@
   elc_mmm2d_common_init_invBoxl();
 
   switch (cell_structure.type) {
-    case CELL_STRUCTURE_NSQUARE:
-      max_near = box_l[2];
-      /* not used */
-      min_far = 0.0;
-      break;
-    case CELL_STRUCTURE_LAYERED:
-      max_near = 2 * layer_h + skin;
-      min_far = layer_h - skin;
-      break;
-    default:
-      fprintf(
-              stderr,
-              "%d: INTERNAL ERROR: MMM2D setup for cell structure it should reject\n",
-              this_node);
-      errexit();
+  case CELL_STRUCTURE_NSQUARE:
+    max_near = box_l[2];
+    /* not used */
+    min_far = 0.0;
+    break;
+  case CELL_STRUCTURE_LAYERED:
+    max_near = 2 * layer_h + skin;
+    min_far = layer_h - skin;
+    break;
+  default:
+    fprintf(
+        stderr,
+        "%d: INTERNAL ERROR: MMM2D setup for cell structure it should reject\n",
+        this_node);
+    errexit();
   }
 }
 
@@ -284,7 +268,7 @@
 
 static SCCache sc(double arg) { return {sin(arg), cos(arg)}; }
 
-template<size_t dir>
+template <size_t dir>
 static void prepare_sc_cache(std::vector<SCCache> &sccache, double u,
                              int n_sccache) {
   for (int freq = 1; freq <= n_sccache; freq++) {
@@ -316,50 +300,8 @@
 /* data distribution */
 /*****************************************************************/
 
-<<<<<<< HEAD
-=======
-/* vector operations */
-
-/** pdc = 0 */
-inline void clear_vec(double *pdc, int size) {
-  int i;
-  for (i = 0; i < size; i++)
-    pdc[i] = 0;
-}
-
-/** pdc_d = pdc_s */
-inline void copy_vec(double *pdc_d, double const *pdc_s, int size) {
-  int i;
-  for (i = 0; i < size; i++)
-    pdc_d[i] = pdc_s[i];
-}
-
-/** pdc_d = pdc_s1 + pdc_s2 */
-inline void add_vec(double *pdc_d, double const *pdc_s1, double const *pdc_s2,
-                    int size) {
-  int i;
-  for (i = 0; i < size; i++)
-    pdc_d[i] = pdc_s1[i] + pdc_s2[i];
-}
-
-/** pdc_d = scale*pdc_s1 + pdc_s2 */
-inline void addscale_vec(double *pdc_d, double scale, double const *pdc_s1,
-                         double const *pdc_s2, int size) {
-  int i;
-  for (i = 0; i < size; i++)
-    pdc_d[i] = scale * pdc_s1[i] + pdc_s2[i];
-}
-
-/** pdc_d = scale*pdc */
-inline void scale_vec(double scale, double *pdc, int size) {
-  int i;
-  for (i = 0; i < size; i++)
-    pdc[i] *= scale;
-}
-
->>>>>>> 677e84fe
 /* block indexing - has to fit to the PQ block definitions above.
-   size gives the full size of the data elc_mmm2d_common_block,
+   size gives the full size of the data block,
    e_size is the size of only the top or bottom half, i.e. half of size.
 */
 
@@ -806,7 +748,6 @@
 }
 
 static void add_P_force() { add_force<0>(); }
-
 static void add_Q_force() { add_force<1>(); }
 
 static double dir_energy(double omega) {
@@ -888,13 +829,13 @@
           e = exp(omega * (-part[i].r.p[2])) * mmm2d_params.delta_mid_bot;
 
           lclimgebot[PQESSP] +=
-                  scxcache[ox + ic].s * scycache[oy + ic].s * part[i].p.q * e;
+              scxcache[ox + ic].s * scycache[oy + ic].s * part[i].p.q * e;
           lclimgebot[PQESCP] +=
-                  scxcache[ox + ic].s * scycache[oy + ic].c * part[i].p.q * e;
+              scxcache[ox + ic].s * scycache[oy + ic].c * part[i].p.q * e;
           lclimgebot[PQECSP] +=
-                  scxcache[ox + ic].c * scycache[oy + ic].s * part[i].p.q * e;
+              scxcache[ox + ic].c * scycache[oy + ic].s * part[i].p.q * e;
           lclimgebot[PQECCP] +=
-                  scxcache[ox + ic].c * scycache[oy + ic].c * part[i].p.q * e;
+              scxcache[ox + ic].c * scycache[oy + ic].c * part[i].p.q * e;
         } else
           e_di_l = (exp(omega * (-part[i].r.p[2] + layer_h)) +
                     exp(omega * (part[i].r.p[2] - 2 * h + layer_h)) *
@@ -911,13 +852,13 @@
               mmm2d_params.delta_mid_top;
 
           lclimgetop[PQESSM] +=
-                  scxcache[ox + ic].s * scycache[oy + ic].s * part[i].p.q * e;
+              scxcache[ox + ic].s * scycache[oy + ic].s * part[i].p.q * e;
           lclimgetop[PQESCM] +=
-                  scxcache[ox + ic].s * scycache[oy + ic].c * part[i].p.q * e;
+              scxcache[ox + ic].s * scycache[oy + ic].c * part[i].p.q * e;
           lclimgetop[PQECSM] +=
-                  scxcache[ox + ic].c * scycache[oy + ic].s * part[i].p.q * e;
+              scxcache[ox + ic].c * scycache[oy + ic].s * part[i].p.q * e;
           lclimgetop[PQECCM] +=
-                  scxcache[ox + ic].c * scycache[oy + ic].c * part[i].p.q * e;
+              scxcache[ox + ic].c * scycache[oy + ic].c * part[i].p.q * e;
         } else
           e_di_h = (exp(omega * (part[i].r.p[2] - h + 2 * layer_h)) +
                     exp(omega * (-part[i].r.p[2] - h + 2 * layer_h)) *
@@ -925,22 +866,22 @@
                    fac_delta_mid_top;
 
         lclimge[PQESSP] +=
-                scxcache[ox + ic].s * scycache[oy + ic].s * part[i].p.q * e_di_l;
+            scxcache[ox + ic].s * scycache[oy + ic].s * part[i].p.q * e_di_l;
         lclimge[PQESCP] +=
-                scxcache[ox + ic].s * scycache[oy + ic].c * part[i].p.q * e_di_l;
+            scxcache[ox + ic].s * scycache[oy + ic].c * part[i].p.q * e_di_l;
         lclimge[PQECSP] +=
-                scxcache[ox + ic].c * scycache[oy + ic].s * part[i].p.q * e_di_l;
+            scxcache[ox + ic].c * scycache[oy + ic].s * part[i].p.q * e_di_l;
         lclimge[PQECCP] +=
-                scxcache[ox + ic].c * scycache[oy + ic].c * part[i].p.q * e_di_l;
+            scxcache[ox + ic].c * scycache[oy + ic].c * part[i].p.q * e_di_l;
 
         lclimge[PQESSM] +=
-                scxcache[ox + ic].s * scycache[oy + ic].s * part[i].p.q * e_di_h;
+            scxcache[ox + ic].s * scycache[oy + ic].s * part[i].p.q * e_di_h;
         lclimge[PQESCM] +=
-                scxcache[ox + ic].s * scycache[oy + ic].c * part[i].p.q * e_di_h;
+            scxcache[ox + ic].s * scycache[oy + ic].c * part[i].p.q * e_di_h;
         lclimge[PQECSM] +=
-                scxcache[ox + ic].c * scycache[oy + ic].s * part[i].p.q * e_di_h;
+            scxcache[ox + ic].c * scycache[oy + ic].s * part[i].p.q * e_di_h;
         lclimge[PQECCM] +=
-                scxcache[ox + ic].c * scycache[oy + ic].c * part[i].p.q * e_di_h;
+            scxcache[ox + ic].c * scycache[oy + ic].c * part[i].p.q * e_di_h;
       }
 
       elc_mmm2d_common_addscale_vec(llclcblk, part[i].p.q, elc_mmm2d_common_block(partblk, ic, size), llclcblk, size);
@@ -1142,7 +1083,7 @@
     else {
       q2 = mmm2d_params.far_cut2 - Utils::sqr(ux * (p - 1));
       if (q2 > 0)
-        q = 1 + (int) ceil(box_l[1] * sqrt(q2));
+        q = 1 + (int)ceil(box_l[1] * sqrt(q2));
       else
         q = 1;
       /* just to be on the safe side... */
@@ -1239,7 +1180,7 @@
     for (p = 1; p <= P; p++)
       sum += p * exp(-exponent * p);
     err =
-            pref * K1(box_l[1] * L) * (T * ((L + uy) / M_PI * box_l[0] - 1) + sum);
+        pref * K1(box_l[1] * L) * (T * ((L + uy) / M_PI * box_l[0] - 1) + sum);
     P++;
   } while (err > part_error && (P - 1) < MAXIMAL_B_CUT);
   P--;
@@ -1250,14 +1191,14 @@
 
   besselCutoff.resize(P);
   for (p = 1; p < P; p++)
-    besselCutoff[p - 1] = (int) floor(((double) P) / (2 * p)) + 1;
+    besselCutoff[p - 1] = (int)floor(((double)P) / (2 * p)) + 1;
 
   /* complex sum, determine cutoffs (dist dependent) */
   T = log(part_error / (16 * M_SQRT2) * box_l[0] * box_l[1]);
   // for 0, the sum is exactly zero, so do not calculate anything
   complexCutoff[0] = 0;
   for (i = 1; i <= COMPLEX_STEP; i++)
-    complexCutoff[i] = (int) ceil(T / log(i / COMPLEX_FAC));
+    complexCutoff[i] = (int)ceil(T / log(i / COMPLEX_FAC));
   prepareBernoulliNumbers(complexCutoff[COMPLEX_STEP]);
 
   /* polygamma, determine order */
@@ -1282,18 +1223,18 @@
   int l;
   /* BernoulliB[2 n]/(2 n)!(2 Pi)^(2n) up to order 33 */
   static double bon_table[34] = {
-          1.0000000000000000000, 3.2898681336964528729, -2.1646464674222763830,
-          2.0346861239688982794, -2.0081547123958886788, 2.0019891502556361707,
-          -2.0004921731066160966, 2.0001224962701174097, -2.0000305645188173037,
-          2.0000076345865299997, -2.0000019079240677456, 2.0000004769010054555,
-          -2.0000001192163781025, 2.0000000298031096567, -2.0000000074506680496,
-          2.0000000018626548648, -2.0000000004656623667, 2.0000000001164154418,
-          -2.0000000000291038438, 2.0000000000072759591, -2.0000000000018189896,
-          2.0000000000004547474, -2.0000000000001136868, 2.0000000000000284217,
-          -2.0000000000000071054, 2.0000000000000017764, -2.0000000000000004441,
-          2.0000000000000001110, -2.0000000000000000278, 2.0000000000000000069,
-          -2.0000000000000000017, 2.0000000000000000004, -2.0000000000000000001,
-          2.0000000000000000000};
+      1.0000000000000000000,  3.2898681336964528729,  -2.1646464674222763830,
+      2.0346861239688982794,  -2.0081547123958886788, 2.0019891502556361707,
+      -2.0004921731066160966, 2.0001224962701174097,  -2.0000305645188173037,
+      2.0000076345865299997,  -2.0000019079240677456, 2.0000004769010054555,
+      -2.0000001192163781025, 2.0000000298031096567,  -2.0000000074506680496,
+      2.0000000018626548648,  -2.0000000004656623667, 2.0000000001164154418,
+      -2.0000000000291038438, 2.0000000000072759591,  -2.0000000000018189896,
+      2.0000000000004547474,  -2.0000000000001136868, 2.0000000000000284217,
+      -2.0000000000000071054, 2.0000000000000017764,  -2.0000000000000004441,
+      2.0000000000000001110,  -2.0000000000000000278, 2.0000000000000000069,
+      -2.0000000000000000017, 2.0000000000000000004,  -2.0000000000000000001,
+      2.0000000000000000000};
 
   if (bon_order < 2)
     bon_order = 2;
@@ -1396,7 +1337,7 @@
     zet2_r = zeta_r * zeta_r - zeta_i * zeta_i;
     zet2_i = 2 * zeta_r * zeta_i;
 
-    end = (int) ceil(COMPLEX_FAC * uy2 * rho2);
+    end = (int)ceil(COMPLEX_FAC * uy2 * rho2);
     if (end > COMPLEX_STEP) {
       end = COMPLEX_STEP;
       fprintf(stderr, "MMM2D: some particles left the assumed slab, precision "
@@ -1404,7 +1345,7 @@
     }
     if (end < 0) {
       runtimeErrorMsg()
-              << "MMM2D: distance was negative, coordinates probably out of range";
+          << "MMM2D: distance was negative, coordinates probably out of range";
       end = 0;
     }
     end = complexCutoff[end];
@@ -1538,7 +1479,7 @@
     ztn_r = zet2_r;
     ztn_i = zet2_i;
 
-    end = (int) ceil(COMPLEX_FAC * uy2 * rho2);
+    end = (int)ceil(COMPLEX_FAC * uy2 * rho2);
     if (end > COMPLEX_STEP) {
       end = COMPLEX_STEP;
       fprintf(stderr, "MMM2D: some particles left the assumed slab, precision "
@@ -1615,7 +1556,7 @@
   auto parts = local_cells.particles();
   self_energy = std::accumulate(parts.begin(), parts.end(), 0.0,
                                 [seng](double sum, Particle const &p) {
-                                    return sum + seng * Utils::sqr(p.p.q);
+                                  return sum + seng * Utils::sqr(p.p.q);
                                 });
 }
 
@@ -1697,7 +1638,7 @@
   if (cell_structure.type != CELL_STRUCTURE_LAYERED &&
       cell_structure.type != CELL_STRUCTURE_NSQUARE) {
     runtimeErrorMsg()
-            << "MMM2D at present requires layered (or n-square) cellsystem";
+        << "MMM2D at present requires layered (or n-square) cellsystem";
     return 1;
   }
 
@@ -1744,8 +1685,8 @@
   /* if we need MMM2D far formula, allocate caches */
   if (cell_structure.type == CELL_STRUCTURE_LAYERED) {
     n_localpart = cells_get_n_particles();
-    n_scxcache = (int) (ceil(mmm2d_params.far_cut / ux) + 1);
-    n_scycache = (int) (ceil(mmm2d_params.far_cut / uy) + 1);
+    n_scxcache = (int)(ceil(mmm2d_params.far_cut / ux) + 1);
+    n_scycache = (int)(ceil(mmm2d_params.far_cut / uy) + 1);
     scxcache.resize(n_scxcache * n_localpart);
     scycache.resize(n_scycache * n_localpart);
 
