/*
  Copyright (C) 2010-2018 The ESPResSo project
  Copyright (C) 2002,2003,2004,2005,2006,2007,2008,2009,2010
    Max-Planck-Institute for Polymer Research, Theory Group

  This file is part of ESPResSo.

  ESPResSo is free software: you can redistribute it and/or modify
  it under the terms of the GNU General Public License as published by
  the Free Software Foundation, either version 3 of the License, or
  (at your option) any later version.

  ESPResSo is distributed in the hope that it will be useful,
  but WITHOUT ANY WARRANTY; without even the implied warranty of
  MERCHANTABILITY or FITNESS FOR A PARTICULAR PURPOSE.  See the
  GNU General Public License for more details.

  You should have received a copy of the GNU General Public License
  along with this program.  If not, see <http://www.gnu.org/licenses/>.
*/
/** \file
 *  MMM2D algorithm for long range Coulomb interaction.
 *
 *  For more information about MMM2D, see \ref mmm2d.hpp "mmm2d.hpp".
 */

#include "electrostatics_magnetostatics/mmm2d.hpp"
#include "cells.hpp"
#include "communication.hpp"
#include "electrostatics_magnetostatics/coulomb.hpp"
#include "grid.hpp"
#include "integrate.hpp"
#include "layered.hpp"
#include "mmm-common.hpp"
#include "particle_data.hpp"
#include "specfunc.hpp"
#include "utils.hpp"
#include <cmath>
#include <mpi.h>
#include <numeric>

#ifdef ELECTROSTATICS
char const *mmm2d_errors[] = {
    "ok",
    "Layer height too large for MMM2D near formula, increase n_layers",
    "box_l[1]/box_l[0] too large for MMM2D near formula, please exchange x and "
    "y",
    "Could find not reasonable Bessel cutoff. Please decrease n_layers or the "
    "error bound",
    "Could find not reasonable Polygamma cutoff. Consider exchanging x and y",
    "Far cutoff too large, decrease the error bound",
    "Layer height too small for MMM2D far formula, decrease n_layers or skin",
    "IC requires layered cellsystem with more than 3 layers",
};

/** if you define this, the Besselfunctions are calculated up
    to machine precision, otherwise 10^-14, which should be
    definitely enough for daily life. */
#undef BESSEL_MACHINE_PREC

// #define CHECKPOINTS
#if 0
#define LOG_FORCES(x) x
#else
#define LOG_FORCES(x)
#endif

#ifndef BESSEL_MACHINE_PREC
#define K0 LPK0
#define K1 LPK1
#endif

/****************************************
 * LOCAL DEFINES
 ****************************************/

/** Largest reasonable cutoff for far formula. A double cannot overflow
    with this value. */
#define MAXIMAL_FAR_CUT 100

/** Largest reasonable cutoff for Bessel function. The Bessel functions
    are quite slow, so do not make too large. */
#define MAXIMAL_B_CUT 50

/** Largest reasonable order of polygamma series. These are pretty fast,
    so use more of them. Also, the real cutoff is determined at run time,
    so normally we are faster */
#define MAXIMAL_POLYGAMMA 100

/** internal relative precision of far formula. This controls how many
    p,q vectors are done at once. This has nothing to do with the effective
    precision, but rather controls how different values can be we add up without
    loosing the smallest values. In principle one could choose smaller values,
   but that would not make things faster */
#define FARRELPREC 1e-6

/** number of steps in the complex cutoff table */
#define COMPLEX_STEP 16
/** map numbers from 0 to 1/2 onto the complex cutoff table
    (with security margin) */
#define COMPLEX_FAC (COMPLEX_STEP / (.5 + 0.01))

/****************************************
 * LOCAL VARIABLES
 ****************************************/

/** up to that error the sums in the NF are evaluated */
static double part_error;

/** cutoffs for the Bessel sum */
static IntList besselCutoff;

/** cutoffs for the complex sum */
static int complexCutoff[COMPLEX_STEP + 1];
/** bernoulli numbers divided by n */
static DoubleList bon;

/** inverse box dimensions */
/*@{*/
static double ux, ux2, uy, uy2, uz;
/*@}*/

/** maximal z for near formula, minimal z for far formula.
    Is identical in the theory, but with the Verlet tricks
    this is no longer true, the skin has to be added/subtracted */
/*@{*/
static double max_near, min_far;
/*@}*/

///
static double self_energy;

MMM2D_struct mmm2d_params = {1e100, 10, 1, 0, 0, 0, 0, 1, 1, 1};

/** return codes for \ref MMM2D_tune_near and \ref MMM2D_tune_far */
/*@{*/
/** cell too large */
#define ERROR_LARGE 1
/** box too large */
#define ERROR_BOXL 2
/** no reasonable Bessel cutoff found */
#define ERROR_BESSEL 3
/** no reasonable polygamma cutoff found */
#define ERROR_POLY 4
/** no reasonable cutoff for the far formula found */
#define ERROR_FARC 5
/** cell too small */
#define ERROR_SMALL 6
/** IC layer requirement */
#define ERROR_ICL 7
/*@}*/

/****************************************
 * LOCAL ARRAYS
 ****************************************/

/** \name Product decomposition data organization
    For the cell blocks
    it is assumed that the lower blocks part is in the lower half.
    This has to have positive sign, so that has to be first. */
/*@{*/

#define POQESP 0
#define POQECP 1
#define POQESM 2
#define POQECM 3

#define PQESSP 0
#define PQESCP 1
#define PQECSP 2
#define PQECCP 3
#define PQESSM 4
#define PQESCM 5
#define PQECSM 6
#define PQECCM 7

#define QQEQQP 0
#define QQEQQM 1

#define ABEQQP 0
#define ABEQZP 1
#define ABEQQM 2
#define ABEQZM 3

/*@}*/

/** number of local particles */
static int n_localpart = 0;

/** temporary buffers for product decomposition */
static double *partblk = nullptr;
/** for all local cells including ghosts */
static double *lclcblk = nullptr;
/** collected data from the cells above the top neighbor
    of a cell rsp. below the bottom neighbor
    (P=below, M=above, as the signs in the exp). */
static double *gblcblk = nullptr;

/** contribution from the image charges */
static double lclimge[8];

struct SCCache {
  double s, c;
};

/** sin/cos caching */
static std::vector<SCCache> scxcache;
/* _Not_ the size of scxcache */
static int n_scxcache;
/** sin/cos caching */
static std::vector<SCCache> scycache;
/* _Not_ the size of scycache */
static int n_scycache;

/** \name Local functions for the near formula */
/************************************************************/
/*@{*/

/** complex evaluation */
static void prepareBernoulliNumbers(int nmax);

/** cutoff error setup. Returns error code */
static int MMM2D_tune_near(double error);

/** energy of all local particles with their copies */
void MMM2D_self_energy();

/*@}*/

/** \name Local functions for the far formula */
/************************************************************/
/*@{*/

/** sin/cos storage */
static void prepare_scx_cache();
static void prepare_scy_cache();
/** clear the image contributions if there is no dielectric contrast and no
 * image charges */
static void clear_image_contributions(int size);
/** gather the informations for the far away image charges */
static void gather_image_contributions(int size);
/** spread the top/bottom sums */
static void distribute(int size, double fac);
/** 2 pi |z| code */
static void setup_z_force();
static void setup_z_energy();
static void add_z_force();
static double z_energy();
/** p=0 per frequency code */
static void setup_P(int p, double omega, double fac);
static void add_P_force();
static double P_energy(double omega);
/** q=0 per frequency code */
static void setup_Q(int q, double omega, double fac);
static void add_Q_force();
static double Q_energy(double omega);
/** p,q <> 0 per frequency code */
static void setup_PQ(int p, int q, double omega, double fac);
static void add_PQ_force(int p, int q, double omega);
static double PQ_energy(double omega);

/** cutoff error setup. Returns error code */
static int MMM2D_tune_far(double error);

/*@}*/

///
void MMM2D_setup_constants() {
  ux = 1 / box_l[0];
  ux2 = ux * ux;
  uy = 1 / box_l[1];
  uy2 = uy * uy;
  uz = 1 / box_l[2];

  switch (cell_structure.type) {
  case CELL_STRUCTURE_NSQUARE:
    max_near = box_l[2];
    /* not used */
    min_far = 0.0;
    break;
  case CELL_STRUCTURE_LAYERED:
    max_near = 2 * layer_h + skin;
    min_far = layer_h - skin;
    break;
  default:
    fprintf(
        stderr,
        "%d: INTERNAL ERROR: MMM2D setup for cell structure it should reject\n",
        this_node);
    errexit();
  }
}

/****************************************
 * FAR FORMULA
 ****************************************/

static SCCache sc(double arg) { return {sin(arg), cos(arg)}; }

template <size_t dir>
static void prepare_sc_cache(std::vector<SCCache> &sccache, double u,
                             int n_sccache) {
  for (int freq = 1; freq <= n_sccache; freq++) {
    auto const pref = C_2PI * u * freq;
    auto const o = (freq - 1) * n_localpart;

    int ic = 0;
    for (int c = 1; c <= n_layers; c++) {
      auto const np = cells[c].n;
      auto part = cells[c].part;
      for (int i = 0; i < np; i++) {
        auto const arg = pref * part[i].r.p[dir];
        sccache[o + ic] = sc(arg);
        ic++;
      }
    }
  }
}

static void prepare_scx_cache() {
  prepare_sc_cache<0>(scxcache, ux, n_scxcache);
}

static void prepare_scy_cache() {
  prepare_sc_cache<1>(scycache, uy, n_scycache);
}

/*****************************************************************/
/* data distribution */
/*****************************************************************/

/* vector operations */

/** pdc = 0 */
inline void clear_vec(double *pdc, int size) {
  int i;
  for (i = 0; i < size; i++)
    pdc[i] = 0;
}

/** pdc_d = pdc_s */
inline void copy_vec(double *pdc_d, double const *pdc_s, int size) {
  int i;
  for (i = 0; i < size; i++)
    pdc_d[i] = pdc_s[i];
}

/** pdc_d = pdc_s1 + pdc_s2 */
inline void add_vec(double *pdc_d, double const *pdc_s1, double const *pdc_s2,
                    int size) {
  int i;
  for (i = 0; i < size; i++)
    pdc_d[i] = pdc_s1[i] + pdc_s2[i];
}

/** pdc_d = scale*pdc_s1 + pdc_s2 */
inline void addscale_vec(double *pdc_d, double scale, double const *pdc_s1,
                         double const *pdc_s2, int size) {
  int i;
  for (i = 0; i < size; i++)
    pdc_d[i] = scale * pdc_s1[i] + pdc_s2[i];
}

/** pdc_d = scale*pdc */
inline void scale_vec(double scale, double *pdc, int size) {
  int i;
  for (i = 0; i < size; i++)
    pdc[i] *= scale;
}

/* block indexing - has to fit to the PQ block definitions above.
   size gives the full size of the data block,
   e_size is the size of only the top or bottom half, i.e. half of size.
*/

inline double *block(double *p, int index, int size) {
  return &p[index * size];
}

inline double *blwentry(double *p, int index, int e_size) {
  return &p[2 * index * e_size];
}

inline double *abventry(double *p, int index, int e_size) {
  return &p[(2 * index + 1) * e_size];
}

/* dealing with the image contributions from far outside the simulation box */

void clear_image_contributions(int e_size) {
  if (this_node == 0)
    /* the gblcblk contains all contributions from layers deeper than one layer
       below our system,
       which is precisely what the gblcblk should contain for the lowest layer.
     */
    clear_vec(blwentry(gblcblk, 0, e_size), e_size);

  if (this_node == n_nodes - 1)
    /* same for the top node */
    clear_vec(abventry(gblcblk, n_layers - 1, e_size), e_size);
}

void gather_image_contributions(int e_size) {
  double recvbuf[8];

  /* collect the image charge contributions with at least a layer distance */
  MPI_Allreduce(lclimge, recvbuf, 2 * e_size, MPI_DOUBLE, MPI_SUM, comm_cart);

  if (this_node == 0)
    /* the gblcblk contains all contributions from layers deeper than one layer
       below our system,
       which is precisely what the gblcblk should contain for the lowest layer.
     */
    copy_vec(blwentry(gblcblk, 0, e_size), recvbuf, e_size);

  if (this_node == n_nodes - 1)
    /* same for the top node */
    copy_vec(abventry(gblcblk, n_layers - 1, e_size), recvbuf + e_size, e_size);
}

/* the data transfer routine for the lclcblks itself */
void distribute(int e_size, double fac) {
  int c, node, inv_node;
  double sendbuf[8];
  double recvbuf[8] = {0, 0, 0, 0, 0, 0, 0, 0};
  MPI_Status status;

  /* send/recv to/from other nodes. Also builds up the gblcblk. */
  for (node = 0; node < n_nodes; node++) {
    inv_node = n_nodes - node - 1;
    /* up */
    if (node == this_node) {
      /* calculate sums of cells below */
      for (c = 1; c < n_layers; c++)
        addscale_vec(blwentry(gblcblk, c, e_size), fac,
                     blwentry(gblcblk, c - 1, e_size),
                     blwentry(lclcblk, c - 1, e_size), e_size);

      /* calculate my ghost contribution only if a node above exists */
      if (node + 1 < n_nodes) {
        addscale_vec(sendbuf, fac, blwentry(gblcblk, n_layers - 1, e_size),
                     blwentry(lclcblk, n_layers - 1, e_size), e_size);
        copy_vec(sendbuf + e_size, blwentry(lclcblk, n_layers, e_size), e_size);
        MPI_Send(sendbuf, 2 * e_size, MPI_DOUBLE, node + 1, 0, comm_cart);
      }
    } else if (node + 1 == this_node) {
      MPI_Recv(recvbuf, 2 * e_size, MPI_DOUBLE, node, 0, comm_cart, &status);
      copy_vec(blwentry(gblcblk, 0, e_size), recvbuf, e_size);
      copy_vec(blwentry(lclcblk, 0, e_size), recvbuf + e_size, e_size);
    }

    /* down */
    if (inv_node == this_node) {
      /* calculate sums of all cells above */
      for (c = n_layers + 1; c > 2; c--)
        addscale_vec(abventry(gblcblk, c - 3, e_size), fac,
                     abventry(gblcblk, c - 2, e_size),
                     abventry(lclcblk, c, e_size), e_size);

      /* calculate my ghost contribution only if a node below exists */
      if (inv_node - 1 >= 0) {
        addscale_vec(sendbuf, fac, abventry(gblcblk, 0, e_size),
                     abventry(lclcblk, 2, e_size), e_size);
        copy_vec(sendbuf + e_size, abventry(lclcblk, 1, e_size), e_size);
        MPI_Send(sendbuf, 2 * e_size, MPI_DOUBLE, inv_node - 1, 0, comm_cart);
      }
    } else if (inv_node - 1 == this_node) {
      MPI_Recv(recvbuf, 2 * e_size, MPI_DOUBLE, inv_node, 0, comm_cart,
               &status);
      copy_vec(abventry(gblcblk, n_layers - 1, e_size), recvbuf, e_size);
      copy_vec(abventry(lclcblk, n_layers + 1, e_size), recvbuf + e_size,
               e_size);
    }
  }
}

#ifdef CHECKPOINTS
static void checkpoint(char *text, int p, int q, int e_size) {
  int c, i;
  fprintf(stderr, "%d: %s %d %d\n", this_node, text, p, q);

  fprintf(stderr, "partblk\n");
  for (c = 0; c < n_localpart; c++) {
    fprintf(stderr, "%d", c);
    for (i = 0; i < e_size; i++)
      fprintf(stderr, " %10.3g", block(partblk, c, 2 * e_size)[i]);
    fprintf(stderr, " m");
    for (i = 0; i < e_size; i++)
      fprintf(stderr, " %10.3g", block(partblk, c, 2 * e_size)[i + e_size]);
    fprintf(stderr, "\n");
  }
  fprintf(stderr, "\n");

  fprintf(stderr, "lclcblk\n");
  fprintf(stderr, "0");
  for (i = 0; i < e_size; i++)
    fprintf(stderr, " %10.3g", block(lclcblk, 0, 2 * e_size)[i]);
  fprintf(stderr, "\n");
  for (c = 1; c <= n_layers; c++) {
    fprintf(stderr, "%d", c);
    for (i = 0; i < e_size; i++)
      fprintf(stderr, " %10.3g", block(lclcblk, c, 2 * e_size)[i]);
    fprintf(stderr, " m");
    for (i = 0; i < e_size; i++)
      fprintf(stderr, " %10.3g", block(lclcblk, c, 2 * e_size)[i + e_size]);
    fprintf(stderr, "\n");
  }
  fprintf(stderr, "%d", n_layers + 1);
  for (i = 0; i < e_size; i++)
    fprintf(stderr, "           ");
  fprintf(stderr, " m");

  for (i = 0; i < e_size; i++)
    fprintf(stderr, " %10.3g",
            block(lclcblk, n_layers + 1, 2 * e_size)[i + e_size]);
  fprintf(stderr, "\n");

  fprintf(stderr, "gblcblk\n");
  for (c = 0; c < n_layers; c++) {
    fprintf(stderr, "%d", c + 1);
    for (i = 0; i < e_size; i++)
      fprintf(stderr, " %10.3g", block(gblcblk, c, 2 * e_size)[i]);
    fprintf(stderr, " m");
    for (i = 0; i < e_size; i++)
      fprintf(stderr, " %10.3g", block(gblcblk, c, 2 * e_size)[i + e_size]);
    fprintf(stderr, "\n");
  }
  fprintf(stderr, "\n");
}
#else
#define checkpoint(text, p, q, size)
#endif

/*****************************************************************/
/* 2 pi (sign)(z) */
/*****************************************************************/

static void setup_z_force() {
  int np, c, i;
  double pref = coulomb.prefactor * C_2PI * ux * uy;
  Particle *part;
  int e_size = 1, size = 2;

  /* there is NO contribution from images here, unlike claimed in Tyagi et al.
     Please refer to the Entropy
     article of Arnold, Kesselheim, Breitsprecher et al, 2013, for details. */

  if (this_node == 0) {
    clear_vec(blwentry(lclcblk, 0, e_size), e_size);
  }

  if (this_node == n_nodes - 1) {
    clear_vec(abventry(lclcblk, n_layers + 1, e_size), e_size);
  }

  /* calculate local cellblks. partblks don't make sense */
  for (c = 1; c <= n_layers; c++) {
    np = cells[c].n;
    part = cells[c].part;
    lclcblk[size * c] = 0;
    for (i = 0; i < np; i++) {
      lclcblk[size * c] += part[i].p.q;
    }
    lclcblk[size * c] *= pref;
    lclcblk[size * c + 1] = lclcblk[size * c];
  }
}

static void add_z_force() {
  double add;
  double *othcblk;
  int size = 2;
  double field_tot = 0;

  /* Const. potential: subtract global dipole moment */
  if (mmm2d_params.const_pot_on) {
    double gbl_dm_z = 0;
    double lcl_dm_z = 0;
    for (auto const &p : local_cells.particles()) {
      lcl_dm_z += p.p.q * (p.r.p[2] + p.l.i[2] * box_l[2]);
    }

    MPI_Allreduce(&lcl_dm_z, &gbl_dm_z, 1, MPI_DOUBLE, MPI_SUM, comm_cart);

    coulomb.field_induced =
        gbl_dm_z * coulomb.prefactor * 4 * M_PI * ux * uy * uz;
    coulomb.field_applied = mmm2d_params.pot_diff * uz;
    field_tot = coulomb.field_induced + coulomb.field_applied;
  }

  for (int c = 1; c <= n_layers; c++) {
    othcblk = block(gblcblk, c - 1, size);
    add = othcblk[QQEQQP] - othcblk[QQEQQM];
    auto np = cells[c].n;
    auto part = cells[c].part;
    for (int i = 0; i < np; i++) {
      part[i].f.f[2] += part[i].p.q * (add + field_tot);
      LOG_FORCES(fprintf(stderr, "%d: part %d force %10.3g %10.3g %10.3g\n",
                         this_node, part[i].p.identity, part[i].f.f[0],
                         part[i].f.f[1], part[i].f.f[2]));
    }
  }
}

static void setup_z_energy() {
  int np, c, i;
  double pref = -coulomb.prefactor * C_2PI * ux * uy;
  Particle *part;
  int e_size = 2, size = 4;

  if (this_node == 0)
    /* the lowest lclcblk does not contain anything, since there are no charges
       below the simulation box, at least for this term. */
    clear_vec(blwentry(lclcblk, 0, e_size), e_size);

  if (this_node == n_nodes - 1)
    /* same for the top node */
    clear_vec(abventry(lclcblk, n_layers + 1, e_size), e_size);

  /* calculate local cellblks. partblks don't make sense */
  for (c = 1; c <= n_layers; c++) {
    np = cells[c].n;
    part = cells[c].part;
    clear_vec(blwentry(lclcblk, c, e_size), e_size);
    for (i = 0; i < np; i++) {
      lclcblk[size * c + ABEQQP] += part[i].p.q;
      lclcblk[size * c + ABEQZP] += part[i].p.q * part[i].r.p[2];
    }
    scale_vec(pref, blwentry(lclcblk, c, e_size), e_size);
    /* just to be able to use the standard distribution. Here below
       and above terms are the same */
    copy_vec(abventry(lclcblk, c, e_size), blwentry(lclcblk, c, e_size),
             e_size);
  }
}

static double z_energy() {
  int np, c, i;
  Particle *part;
  double *othcblk;
  int size = 4;
  double eng = 0;
  for (c = 1; c <= n_layers; c++) {
    othcblk = block(gblcblk, c - 1, size);
    np = cells[c].n;
    part = cells[c].part;
    for (i = 0; i < np; i++) {
      eng += part[i].p.q * (part[i].r.p[2] * othcblk[ABEQQP] - othcblk[ABEQZP] -
                            part[i].r.p[2] * othcblk[ABEQQM] + othcblk[ABEQZM]);
    }
  }

  /* total dipole moment term, for capacitor feature */
  if (mmm2d_params.const_pot_on) {
    double gbl_dm_z = 0;
    double lcl_dm_z = 0;

    for (auto &p : local_cells.particles()) {
      lcl_dm_z += p.p.q * (p.r.p[2] + p.l.i[2] * box_l[2]);
    }

    MPI_Allreduce(&lcl_dm_z, &gbl_dm_z, 1, MPI_DOUBLE, MPI_SUM, comm_cart);
    if (this_node == 0) {
      // zero potential difference contribution
      eng += gbl_dm_z * gbl_dm_z * coulomb.prefactor * 2 * M_PI * ux * uy * uz;
      // external potential shift contribution
      eng -= mmm2d_params.pot_diff * uz * gbl_dm_z;
    }
  }

  return eng;
}

static void setup(int p, double omega, double fac, int n_sccache,
                  Utils::Span<const SCCache> sccache) {
  int np, c, i, ic, o = (p - 1) * n_localpart;
  Particle *part;
  double pref = coulomb.prefactor * 4 * M_PI * ux * uy * fac * fac;
  double h = box_l[2];
  double fac_imgsum = 1 / (1 - mmm2d_params.delta_mult * exp(-omega * 2 * h));
  double fac_delta_mid_bot = mmm2d_params.delta_mid_bot * fac_imgsum;
  double fac_delta_mid_top = mmm2d_params.delta_mid_top * fac_imgsum;
  double fac_delta = mmm2d_params.delta_mult * fac_imgsum;
  double layer_top;
  double e, e_di_l, e_di_h;
  double *llclcblk;
  double *lclimgebot = nullptr, *lclimgetop = nullptr;
  int e_size = 2, size = 4;

  if (mmm2d_params.dielectric_contrast_on)
    clear_vec(lclimge, size);

  if (this_node == 0) {
    /* on the lowest node, clear the lclcblk below, which only contains the
       images of the lowest layer
       if there is dielectric contrast, otherwise it is empty */
    lclimgebot = block(lclcblk, 0, size);
    clear_vec(blwentry(lclcblk, 0, e_size), e_size);
  }
  if (this_node == n_nodes - 1) {
    /* same for the top node */
    lclimgetop = block(lclcblk, n_layers + 1, size);
    clear_vec(abventry(lclcblk, n_layers + 1, e_size), e_size);
  }

  layer_top = my_left[2] + layer_h;
  ic = 0;
  for (c = 1; c <= n_layers; c++) {
    np = cells[c].n;
    part = cells[c].part;
    llclcblk = block(lclcblk, c, size);

    clear_vec(llclcblk, size);

    for (i = 0; i < np; i++) {
      e = exp(omega * (part[i].r.p[2] - layer_top));

      partblk[size * ic + POQESM] = part[i].p.q * sccache[o + ic].s / e;
      partblk[size * ic + POQESP] = part[i].p.q * sccache[o + ic].s * e;
      partblk[size * ic + POQECM] = part[i].p.q * sccache[o + ic].c / e;
      partblk[size * ic + POQECP] = part[i].p.q * sccache[o + ic].c * e;

      /* take images due to different dielectric constants into account */
      if (mmm2d_params.dielectric_contrast_on) {
        if (c == 1 && this_node == 0) {
          /* There are image charges at -(2h+z) and -(2h-z) etc. layer_h
             included due to the shift in z */
          e_di_l = (exp(omega * (-part[i].r.p[2] - 2 * h + layer_h)) *
                        mmm2d_params.delta_mid_bot +
                    exp(omega * (part[i].r.p[2] - 2 * h + layer_h))) *
                   fac_delta;

          e = exp(omega * (-part[i].r.p[2])) * mmm2d_params.delta_mid_bot;

          lclimgebot[POQESP] += part[i].p.q * sccache[o + ic].s * e;
          lclimgebot[POQECP] += part[i].p.q * sccache[o + ic].c * e;
        } else
          /* There are image charges at -(z) and -(2h-z) etc. layer_h included
           * due to the shift in z */
          e_di_l = (exp(omega * (-part[i].r.p[2] + layer_h)) +
                    exp(omega * (part[i].r.p[2] - 2 * h + layer_h)) *
                        mmm2d_params.delta_mid_top) *
                   fac_delta_mid_bot;

        if (c == n_layers && this_node == n_nodes - 1) {
          /* There are image charges at (3h-z) and (h+z) from the top layer etc.
             layer_h included due to the shift in z */
          e_di_h = (exp(omega * (part[i].r.p[2] - 3 * h + 2 * layer_h)) *
                        mmm2d_params.delta_mid_top +
                    exp(omega * (-part[i].r.p[2] - h + 2 * layer_h))) *
                   fac_delta;

          /* There are image charges at (h-z) layer_h included due to the shift
           * in z */
          e = exp(omega * (part[i].r.p[2] - h + layer_h)) *
              mmm2d_params.delta_mid_top;

          lclimgetop[POQESM] += part[i].p.q * sccache[o + ic].s * e;
          lclimgetop[POQECM] += part[i].p.q * sccache[o + ic].c * e;
        } else
          /* There are image charges at (h-z) and (h+z) from the top layer etc.
             layer_h included due to the shift in z */
          e_di_h = (exp(omega * (part[i].r.p[2] - h + 2 * layer_h)) +
                    exp(omega * (-part[i].r.p[2] - h + 2 * layer_h)) *
                        mmm2d_params.delta_mid_bot) *
                   fac_delta_mid_top;

        lclimge[POQESP] += part[i].p.q * sccache[o + ic].s * e_di_l;
        lclimge[POQECP] += part[i].p.q * sccache[o + ic].c * e_di_l;
        lclimge[POQESM] += part[i].p.q * sccache[o + ic].s * e_di_h;
        lclimge[POQECM] += part[i].p.q * sccache[o + ic].c * e_di_h;
      }

      add_vec(llclcblk, llclcblk, block(partblk, ic, size), size);
      ic++;
    }
    scale_vec(pref, blwentry(lclcblk, c, e_size), e_size);
    scale_vec(pref, abventry(lclcblk, c, e_size), e_size);

    layer_top += layer_h;
  }

  if (mmm2d_params.dielectric_contrast_on) {
    scale_vec(pref, lclimge, size);
    if (this_node == 0)
      scale_vec(pref, blwentry(lclcblk, 0, e_size), e_size);
    if (this_node == n_nodes - 1)
      scale_vec(pref, abventry(lclcblk, n_layers + 1, e_size), e_size);
  }
}

/*****************************************************************/
/* PoQ exp sum */
/*****************************************************************/
static void setup_P(int p, double omega, double fac) {
  setup(p, omega, fac, n_scxcache, scxcache);
}

/* compare setup_P */
static void setup_Q(int q, double omega, double fac) {
  setup(q, omega, fac, n_scycache, scycache);
}

template <size_t dir> static void add_force() {
  constexpr const auto size = 4;

  auto ic = 0;
  for (int c = 1; c <= n_layers; c++) {
    auto const np = cells[c].n;
    auto const part = cells[c].part;
    auto const othcblk = block(gblcblk, c - 1, size);

    for (int i = 0; i < np; i++) {
      part[i].f.f[dir] += partblk[size * ic + POQESM] * othcblk[POQECP] -
                          partblk[size * ic + POQECM] * othcblk[POQESP] +
                          partblk[size * ic + POQESP] * othcblk[POQECM] -
                          partblk[size * ic + POQECP] * othcblk[POQESM];
      part[i].f.f[2] += partblk[size * ic + POQECM] * othcblk[POQECP] +
                        partblk[size * ic + POQESM] * othcblk[POQESP] -
                        partblk[size * ic + POQECP] * othcblk[POQECM] -
                        partblk[size * ic + POQESP] * othcblk[POQESM];

      LOG_FORCES(fprintf(stderr, "%d: part %d force %10.3g %10.3g %10.3g\n",
                         this_node, part[i].p.identity, part[i].f.f[0],
                         part[i].f.f[1], part[i].f.f[2]));
      ic++;
    }
  }
}

static void add_P_force() { add_force<0>(); }
static void add_Q_force() { add_force<1>(); }

static double P_energy(double omega) {
  int np, c, i, ic;
  double *othcblk;
  int size = 4;
  double eng = 0;
  double pref = 1 / omega;

  ic = 0;
  for (c = 1; c <= n_layers; c++) {
    np = cells[c].n;
    othcblk = block(gblcblk, c - 1, size);
    for (i = 0; i < np; i++) {
      eng += pref * (partblk[size * ic + POQECM] * othcblk[POQECP] +
                     partblk[size * ic + POQESM] * othcblk[POQESP] +
                     partblk[size * ic + POQECP] * othcblk[POQECM] +
                     partblk[size * ic + POQESP] * othcblk[POQESM]);
      ic++;
    }
  }
  return eng;
}

static double Q_energy(double omega) {
  int np, c, i, ic;
  double *othcblk;
  int size = 4;
  double eng = 0;
  double pref = 1 / omega;

  ic = 0;
  for (c = 1; c <= n_layers; c++) {
    np = cells[c].n;
    othcblk = block(gblcblk, c - 1, size);

    for (i = 0; i < np; i++) {
      eng += pref * (partblk[size * ic + POQECM] * othcblk[POQECP] +
                     partblk[size * ic + POQESM] * othcblk[POQESP] +
                     partblk[size * ic + POQECP] * othcblk[POQECM] +
                     partblk[size * ic + POQESP] * othcblk[POQESM]);
      ic++;
    }
  }
  return eng;
}

/*****************************************************************/
/* PQ particle blocks */
/*****************************************************************/

/* compare setup_P */
static void setup_PQ(int p, int q, double omega, double fac) {
  int np, c, i, ic, ox = (p - 1) * n_localpart, oy = (q - 1) * n_localpart;
  Particle *part;
  double pref = coulomb.prefactor * 8 * M_PI * ux * uy * fac * fac;
  double h = box_l[2];
  double fac_imgsum = 1 / (1 - mmm2d_params.delta_mult * exp(-omega * 2 * h));
  double fac_delta_mid_bot = mmm2d_params.delta_mid_bot * fac_imgsum;
  double fac_delta_mid_top = mmm2d_params.delta_mid_top * fac_imgsum;
  double fac_delta = mmm2d_params.delta_mult * fac_imgsum;
  double layer_top;
  double e, e_di_l, e_di_h;
  double *llclcblk;
  double *lclimgebot = nullptr, *lclimgetop = nullptr;
  int e_size = 4, size = 8;

  if (mmm2d_params.dielectric_contrast_on)
    clear_vec(lclimge, size);

  if (this_node == 0) {
    lclimgebot = block(lclcblk, 0, size);
    clear_vec(blwentry(lclcblk, 0, e_size), e_size);
  }

  if (this_node == n_nodes - 1) {
    lclimgetop = block(lclcblk, n_layers + 1, size);
    clear_vec(abventry(lclcblk, n_layers + 1, e_size), e_size);
  }

  layer_top = my_left[2] + layer_h;
  ic = 0;
  for (c = 1; c <= n_layers; c++) {
    np = cells[c].n;
    part = cells[c].part;
    llclcblk = block(lclcblk, c, size);

    clear_vec(llclcblk, size);

    for (i = 0; i < np; i++) {
      e = exp(omega * (part[i].r.p[2] - layer_top));

      partblk[size * ic + PQESSM] =
          scxcache[ox + ic].s * scycache[oy + ic].s * part[i].p.q / e;
      partblk[size * ic + PQESCM] =
          scxcache[ox + ic].s * scycache[oy + ic].c * part[i].p.q / e;
      partblk[size * ic + PQECSM] =
          scxcache[ox + ic].c * scycache[oy + ic].s * part[i].p.q / e;
      partblk[size * ic + PQECCM] =
          scxcache[ox + ic].c * scycache[oy + ic].c * part[i].p.q / e;

      partblk[size * ic + PQESSP] =
          scxcache[ox + ic].s * scycache[oy + ic].s * part[i].p.q * e;
      partblk[size * ic + PQESCP] =
          scxcache[ox + ic].s * scycache[oy + ic].c * part[i].p.q * e;
      partblk[size * ic + PQECSP] =
          scxcache[ox + ic].c * scycache[oy + ic].s * part[i].p.q * e;
      partblk[size * ic + PQECCP] =
          scxcache[ox + ic].c * scycache[oy + ic].c * part[i].p.q * e;

      if (mmm2d_params.dielectric_contrast_on) {
        if (c == 1 && this_node == 0) {
          e_di_l = (exp(omega * (-part[i].r.p[2] - 2 * h + layer_h)) *
                        mmm2d_params.delta_mid_bot +
                    exp(omega * (part[i].r.p[2] - 2 * h + layer_h))) *
                   fac_delta;

          e = exp(omega * (-part[i].r.p[2])) * mmm2d_params.delta_mid_bot;

          lclimgebot[PQESSP] +=
              scxcache[ox + ic].s * scycache[oy + ic].s * part[i].p.q * e;
          lclimgebot[PQESCP] +=
              scxcache[ox + ic].s * scycache[oy + ic].c * part[i].p.q * e;
          lclimgebot[PQECSP] +=
              scxcache[ox + ic].c * scycache[oy + ic].s * part[i].p.q * e;
          lclimgebot[PQECCP] +=
              scxcache[ox + ic].c * scycache[oy + ic].c * part[i].p.q * e;
        } else
          e_di_l = (exp(omega * (-part[i].r.p[2] + layer_h)) +
                    exp(omega * (part[i].r.p[2] - 2 * h + layer_h)) *
                        mmm2d_params.delta_mid_top) *
                   fac_delta_mid_bot;

        if (c == n_layers && this_node == n_nodes - 1) {
          e_di_h = (exp(omega * (part[i].r.p[2] - 3 * h + 2 * layer_h)) *
                        mmm2d_params.delta_mid_top +
                    exp(omega * (-part[i].r.p[2] - h + 2 * layer_h))) *
                   fac_delta;

          e = exp(omega * (part[i].r.p[2] - h + layer_h)) *
              mmm2d_params.delta_mid_top;

          lclimgetop[PQESSM] +=
              scxcache[ox + ic].s * scycache[oy + ic].s * part[i].p.q * e;
          lclimgetop[PQESCM] +=
              scxcache[ox + ic].s * scycache[oy + ic].c * part[i].p.q * e;
          lclimgetop[PQECSM] +=
              scxcache[ox + ic].c * scycache[oy + ic].s * part[i].p.q * e;
          lclimgetop[PQECCM] +=
              scxcache[ox + ic].c * scycache[oy + ic].c * part[i].p.q * e;
        } else
          e_di_h = (exp(omega * (part[i].r.p[2] - h + 2 * layer_h)) +
                    exp(omega * (-part[i].r.p[2] - h + 2 * layer_h)) *
                        mmm2d_params.delta_mid_bot) *
                   fac_delta_mid_top;

        lclimge[PQESSP] +=
            scxcache[ox + ic].s * scycache[oy + ic].s * part[i].p.q * e_di_l;
        lclimge[PQESCP] +=
            scxcache[ox + ic].s * scycache[oy + ic].c * part[i].p.q * e_di_l;
        lclimge[PQECSP] +=
            scxcache[ox + ic].c * scycache[oy + ic].s * part[i].p.q * e_di_l;
        lclimge[PQECCP] +=
            scxcache[ox + ic].c * scycache[oy + ic].c * part[i].p.q * e_di_l;

        lclimge[PQESSM] +=
            scxcache[ox + ic].s * scycache[oy + ic].s * part[i].p.q * e_di_h;
        lclimge[PQESCM] +=
            scxcache[ox + ic].s * scycache[oy + ic].c * part[i].p.q * e_di_h;
        lclimge[PQECSM] +=
            scxcache[ox + ic].c * scycache[oy + ic].s * part[i].p.q * e_di_h;
        lclimge[PQECCM] +=
            scxcache[ox + ic].c * scycache[oy + ic].c * part[i].p.q * e_di_h;
      }

      add_vec(llclcblk, llclcblk, block(partblk, ic, size), size);
      ic++;
    }
    scale_vec(pref, blwentry(lclcblk, c, e_size), e_size);
    scale_vec(pref, abventry(lclcblk, c, e_size), e_size);

    layer_top += layer_h;
  }

  if (mmm2d_params.dielectric_contrast_on) {
    scale_vec(pref, lclimge, size);

    if (this_node == 0)
      scale_vec(pref, blwentry(lclcblk, 0, e_size), e_size);
    if (this_node == n_nodes - 1)
      scale_vec(pref, abventry(lclcblk, n_layers + 1, e_size), e_size);
  }
}

static void add_PQ_force(int p, int q, double omega) {
  int np, c, i, ic;
  Particle *part;
  double pref_x = C_2PI * ux * p / omega;
  double pref_y = C_2PI * uy * q / omega;
  double *othcblk;
  int size = 8;

  ic = 0;
  for (c = 1; c <= n_layers; c++) {
    np = cells[c].n;
    part = cells[c].part;
    othcblk = block(gblcblk, c - 1, size);

    for (i = 0; i < np; i++) {
      part[i].f.f[0] +=
          pref_x * (partblk[size * ic + PQESCM] * othcblk[PQECCP] +
                    partblk[size * ic + PQESSM] * othcblk[PQECSP] -
                    partblk[size * ic + PQECCM] * othcblk[PQESCP] -
                    partblk[size * ic + PQECSM] * othcblk[PQESSP] +
                    partblk[size * ic + PQESCP] * othcblk[PQECCM] +
                    partblk[size * ic + PQESSP] * othcblk[PQECSM] -
                    partblk[size * ic + PQECCP] * othcblk[PQESCM] -
                    partblk[size * ic + PQECSP] * othcblk[PQESSM]);
      part[i].f.f[1] +=
          pref_y * (partblk[size * ic + PQECSM] * othcblk[PQECCP] +
                    partblk[size * ic + PQESSM] * othcblk[PQESCP] -
                    partblk[size * ic + PQECCM] * othcblk[PQECSP] -
                    partblk[size * ic + PQESCM] * othcblk[PQESSP] +
                    partblk[size * ic + PQECSP] * othcblk[PQECCM] +
                    partblk[size * ic + PQESSP] * othcblk[PQESCM] -
                    partblk[size * ic + PQECCP] * othcblk[PQECSM] -
                    partblk[size * ic + PQESCP] * othcblk[PQESSM]);
      part[i].f.f[2] += (partblk[size * ic + PQECCM] * othcblk[PQECCP] +
                         partblk[size * ic + PQECSM] * othcblk[PQECSP] +
                         partblk[size * ic + PQESCM] * othcblk[PQESCP] +
                         partblk[size * ic + PQESSM] * othcblk[PQESSP] -
                         partblk[size * ic + PQECCP] * othcblk[PQECCM] -
                         partblk[size * ic + PQECSP] * othcblk[PQECSM] -
                         partblk[size * ic + PQESCP] * othcblk[PQESCM] -
                         partblk[size * ic + PQESSP] * othcblk[PQESSM]);

      LOG_FORCES(fprintf(stderr, "%d: part %d force %10.3g %10.3g %10.3g\n",
                         this_node, part[i].p.identity, part[i].f.f[0],
                         part[i].f.f[1], part[i].f.f[2]));
      ic++;
    }
  }
}

static double PQ_energy(double omega) {
  int size = 8;
  double eng = 0;
  double pref = 1 / omega;

  int ic = 0;
  for (int c = 1; c <= n_layers; c++) {
    int np = cells[c].n;
    double *othcblk = block(gblcblk, c - 1, size);

    for (int i = 0; i < np; i++) {
      eng += pref * (partblk[size * ic + PQECCM] * othcblk[PQECCP] +
                     partblk[size * ic + PQECSM] * othcblk[PQECSP] +
                     partblk[size * ic + PQESCM] * othcblk[PQESCP] +
                     partblk[size * ic + PQESSM] * othcblk[PQESSP] +
                     partblk[size * ic + PQECCP] * othcblk[PQECCM] +
                     partblk[size * ic + PQECSP] * othcblk[PQECSM] +
                     partblk[size * ic + PQESCP] * othcblk[PQESCM] +
                     partblk[size * ic + PQESSP] * othcblk[PQESSM]);
      ic++;
    }
  }
  return eng;
}

/*****************************************************************/
/* main loops */
/*****************************************************************/

static void add_force_contribution(int p, int q) {
  double omega, fac;

  if (q == 0) {
    if (p == 0) {
      setup_z_force();

      // Clear image contr. calculated for p,q <> 0
      clear_image_contributions(1);

      distribute(1, 1.);

      add_z_force();
      checkpoint("************2piz", 0, 0, 1);

    } else {
      omega = C_2PI * ux * p;
      fac = exp(-omega * layer_h);
      setup_P(p, omega, fac);
      if (mmm2d_params.dielectric_contrast_on)
        gather_image_contributions(2);
      else
        clear_image_contributions(2);
      distribute(2, fac);
      add_P_force();
      checkpoint("************distri p", p, 0, 2);
    }
  } else if (p == 0) {
    omega = C_2PI * uy * q;
    fac = exp(-omega * layer_h);
    setup_Q(q, omega, fac);
    if (mmm2d_params.dielectric_contrast_on)
      gather_image_contributions(2);
    else
      clear_image_contributions(2);
    distribute(2, fac);
    add_Q_force();
    checkpoint("************distri q", 0, q, 2);
  } else {
    omega = C_2PI * sqrt(Utils::sqr(ux * p) + Utils::sqr(uy * q));
    fac = exp(-omega * layer_h);
    setup_PQ(p, q, omega, fac);
    if (mmm2d_params.dielectric_contrast_on)
      gather_image_contributions(4);
    else
      clear_image_contributions(4);
    distribute(4, fac);
    add_PQ_force(p, q, omega);
    checkpoint("************distri pq", p, q, 4);
  }
}

static double energy_contribution(int p, int q) {
  double eng;
  double omega, fac;

  if (q == 0) {
    if (p == 0) {
      setup_z_energy();
      clear_image_contributions(2);
      distribute(2, 1.);
      eng = z_energy();
      checkpoint("E************2piz", 0, 0, 2);
    } else {
      omega = C_2PI * ux * p;
      fac = exp(-omega * layer_h);
      setup_P(p, omega, fac);
      if (mmm2d_params.dielectric_contrast_on)
        gather_image_contributions(2);
      else
        clear_image_contributions(2);
      distribute(2, fac);
      eng = P_energy(omega);
      checkpoint("************distri p", p, 0, 2);
    }
  } else if (p == 0) {
    omega = C_2PI * uy * q;
    fac = exp(-omega * layer_h);
    setup_Q(q, omega, fac);
    if (mmm2d_params.dielectric_contrast_on)
      gather_image_contributions(2);
    else
      clear_image_contributions(2);
    distribute(2, fac);
    eng = Q_energy(omega);
    checkpoint("************distri q", 0, q, 2);
  } else {
    omega = C_2PI * sqrt(Utils::sqr(ux * p) + Utils::sqr(uy * q));
    fac = exp(-omega * layer_h);
    setup_PQ(p, q, omega, fac);
    if (mmm2d_params.dielectric_contrast_on)
      gather_image_contributions(4);
    else
      clear_image_contributions(4);
    distribute(4, fac);
    eng = PQ_energy(omega);
    checkpoint("************distri pq", p, q, 4);
  }
  return eng;
}

double MMM2D_add_far(int f, int e) {
  int p, q;
  double R, dR, q2;

  // It's not really far...
  auto eng = e ? self_energy : 0;

  if (mmm2d_params.far_cut == 0.0)
    return 0.5 * eng;

  auto undone = std::vector<int>(n_scxcache + 1);

  prepare_scx_cache();
  prepare_scy_cache();

  /* complicated loop. We work through the p,q vectors in rings
     from outside to inside to avoid problems with cancellation */

  /* up to which q vector we have to work */
  for (p = 0; p <= n_scxcache; p++) {
    if (p == 0)
      q = n_scycache;
    else {
      q2 = mmm2d_params.far_cut2 - Utils::sqr(ux * (p - 1));
      if (q2 > 0)
        q = 1 + (int)ceil(box_l[1] * sqrt(q2));
      else
        q = 1;
      /* just to be on the safe side... */
      if (q > n_scycache)
        q = n_scycache;
    }
    undone[p] = q;
  }

  dR = -log(FARRELPREC) / C_2PI * uz;

  for (R = mmm2d_params.far_cut; R > 0; R -= dR) {
    for (p = n_scxcache; p >= 0; p--) {
      for (q = undone[p]; q >= 0; q--) {
        if (ux2 * Utils::sqr(p) + uy2 * Utils::sqr(q) < Utils::sqr(R))
          break;
        if (f)
          add_force_contribution(p, q);
        if (e)
          eng += energy_contribution(p, q);
      }
      undone[p] = q;
    }
  }
  // printf("yyyy\n");
  /* clean up left overs */
  for (p = n_scxcache; p >= 0; p--) {
    q = undone[p];
    // fprintf(stderr, "left over %d\n", q);
    for (; q >= 0; q--) {
      // printf("xxxxx %d %d\n", p, q);
      if (f)
        add_force_contribution(p, q);
      if (e)
        eng += energy_contribution(p, q);
    }
  }

  return 0.5 * eng;
}

static int MMM2D_tune_far(double error) {
  double err;
  double min_inv_boxl = std::min(ux, uy);
  mmm2d_params.far_cut = min_inv_boxl;
  do {
    err = exp(-2 * M_PI * mmm2d_params.far_cut * min_far) / min_far *
          (C_2PI * mmm2d_params.far_cut + 2 * (ux + uy) + 1 / min_far);
    // fprintf(stderr, "far tuning: %f -> %f, %f\n", mmm2d_params.far_cut, err,
    // min_far);
    mmm2d_params.far_cut += min_inv_boxl;
  } while (err > error && mmm2d_params.far_cut * layer_h < MAXIMAL_FAR_CUT);
  if (mmm2d_params.far_cut * layer_h >= MAXIMAL_FAR_CUT)
    return ERROR_FARC;
  // fprintf(stderr, "far cutoff %g %g %g\n", mmm2d_params.far_cut, err,
  // min_far);
  mmm2d_params.far_cut -= min_inv_boxl;
  mmm2d_params.far_cut2 = Utils::sqr(mmm2d_params.far_cut);
  return 0;
}

/****************************************
 * NEAR FORMULA
 ****************************************/

static int MMM2D_tune_near(double error) {
  int P, n, i;
  double uxrho2m2max, uxrhomax2;
  int p;
  double T, pref, err, exponent;
  double L, sum;

  /* yes, it's y only... */
  if (max_near > box_l[1] / 2)
    return ERROR_LARGE;
  if (min_far < 0)
    return ERROR_SMALL;
  if (ux * box_l[1] >= 3 / M_SQRT2)
    return ERROR_BOXL;

  /* error is split into three parts:
     one part for Bessel, one for complex
     and one for polygamma cutoff */
  part_error = error / 3;

  /* Bessel sum, determine cutoff */
  P = 2;
  exponent = M_PI * ux * box_l[1];
  T = exp(exponent) / exponent;
  pref = 8 * ux * std::max(C_2PI * ux, 1.0);
  do {
    L = M_PI * ux * (P - 1);
    sum = 0;
    for (p = 1; p <= P; p++)
      sum += p * exp(-exponent * p);
    err =
        pref * K1(box_l[1] * L) * (T * ((L + uy) / M_PI * box_l[0] - 1) + sum);
    P++;
  } while (err > part_error && (P - 1) < MAXIMAL_B_CUT);
  P--;
  if (P == MAXIMAL_B_CUT)
    return ERROR_BESSEL;

  // fprintf(stderr, "bessel cutoff %d %g\n", P, err);

  besselCutoff.resize(P);
  for (p = 1; p < P; p++)
    besselCutoff[p - 1] = (int)floor(((double)P) / (2 * p)) + 1;

  /* complex sum, determine cutoffs (dist dependent) */
  T = log(part_error / (16 * M_SQRT2) * box_l[0] * box_l[1]);
  // for 0, the sum is exactly zero, so do not calculate anything
  complexCutoff[0] = 0;
  for (i = 1; i <= COMPLEX_STEP; i++)
    complexCutoff[i] = (int)ceil(T / log(i / COMPLEX_FAC));
  prepareBernoulliNumbers(complexCutoff[COMPLEX_STEP]);

  /* polygamma, determine order */
  n = 1;
  uxrhomax2 = Utils::sqr(ux * box_l[1]) / 2;
  uxrho2m2max = 1.0;
  do {
    create_mod_psi_up_to(n + 1);

    err = 2 * n * fabs(mod_psi_even(n, 0.5)) * uxrho2m2max;
    uxrho2m2max *= uxrhomax2;
    n++;
  } while (err > 0.1 * part_error && n < MAXIMAL_POLYGAMMA);
  if (n == MAXIMAL_POLYGAMMA)
    return ERROR_POLY;
  // fprintf(stderr, "polygamma cutoff %d %g\n", n, err);

  return 0;
}

static void prepareBernoulliNumbers(int bon_order) {
  int l;
  /* BernoulliB[2 n]/(2 n)!(2 Pi)^(2n) up to order 33 */
  static double bon_table[34] = {
      1.0000000000000000000,  3.2898681336964528729,  -2.1646464674222763830,
      2.0346861239688982794,  -2.0081547123958886788, 2.0019891502556361707,
      -2.0004921731066160966, 2.0001224962701174097,  -2.0000305645188173037,
      2.0000076345865299997,  -2.0000019079240677456, 2.0000004769010054555,
      -2.0000001192163781025, 2.0000000298031096567,  -2.0000000074506680496,
      2.0000000018626548648,  -2.0000000004656623667, 2.0000000001164154418,
      -2.0000000000291038438, 2.0000000000072759591,  -2.0000000000018189896,
      2.0000000000004547474,  -2.0000000000001136868, 2.0000000000000284217,
      -2.0000000000000071054, 2.0000000000000017764,  -2.0000000000000004441,
      2.0000000000000001110,  -2.0000000000000000278, 2.0000000000000000069,
      -2.0000000000000000017, 2.0000000000000000004,  -2.0000000000000000001,
      2.0000000000000000000};

  if (bon_order < 2)
    bon_order = 2;

  bon.resize(bon_order);

  /* the ux is multiplied in to Bessel, complex and psi at once, not here,
     and we use uy*(z + iy), so the uy is also treated below */
  for (l = 1; (l <= bon_order) && (l < 34); l++)
    bon[l - 1] = 2 * uy * bon_table[l];

  for (; l <= bon_order; l++) {
    if (l & 1)
      bon[l - 1] = 4.0 * uy;
    else
      bon[l - 1] = -4.0 * uy;
  }
}

<<<<<<< HEAD
void add_mmm2d_coulomb_pair_force(double charge_factor, double const d[3],
                                  double dl2, double dl, double force[3]) {
=======
void add_mmm2d_coulomb_pair_force(double pref, const double d[3], double dl2,
                                  double dl, double force[3]) {
>>>>>>> 31292d64
  double F[3];
  double z2 = d[2] * d[2];
  double rho2 = d[1] * d[1] + z2;
  int i;

#ifdef ADDITIONAL_CHECKS
  if (d[2] > box_l[1] / 2) {
    runtimeErrorMsg() << "near formula called for too distant particle pair";
    return;
  }
#endif

  F[0] = F[1] = F[2] = 0;

  /* Bessel sum */
  {
    int p, l;
    double k0, k1;
    double k0Sum, k1ySum, k1Sum;
    double freq;
    double rho_l, ypl;
    double c, s;

    for (p = 1; p < besselCutoff.n; p++) {
      k0Sum = 0;
      k1ySum = 0;
      k1Sum = 0;

      freq = C_2PI * ux * p;

      for (l = 1; l < besselCutoff.e[p - 1]; l++) {
        ypl = d[1] + l * box_l[1];
        rho_l = sqrt(ypl * ypl + z2);
#ifdef BESSEL_MACHINE_PREC
        k0 = K0(freq * rho_l);
        k1 = K1(freq * rho_l);
#else
        LPK01(freq * rho_l, &k0, &k1);
#endif
        k1 /= rho_l;
        k0Sum += k0;
        k1Sum += k1;
        k1ySum += k1 * ypl;

        ypl = d[1] - l * box_l[1];
        rho_l = sqrt(ypl * ypl + z2);
#ifdef BESSEL_MACHINE_PREC
        k0 = K0(freq * rho_l);
        k1 = K1(freq * rho_l);
#else
        LPK01(freq * rho_l, &k0, &k1);
#endif
        k1 /= rho_l;
        k0Sum += k0;
        k1Sum += k1;
        k1ySum += k1 * ypl;
      }

      /* the ux is multiplied in to Bessel, complex and psi at once, not here */
      c = 4 * freq * cos(freq * d[0]);
      s = 4 * freq * sin(freq * d[0]);
      F[0] += s * k0Sum;
      F[1] += c * k1ySum;
      F[2] += d[2] * c * k1Sum;
    }
    // fprintf(stderr, " bessel force %f %f %f\n", F[0], F[1], F[2]);
  }

  /* complex sum */
  {
    double zeta_r, zeta_i;
    double zet2_r, zet2_i;
    double ztn_r, ztn_i;
    double tmp_r;
    int end, n;

    ztn_r = zeta_r = uy * d[2];
    ztn_i = zeta_i = uy * d[1];
    zet2_r = zeta_r * zeta_r - zeta_i * zeta_i;
    zet2_i = 2 * zeta_r * zeta_i;

    end = (int)ceil(COMPLEX_FAC * uy2 * rho2);
    if (end > COMPLEX_STEP) {
      end = COMPLEX_STEP;
      fprintf(stderr, "MMM2D: some particles left the assumed slab, precision "
                      "might be lost\n");
    }
    if (end < 0) {
      runtimeErrorMsg()
          << "MMM2D: distance was negative, coordinates probably out of range";
      end = 0;
    }
    end = complexCutoff[end];

    for (n = 0; n < end; n++) {
      F[1] -= bon.e[n] * ztn_i;
      F[2] += bon.e[n] * ztn_r;

      tmp_r = ztn_r * zet2_r - ztn_i * zet2_i;
      ztn_i = ztn_r * zet2_i + ztn_i * zet2_r;
      ztn_r = tmp_r;
    }
    // fprintf(stderr, "complex force %f %f %f %d\n", F[0], F[1], F[2], end);
  }

  /* psi sum */
  {
    int n;
    double uxx = ux * d[0];
    double uxrho2 = ux2 * rho2;
    double uxrho_2n, uxrho_2nm2; /* rho^{2n-2} */
    double mpe, mpo;

    /* n = 0 inflicts only Fx and pot */
    /* one ux is multiplied in to Bessel, complex and psi at once, not here */
    F[0] += ux * mod_psi_odd(0, uxx);

    uxrho_2nm2 = 1.0;
    for (n = 1; n < n_modPsi; n++) {
      mpe = mod_psi_even(n, uxx);
      mpo = mod_psi_odd(n, uxx);
      uxrho_2n = uxrho_2nm2 * uxrho2;

      F[0] += ux * uxrho_2n * mpo;
      F[1] += 2 * n * ux2 * uxrho_2nm2 * mpe * d[1];
      F[2] += 2 * n * ux2 * uxrho_2nm2 * mpe * d[2];

      /* y < rho => ux2*uxrho_2nm2*d[1] < ux*uxrho_2n */
      if (fabs(2 * n * ux * uxrho_2n * mpe) < part_error)
        break;

      uxrho_2nm2 = uxrho_2n;
    }
    // fprintf(stderr, "    psi force %f %f %f %d\n", F[0], F[1], F[2], n);
  }

  for (i = 0; i < 3; i++)
    F[i] *= ux;

  /* explicitly added potentials r_{-1,0} and r_{1,0} */
  {
    double cx = d[0] + box_l[0];
    double rinv2 = 1.0 / (cx * cx + rho2), rinv = sqrt(rinv2);
    double rinv3 = rinv * rinv2;
    F[0] += cx * rinv3;
    F[1] += d[1] * rinv3;
    F[2] += d[2] * rinv3;

    cx = d[0] - box_l[0];
    rinv2 = 1.0 / (cx * cx + rho2);
    rinv = sqrt(rinv2);
    rinv3 = rinv * rinv2;
    F[0] += cx * rinv3;
    F[1] += d[1] * rinv3;
    F[2] += d[2] * rinv3;

    rinv3 = 1 / (dl2 * dl);
    F[0] += d[0] * rinv3;
    F[1] += d[1] * rinv3;
    F[2] += d[2] * rinv3;

    // fprintf(stderr, "explicit force %f %f %f\n", F[0], F[1], F[2]);
  }

  for (i = 0; i < 3; i++)
    force[i] += pref * F[i];
}

inline double calc_mmm2d_copy_pair_energy(double const d[3]) {
  double eng;
  double z2 = d[2] * d[2];
  double rho2 = d[1] * d[1] + z2;

  /* the ux is multiplied in below */
  eng = -2 * log(4 * M_PI * uy * box_l[0]);

  /* Bessel sum */
  {
    int p, l;
    double k0Sum;
    double freq;
    double rho_l, ypl;
    double c;

    for (p = 1; p < besselCutoff.n; p++) {
      k0Sum = 0;

      freq = C_2PI * ux * p;

      for (l = 1; l < besselCutoff.e[p - 1]; l++) {
        ypl = d[1] + l * box_l[1];
        rho_l = sqrt(ypl * ypl + z2);
        k0Sum += K0(freq * rho_l);

        ypl = d[1] - l * box_l[1];
        rho_l = sqrt(ypl * ypl + z2);
        k0Sum += K0(freq * rho_l);
      }

      /* the ux is multiplied in to Bessel, complex and psi at once, not here */
      c = 4 * cos(freq * d[0]);
      eng += c * k0Sum;
    }
    // fprintf(stderr, " bessel energy %f\n", eng);
  }

  /* complex sum */
  {
    double zeta_r, zeta_i;
    double zet2_r, zet2_i;
    double ztn_r, ztn_i;
    double tmp_r;
    int end, n;

    zeta_r = uy * d[2];
    zeta_i = uy * d[1];

    zet2_r = zeta_r * zeta_r - zeta_i * zeta_i;
    zet2_i = 2 * zeta_r * zeta_i;

    ztn_r = zet2_r;
    ztn_i = zet2_i;

    end = (int)ceil(COMPLEX_FAC * uy2 * rho2);
    if (end > COMPLEX_STEP) {
      end = COMPLEX_STEP;
      fprintf(stderr, "MMM2D: some particles left the assumed slab, precision "
                      "might be lost\n");
    }
    end = complexCutoff[end];
    for (n = 1; n <= end; n++) {
      eng -= box_l[1] / (2 * n) * bon.e[n - 1] * ztn_r;

      tmp_r = ztn_r * zet2_r - ztn_i * zet2_i;
      ztn_i = ztn_r * zet2_i + ztn_i * zet2_r;
      ztn_r = tmp_r;
    }
    // fprintf(stderr, "complex energy %f %d\n", eng, end);
  }

  /* psi sum */
  {
    int n;
    double add;
    double uxx = ux * d[0];
    double uxrho2 = ux2 * rho2;
    double uxrho_2n;

    /* n = 0 inflicts only Fx and pot */
    /* one ux is multiplied in to Bessel, complex and psi at once, not here */
    eng -= mod_psi_even(0, uxx);

    uxrho_2n = uxrho2;
    for (n = 1; n < n_modPsi; n++) {
      add = uxrho_2n * mod_psi_even(n, uxx);
      eng -= add;
      if (fabs(add) < part_error)
        break;
      uxrho_2n *= uxrho2;
    }
    // fprintf(stderr, "    psi energy %f %d\n", eng, n);
  }

  eng *= ux;

  /* explicitly added potentials r_{-1,0} and r_{1,0} */
  {
    double cx = d[0] + box_l[0];
    double rinv = sqrt(1.0 / (cx * cx + rho2));
    eng += rinv;

    cx = d[0] - box_l[0];
    rinv = sqrt(1.0 / (cx * cx + rho2));
    eng += rinv;
  }

  return eng;
}

double mmm2d_coulomb_pair_energy(double charge_factor, double dv[3], double,
                                 double d) {
  double eng, pref = coulomb.prefactor * charge_factor;
  if (pref != 0.0) {
    eng = calc_mmm2d_copy_pair_energy(dv);
    return pref * (eng + 1 / d);
  }
  return 0.0;
}

void MMM2D_self_energy() {
  double dv[3] = {0, 0, 0};
  double seng = coulomb.prefactor * calc_mmm2d_copy_pair_energy(dv);

  /* this one gives twice the real self energy, as it is used
     in the far formula which counts everything twice and in
     the end divides by two*/

  auto parts = local_cells.particles();
  self_energy = std::accumulate(parts.begin(), parts.end(), 0.0,
                                [seng](double sum, Particle const &p) {
                                  return sum + seng * Utils::sqr(p.p.q);
                                });
}

/****************************************
 * COMMON PARTS
 ****************************************/

int MMM2D_set_params(double maxPWerror, double far_cut, double delta_top,
                     double delta_bot, int const_pot_on, double pot_diff) {
  int err;

  if (cell_structure.type != CELL_STRUCTURE_NSQUARE &&
      cell_structure.type != CELL_STRUCTURE_LAYERED) {
    return ES_ERROR;
  }

  mmm2d_params.maxPWerror = maxPWerror;

  if (const_pot_on == 1) {
    mmm2d_params.dielectric_contrast_on = 1;
    mmm2d_params.delta_mid_top = -1;
    mmm2d_params.delta_mid_bot = -1;
    mmm2d_params.delta_mult = 1;
    mmm2d_params.const_pot_on = 1;
    mmm2d_params.pot_diff = pot_diff;
  } else if (delta_top != 0.0 || delta_bot != 0.0) {
    mmm2d_params.dielectric_contrast_on = 1;
    mmm2d_params.delta_mid_top = delta_top;
    mmm2d_params.delta_mid_bot = delta_bot;
    mmm2d_params.delta_mult = delta_top * delta_bot;
    mmm2d_params.const_pot_on = 0;
  } else {
    mmm2d_params.dielectric_contrast_on = 0;
    mmm2d_params.delta_mid_top = 0;
    mmm2d_params.delta_mid_bot = 0;
    mmm2d_params.delta_mult = 0;
    mmm2d_params.const_pot_on = 0;
  }

  MMM2D_setup_constants();

  if ((err = MMM2D_tune_near(maxPWerror)))
    return err;

  /* if we cannot do the far formula, force off */
  if (cell_structure.type == CELL_STRUCTURE_NSQUARE ||
      (cell_structure.type == CELL_STRUCTURE_LAYERED &&
       n_nodes * n_layers < 3)) {
    mmm2d_params.far_cut = 0.0;
    if (mmm2d_params.dielectric_contrast_on) {
      return ERROR_ICL;
    }
  } else {
    mmm2d_params.far_cut = far_cut;
    mmm2d_params.far_cut2 = Utils::sqr(far_cut);
    if (mmm2d_params.far_cut > 0)
      mmm2d_params.far_calculated = 0;
    else {
      if ((err = MMM2D_tune_far(maxPWerror)))
        return err;
      mmm2d_params.far_calculated = 1;
    }
  }

  coulomb.method = COULOMB_MMM2D;

  mpi_bcast_coulomb_params();

  return ES_OK;
}

int MMM2D_sanity_checks() {

  if (!PERIODIC(0) || !PERIODIC(1) || PERIODIC(2)) {
    runtimeErrorMsg() << "MMM2D requires periodicity 1 1 0";
    return 1;
  }

  if (cell_structure.type != CELL_STRUCTURE_LAYERED &&
      cell_structure.type != CELL_STRUCTURE_NSQUARE) {
    runtimeErrorMsg()
        << "MMM2D at present requires layered (or n-square) cellsystem";
    return 1;
  }

  if (cell_structure.use_verlet_list) {
    runtimeErrorMsg() << "MMM2D at present does not work with verlet lists";
    return 1;
  }

  return 0;
}

void MMM2D_init() {
  int err;

  if (MMM2D_sanity_checks())
    return;

  MMM2D_setup_constants();
  if ((err = MMM2D_tune_near(mmm2d_params.maxPWerror))) {
    runtimeErrorMsg() << "MMM2D auto-retuning: " << mmm2d_errors[err];
    coulomb.method = COULOMB_NONE;
    return;
  }
  if (cell_structure.type == CELL_STRUCTURE_NSQUARE ||
      (cell_structure.type == CELL_STRUCTURE_LAYERED &&
       n_nodes * n_layers < 3)) {
    mmm2d_params.far_cut = 0.0;
    if (mmm2d_params.dielectric_contrast_on) {
      runtimeErrorMsg() << "MMM2D auto-retuning: IC requires layered "
                           "cellsystem with > 3 layers";
    }
  } else {
    if (mmm2d_params.far_calculated) {
      if ((err = MMM2D_tune_far(mmm2d_params.maxPWerror))) {
        runtimeErrorMsg() << "MMM2D auto-retuning: " << mmm2d_errors[err];
        coulomb.method = COULOMB_NONE;
        return;
      }
    }
  }
}

void MMM2D_on_resort_particles() {
  /* if we need MMM2D far formula, allocate caches */
  if (cell_structure.type == CELL_STRUCTURE_LAYERED) {
    n_localpart = cells_get_n_particles();
    n_scxcache = (int)(ceil(mmm2d_params.far_cut / ux) + 1);
    n_scycache = (int)(ceil(mmm2d_params.far_cut / uy) + 1);
    scxcache.resize(n_scxcache * n_localpart);
    scycache.resize(n_scycache * n_localpart);

    partblk = Utils::realloc(partblk, n_localpart * 8 * sizeof(double));
    lclcblk = Utils::realloc(lclcblk, cells.size() * 8 * sizeof(double));
    gblcblk = Utils::realloc(gblcblk, n_layers * 8 * sizeof(double));
  }
  MMM2D_self_energy();
}

void MMM2D_dielectric_layers_force_contribution() {
  int c, i, j;
  Cell *celll;
  int npl;
  Particle *pl, *p1;
  double dist2, d[3];
  double charge_factor;
  double a[3];
  double force[3] = {0, 0, 0};
  double pref = coulomb.prefactor * C_2PI * ux * uy;

  if (!mmm2d_params.dielectric_contrast_on)
    return;

  // First and last layer near field force contribution
  if (this_node == 0) {
    c = 1;
    celll = &cells[c];
    pl = celll->part;
    npl = celll->n;

    for (i = 0; i < npl; i++) {
      // printf("enter mmm2d_dielectric %f \n",my_left[2]);
      force[0] = 0;
      force[1] = 0;
      force[2] = 0;
      p1 = &pl[i];
      for (j = 0; j < npl; j++) {
        a[0] = pl[j].r.p[0];
        a[1] = pl[j].r.p[1];
        a[2] = -pl[j].r.p[2];
        layered_get_mi_vector(d, p1->r.p.data(), a);
        dist2 = sqrlen(d);
        charge_factor = p1->p.q * pl[j].p.q * mmm2d_params.delta_mid_bot;
        add_mmm2d_coulomb_pair_force(charge_factor, d, sqrt(dist2), dist2,
                                     force);
        /* remove unwanted 2 pi |z| part (cancels due to charge neutrality) */
        force[2] -= pref * charge_factor;
      }
      for (j = 0; j < 3; j++) {
        p1->f.f[j] += force[j];
      }
    }
  }

  if (this_node == n_nodes - 1) {

    c = n_layers;
    celll = &cells[c];
    pl = celll->part;
    npl = celll->n;
    for (i = 0; i < npl; i++) {
      force[0] = 0;
      force[1] = 0;
      force[2] = 0;
      p1 = &pl[i];
      for (j = 0; j < npl; j++) {
        a[0] = pl[j].r.p[0];
        a[1] = pl[j].r.p[1];
        a[2] = 2 * box_l[2] - pl[j].r.p[2];
        layered_get_mi_vector(d, p1->r.p.data(), a);
        dist2 = sqrlen(d);
        charge_factor = p1->p.q * pl[j].p.q * mmm2d_params.delta_mid_top;
        add_mmm2d_coulomb_pair_force(charge_factor, d, sqrt(dist2), dist2,
                                     force);
        /* remove unwanted 2 pi |z| part (cancels due to charge neutrality) */
        force[2] += pref * charge_factor;
      }
      for (j = 0; j < 3; j++) {
        p1->f.f[j] += force[j];
      }
    }
  }
}

double MMM2D_dielectric_layers_energy_contribution() {
  int c, i, j;
  Cell *celll;
  int npl;
  Particle *pl, *p1;
  double dist2, d[3];
  double charge_factor;
  double a[3];
  double eng = 0.0;
  double pref = coulomb.prefactor * C_2PI * ux * uy;

  if (!mmm2d_params.dielectric_contrast_on)
    return 0.0;

  if (this_node == 0) {
    c = 1;
    celll = &cells[c];
    pl = celll->part;
    npl = celll->n;

    for (i = 0; i < npl; i++) {
      p1 = &pl[i];
      for (j = 0; j < npl; j++) {
        a[0] = pl[j].r.p[0];
        a[1] = pl[j].r.p[1];
        a[2] = -pl[j].r.p[2];
        layered_get_mi_vector(d, p1->r.p.data(), a);
        dist2 = sqrlen(d);
        charge_factor = mmm2d_params.delta_mid_bot * p1->p.q * pl[j].p.q;
        /* last term removes unwanted 2 pi |z| part (cancels due to charge
         * neutrality) */
        eng += mmm2d_coulomb_pair_energy(charge_factor, d, dist2, sqrt(dist2)) +
               pref * charge_factor * d[2];
      }
    }
  }

  if (this_node == n_nodes - 1) {
    c = n_layers;
    celll = &cells[c];
    pl = celll->part;
    npl = celll->n;
    for (i = 0; i < npl; i++) {
      p1 = &pl[i];
      for (j = 0; j < npl; j++) {
        a[0] = pl[j].r.p[0];
        a[1] = pl[j].r.p[1];
        a[2] = 2 * box_l[2] - pl[j].r.p[2];
        layered_get_mi_vector(d, p1->r.p.data(), a);
        dist2 = sqrlen(d);
        charge_factor = mmm2d_params.delta_mid_top * p1->p.q * pl[j].p.q;
        /* last term removes unwanted 2 pi |z| part (cancels due to charge
         * neutrality) */
        eng += mmm2d_coulomb_pair_energy(charge_factor, d, dist2, sqrt(dist2)) -
               pref * charge_factor * d[2];
      }
    }
  }

  return 0.5 * eng;
}

#endif<|MERGE_RESOLUTION|>--- conflicted
+++ resolved
@@ -1399,13 +1399,8 @@
   }
 }
 
-<<<<<<< HEAD
-void add_mmm2d_coulomb_pair_force(double charge_factor, double const d[3],
-                                  double dl2, double dl, double force[3]) {
-=======
 void add_mmm2d_coulomb_pair_force(double pref, const double d[3], double dl2,
                                   double dl, double force[3]) {
->>>>>>> 31292d64
   double F[3];
   double z2 = d[2] * d[2];
   double rho2 = d[1] * d[1] + z2;
