/*
  Copyright (C) 2010-2018 The ESPResSo project
  Copyright (C) 2002,2003,2004,2005,2006,2007,2008,2009,2010
    Max-Planck-Institute for Polymer Research, Theory Group

  This file is part of ESPResSo.

  ESPResSo is free software: you can redistribute it and/or modify
  it under the terms of the GNU General Public License as published by
  the Free Software Foundation, either version 3 of the License, or
  (at your option) any later version.

  ESPResSo is distributed in the hope that it will be useful,
  but WITHOUT ANY WARRANTY; without even the implied warranty of
  MERCHANTABILITY or FITNESS FOR A PARTICULAR PURPOSE.  See the
  GNU General Public License for more details.

  You should have received a copy of the GNU General Public License
  along with this program.  If not, see <http://www.gnu.org/licenses/>.
*/
/** \file
 *  main header-file for MDLC (magnetic dipolar layer correction).
 *
 *  Developer: Joan J. Cerda.
 *  Purpose:   get the corrections for dipolar 3D algorithms
 *             when applied to a slab geometry and dipolar
 *             particles. DLC & co
 *  Article:   A. Brodka, Chemical Physics Letters 400, 62-67 (2004).
 *
 *             We also include a tuning function that returns the
 *             cut-off necessary to attend a certain accuracy.
 *
 *  Restrictions: the slab must be such that the z is the short
 *                direction. Otherwise we get trash.
 *
 *  Limitations:  at this moment it is restricted to work with 1 cpu
 */

#ifndef _DLC_DIPOLAR_H
#define _DLC_DIPOLAR_H

#include "config.hpp"

#if defined(DIPOLES) && defined(DP3M)

<<<<<<< HEAD
/** parameters for the MDLC method */
struct DLC_struct {
  /** maximal pairwise error of the potential and force */
=======
/** @brief Parameters for the MDLC method */
typedef struct {
  /** Maximal allowed pairwise error for the potential and force. */
>>>>>>> d2e308b1
  double maxPWerror;

  /** Cutoff of the exponential sum. Since in all other MMM methods this is
   *  the far formula, we call it here the same, although in the ELC context
   *  it does not make much sense.
   */
  double far_cut;

  /** Size of the empty gap. Note that MDLC relies on the user to make sure
   *  that this condition is fulfilled.
   */
  double gap_size;

  /** Flag whether #far_cut was set by the user, or calculated by Espresso.
   *  In the latter case, the cutoff will be adapted if important parameters,
   *  such as the box dimensions, change.
   */
  int far_calculated;

  /** Up to where particles can be found */
  double h;

  template <class Archive> void serialize(Archive &ar, long int) {
    ar &maxPWerror &far_cut &gap_size &far_calculated &h;
  }
};
extern DLC_struct dlc_params;

int mdlc_set_params(double maxPWerror, double gap_size, double far_cut);
int mdlc_sanity_checks();
void add_mdlc_force_corrections();
double add_mdlc_energy_corrections();
void calc_mu_max();
#endif

#endif<|MERGE_RESOLUTION|>--- conflicted
+++ resolved
@@ -43,15 +43,9 @@
 
 #if defined(DIPOLES) && defined(DP3M)
 
-<<<<<<< HEAD
 /** parameters for the MDLC method */
 struct DLC_struct {
   /** maximal pairwise error of the potential and force */
-=======
-/** @brief Parameters for the MDLC method */
-typedef struct {
-  /** Maximal allowed pairwise error for the potential and force. */
->>>>>>> d2e308b1
   double maxPWerror;
 
   /** Cutoff of the exponential sum. Since in all other MMM methods this is
