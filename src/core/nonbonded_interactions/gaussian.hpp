/*
  Copyright (C) 2010-2018 The ESPResSo project
  Copyright (C) 2002,2003,2004,2005,2006,2007,2008,2009,2010
    Max-Planck-Institute for Polymer Research, Theory Group

  This file is part of ESPResSo.

  ESPResSo is free software: you can redistribute it and/or modify
  it under the terms of the GNU General Public License as published by
  the Free Software Foundation, either version 3 of the License, or
  (at your option) any later version.

  ESPResSo is distributed in the hope that it will be useful,
  but WITHOUT ANY WARRANTY; without even the implied warranty of
  MERCHANTABILITY or FITNESS FOR A PARTICULAR PURPOSE.  See the
  GNU General Public License for more details.

  You should have received a copy of the GNU General Public License
  along with this program.  If not, see <http://www.gnu.org/licenses/>.
*/
#ifndef GAUSSIAN_H
#define GAUSSIAN_H

/** \file
 *  Routines to calculate the Gaussian potential between particle pairs.
 *
 *  Implementation in \ref gaussian.cpp.
 */

#include "nonbonded_interaction_data.hpp"
#include "particle_data.hpp"

#ifdef GAUSSIAN

int gaussian_set_params(int part_type_a, int part_type_b, double eps,
                        double sig, double cut);

/** Calculate Gaussian force between particle p1 and p2. */
<<<<<<< HEAD
inline Utils::Vector3d
add_gaussian_pair_force(Particle const *const p1, Particle const *const p2,
                        IA_parameters const *const ia_params,
                        Utils::Vector3d const &d, double dist, double dist2) {
  if (dist < ia_params->Gaussian_cut) {
    auto const fac = ia_params->Gaussian_eps / pow(ia_params->Gaussian_sig, 2) *
                     exp(-0.5 * Utils::sqr(dist / ia_params->Gaussian_sig));
    auto const force = fac * d;
    return force;
=======
inline void add_gaussian_pair_force(Particle const *const p1,
                                    Particle const *const p2,
                                    IA_parameters const *const ia_params,
                                    Utils::Vector3d const &d, double dist,
                                    double dist2, Utils::Vector3d &force) {
  if (dist < ia_params->gaussian.cut) {
    auto const fac = ia_params->gaussian.eps / pow(ia_params->gaussian.sig, 2) *
                     exp(-0.5 * Utils::sqr(dist / ia_params->gaussian.sig));
    force += fac * d;
>>>>>>> 7e10ad0b
  }
  return {};
}

/** Calculate Gaussian energy between particle p1 and p2. */
inline double gaussian_pair_energy(Particle const *const p1,
                                   Particle const *const p2,
                                   IA_parameters const *const ia_params,
                                   Utils::Vector3d const &d, double dist,
                                   double dist2) {
  if (dist < ia_params->gaussian.cut) {
    return ia_params->gaussian.eps *
           exp(-0.5 * Utils::sqr(dist / ia_params->gaussian.sig));
  }
  return 0.0;
}

#endif /* ifdef GAUSSIAN */
#endif<|MERGE_RESOLUTION|>--- conflicted
+++ resolved
@@ -36,27 +36,15 @@
                         double sig, double cut);
 
 /** Calculate Gaussian force between particle p1 and p2. */
-<<<<<<< HEAD
 inline Utils::Vector3d
 add_gaussian_pair_force(Particle const *const p1, Particle const *const p2,
                         IA_parameters const *const ia_params,
                         Utils::Vector3d const &d, double dist, double dist2) {
-  if (dist < ia_params->Gaussian_cut) {
-    auto const fac = ia_params->Gaussian_eps / pow(ia_params->Gaussian_sig, 2) *
-                     exp(-0.5 * Utils::sqr(dist / ia_params->Gaussian_sig));
-    auto const force = fac * d;
-    return force;
-=======
-inline void add_gaussian_pair_force(Particle const *const p1,
-                                    Particle const *const p2,
-                                    IA_parameters const *const ia_params,
-                                    Utils::Vector3d const &d, double dist,
-                                    double dist2, Utils::Vector3d &force) {
   if (dist < ia_params->gaussian.cut) {
     auto const fac = ia_params->gaussian.eps / pow(ia_params->gaussian.sig, 2) *
                      exp(-0.5 * Utils::sqr(dist / ia_params->gaussian.sig));
-    force += fac * d;
->>>>>>> 7e10ad0b
+    auto const force = fac * d;
+    return force;
   }
   return {};
 }
