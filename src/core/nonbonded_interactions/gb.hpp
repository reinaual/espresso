/*
  Copyright (C) 2010-2018 The ESPResSo project
  Copyright (C) 2002,2003,2004,2005,2006,2007,2008,2009,2010
    Max-Planck-Institute for Polymer Research, Theory Group

  This file is part of ESPResSo.

  ESPResSo is free software: you can redistribute it and/or modify
  it under the terms of the GNU General Public License as published by
  the Free Software Foundation, either version 3 of the License, or
  (at your option) any later version.

  ESPResSo is distributed in the hope that it will be useful,
  but WITHOUT ANY WARRANTY; without even the implied warranty of
  MERCHANTABILITY or FITNESS FOR A PARTICULAR PURPOSE.  See the
  GNU General Public License for more details.

  You should have received a copy of the GNU General Public License
  along with this program.  If not, see <http://www.gnu.org/licenses/>.
*/
#ifndef _GB_HPP
#define _GB_HPP

/** \file
 *  Routines to calculate the Gay-Berne potential between particle pairs.
 *
 *  Implementation in \ref gb.cpp.
 */

#include "nonbonded_interaction_data.hpp"
#include "particle_data.hpp"
#include <utils/math/int_pow.hpp>
#include <utils/math/sqr.hpp>

#ifdef GAY_BERNE

int gay_berne_set_params(int part_type_a, int part_type_b, double eps,
                         double sig, double cut, double k1, double k2,
                         double mu, double nu);

inline void add_gb_pair_force(Particle const *const p1,
                              Particle const *const p2,
                              IA_parameters const *const ia_params,
                              Utils::Vector3d const &d, double dist,
                              Utils::Vector3d &force,
                              Utils::Vector3d *const torque1,
                              Utils::Vector3d *const torque2) {
  using Utils::int_pow;
  using Utils::sqr;

  if (dist >= ia_params->GB.cut) {
    return;
  }

<<<<<<< HEAD
  auto const u1x = p1->r.calc_director()[0];
  auto const u1y = p1->r.calc_director()[1];
  auto const u1z = p1->r.calc_director()[2];
  auto const u2x = p2->r.calc_director()[0];
  auto const u2y = p2->r.calc_director()[1];
  auto const u2z = p2->r.calc_director()[2];

  auto const a = d[0] * u1x + d[1] * u1y + d[2] * u1z;
  auto const b = d[0] * u2x + d[1] * u2y + d[2] * u2z;
  auto const c = u1x * u2x + u1y * u2y + u1z * u2z;
  auto const E1 = 1 / sqrt(1 - ia_params->GB.chi1 * ia_params->GB.chi1 * c * c);
  auto const Plus1 = (a + b) / (1 + ia_params->GB.chi1 * c);
  auto const Plus2 = (a + b) / (1 + ia_params->GB.chi2 * c);
  auto const Minus1 = (a - b) / (1 - ia_params->GB.chi1 * c);
  auto const Minus2 = (a - b) / (1 - ia_params->GB.chi2 * c);
=======
  auto const u1 = p1->r.calc_director();
  auto const u2 = p2->r.calc_director();
  auto const a = d * u1;
  auto const b = d * u2;
  auto const c = u1 * u2;
  auto const E1 = 1 / sqrt(1 - ia_params->GB_chi1 * ia_params->GB_chi1 * c * c);
  auto const Plus1 = (a + b) / (1 + ia_params->GB_chi1 * c);
  auto const Plus2 = (a + b) / (1 + ia_params->GB_chi2 * c);
  auto const Minus1 = (a - b) / (1 - ia_params->GB_chi1 * c);
  auto const Minus2 = (a - b) / (1 - ia_params->GB_chi2 * c);
>>>>>>> 13bf0afb
  auto const Brhi2 =
      (ia_params->GB.chi2 / dist / dist) * (Plus2 * (a + b) + Minus2 * (a - b));
  auto const E2 = 1 - 0.5 * Brhi2;
  auto const E = 4 * ia_params->GB.eps * pow(E1, ia_params->GB.nu) *
                 pow(E2, ia_params->GB.mu);
  auto const Brhi1 =
      (ia_params->GB.chi1 / dist / dist) * (Plus1 * (a + b) + Minus1 * (a - b));
  auto const Sigma = ia_params->GB.sig / sqrt(1 - 0.5 * Brhi1);
  auto Koef1 = ia_params->GB.mu / E2;
  auto Koef2 = int_pow<3>(Sigma) * 0.5;

  auto const X = ia_params->GB.sig / (dist - Sigma + ia_params->GB.sig);
  auto const Xcut =
      ia_params->GB.sig / (ia_params->GB.cut - Sigma + ia_params->GB.sig);

  if (X < 1.25) { /* 1.25 corresponds to the interparticle penetration of 0.2
                    units of length.
                    If they are not that close, the GB forces and torques are
                    calculated */

    auto const X6 = int_pow<6>(X);
    auto const Xcut6 = int_pow<6>(Xcut);

    auto const Bra12 = 6 * X6 * X * (2 * X6 - 1);
    auto const Bra12Cut = 6 * Xcut6 * Xcut * (2 * Xcut6 - 1);
    auto const Brack = X6 * (X6 - 1);
    auto const BrackCut = Xcut6 * (Xcut6 - 1);

    /*-------- Here we calculate derivatives -----------------------------*/

    auto const dU_dr = E *
                       (Koef1 * Brhi2 * (Brack - BrackCut) -
                        Koef2 * Brhi1 * (Bra12 - Bra12Cut) - Bra12 * dist) /
                       sqr(dist);
    Koef1 *= ia_params->GB.chi2 / sqr(dist);
    Koef2 *= ia_params->GB.chi1 / sqr(dist);
    auto const dU_da = E * (Koef1 * (Minus2 + Plus2) * (BrackCut - Brack) +
                            Koef2 * (Plus1 + Minus1) * (Bra12 - Bra12Cut));
    auto const dU_db = E * (Koef1 * (Minus2 - Plus2) * (Brack - BrackCut) +
                            Koef2 * (Plus1 - Minus1) * (Bra12 - Bra12Cut));
    auto const dU_dc =
        E *
        ((Brack - BrackCut) *
             (ia_params->GB.nu * sqr(E1 * ia_params->GB.chi1) * c +
              0.5 * Koef1 * ia_params->GB.chi2 * (sqr(Plus2) - sqr(Minus2))) -
         (Bra12 - Bra12Cut) * 0.5 * Koef2 * ia_params->GB.chi1 *
             (sqr(Plus1) - sqr(Minus1)));

    /*--------------------------------------------------------------------*/

    force -= dU_dr * d + dU_da * u1 + dU_db * u2;

    if (torque1 != nullptr) {
      /* calculate torque:  torque = u_1 x G   */
      auto const G2 = -dU_da * d - dU_dc * u2;
      *torque1 += vector_product(u1, G2);

      if (torque2 != nullptr) {
        /* calculate torque:  torque = u_2 x G     */
        auto const G1 = -dU_db * d - dU_dc * u1;
        *torque2 += vector_product(u2, G1);
      }
    }
  } else { /* the particles are too close to each other */
    Koef1 = 100;
    force += Koef1 * d;
  }
}

inline double gb_pair_energy(Particle const *const p1, Particle const *const p2,
                             IA_parameters const *const ia_params,
                             Utils::Vector3d const &d, double dist) {
  using Utils::int_pow;
  using Utils::sqr;

  if (dist >= ia_params->GB.cut) {
    return 0.0;
  }

  auto const e0 = ia_params->GB.eps;
  auto const s0 = ia_params->GB.sig;
  auto const chi1 = ia_params->GB.chi1;
  auto const chi2 = ia_params->GB.chi2;
  auto const mu = ia_params->GB.mu;
  auto const nu = ia_params->GB.nu;
  auto const r = Utils::Vector3d({d[0], d[1], d[2]}).normalize();

  auto const ui = p1->r.calc_director();
  auto const uj = p2->r.calc_director();
  auto const uij = ui * uj;
  auto const rui = r * ui;
  auto const ruj = r * uj;

  auto const e1 = std::pow(1. - sqr(chi1 * uij), -0.5 * nu);

  auto const t1 = sqr(rui + ruj) / (1 + chi2 * uij);
  auto const t2 = sqr(rui - ruj) / (1 - chi2 * uij);
  auto const e2 = std::pow(1. - 0.5 * chi2 * (t1 + t2), mu);

  auto const e = e0 * e1 * e2;

  auto const s = s0 / std::sqrt(1. - 0.5 * chi1 *
                                         (sqr(rui + ruj) / (1 + chi1 * uij) +
                                          sqr(rui - ruj) / (1 - chi1 * uij)));

  auto r_eff = [=](double r) { return (r - s + s0) / s0; };
  auto E = [=](double r) {
    return 4. * e * (int_pow<12>(1. / r) - int_pow<6>(1. / r));
  };

  return E(r_eff(dist)) - E(r_eff(ia_params->GB.cut));
}

#endif
#endif<|MERGE_RESOLUTION|>--- conflicted
+++ resolved
@@ -52,34 +52,16 @@
     return;
   }
 
-<<<<<<< HEAD
-  auto const u1x = p1->r.calc_director()[0];
-  auto const u1y = p1->r.calc_director()[1];
-  auto const u1z = p1->r.calc_director()[2];
-  auto const u2x = p2->r.calc_director()[0];
-  auto const u2y = p2->r.calc_director()[1];
-  auto const u2z = p2->r.calc_director()[2];
-
-  auto const a = d[0] * u1x + d[1] * u1y + d[2] * u1z;
-  auto const b = d[0] * u2x + d[1] * u2y + d[2] * u2z;
-  auto const c = u1x * u2x + u1y * u2y + u1z * u2z;
+  auto const u1 = p1->r.calc_director();
+  auto const u2 = p2->r.calc_director();
+  auto const a = d * u1;
+  auto const b = d * u2;
+  auto const c = u1 * u2;
   auto const E1 = 1 / sqrt(1 - ia_params->GB.chi1 * ia_params->GB.chi1 * c * c);
   auto const Plus1 = (a + b) / (1 + ia_params->GB.chi1 * c);
   auto const Plus2 = (a + b) / (1 + ia_params->GB.chi2 * c);
   auto const Minus1 = (a - b) / (1 - ia_params->GB.chi1 * c);
   auto const Minus2 = (a - b) / (1 - ia_params->GB.chi2 * c);
-=======
-  auto const u1 = p1->r.calc_director();
-  auto const u2 = p2->r.calc_director();
-  auto const a = d * u1;
-  auto const b = d * u2;
-  auto const c = u1 * u2;
-  auto const E1 = 1 / sqrt(1 - ia_params->GB_chi1 * ia_params->GB_chi1 * c * c);
-  auto const Plus1 = (a + b) / (1 + ia_params->GB_chi1 * c);
-  auto const Plus2 = (a + b) / (1 + ia_params->GB_chi2 * c);
-  auto const Minus1 = (a - b) / (1 - ia_params->GB_chi1 * c);
-  auto const Minus2 = (a - b) / (1 - ia_params->GB_chi2 * c);
->>>>>>> 13bf0afb
   auto const Brhi2 =
       (ia_params->GB.chi2 / dist / dist) * (Plus2 * (a + b) + Minus2 * (a - b));
   auto const E2 = 1 - 0.5 * Brhi2;
