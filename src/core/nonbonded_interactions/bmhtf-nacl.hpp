--- conflicted
+++ resolved
@@ -36,48 +36,26 @@
 int BMHTF_set_params(int part_type_a, int part_type_b, double A, double B,
                      double C, double D, double sig, double cut);
 
-<<<<<<< HEAD
-/** Calculate BMHTF force between particle p1 and p2 */
+/** Calculate BMHTF force */
 inline Utils::Vector3d
-add_BMHTF_pair_force(Particle const *const p1, Particle const *const p2,
-                     IA_parameters const *const ia_params,
-                     Utils::Vector3d const &d, double dist, double dist2) {
-=======
-/** Calculate BMHTF force */
-inline void add_BMHTF_pair_force(IA_parameters const *const ia_params,
-                                 Utils::Vector3d const &d, double dist,
-                                 Utils::Vector3d &force) {
->>>>>>> 2a32c8e3
+add_BMHTF_pair_force(IA_parameters const *const ia_params,
+                     Utils::Vector3d const &d, double dist) {
   if (dist < ia_params->bmhtf.cut) {
     auto const dist8 = Utils::int_pow<8>(dist);
     auto const dist10 = Utils::int_pow<10>(dist);
     auto const fac =
         ia_params->bmhtf.A * ia_params->bmhtf.B *
             exp(ia_params->bmhtf.B * (ia_params->bmhtf.sig - dist)) / dist -
-<<<<<<< HEAD
-        6 * ia_params->bmhtf.C / pw8 - 8 * ia_params->bmhtf.D / pw8 / dist2;
+        6 * ia_params->bmhtf.C / dist8 - 8 * ia_params->bmhtf.D / dist10;
     auto const force = fac * d;
     return force;
-=======
-        6 * ia_params->bmhtf.C / dist8 - 8 * ia_params->bmhtf.D / dist10;
-    force += fac * d;
->>>>>>> 2a32c8e3
   }
   return {};
 }
 
-<<<<<<< HEAD
-/** Calculate BMHTF potential energy between particle p1 and p2. */
-inline double BMHTF_pair_energy(Particle const *const p1,
-                                Particle const *const p2,
-                                IA_parameters const *const ia_params,
-                                Utils::Vector3d const &d, double dist,
-                                double dist2) {
-=======
-/** Calculate BMHTF energy */
+/** Calculate BMHTF potential energy */
 inline double BMHTF_pair_energy(IA_parameters const *const ia_params,
                                 double dist) {
->>>>>>> 2a32c8e3
   if (dist < ia_params->bmhtf.cut) {
     auto const dist6 = Utils::int_pow<6>(dist);
     auto const dist8 = Utils::int_pow<8>(dist);
