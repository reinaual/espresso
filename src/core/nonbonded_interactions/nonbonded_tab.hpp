/*
  Copyright (C) 2010,2011,2012,2013,2014,2015,2016 The ESPResSo project
  Copyright (C) 2002,2003,2004,2005,2006,2007,2008,2009,2010
    Max-Planck-Institute for Polymer Research, Theory Group

  This file is part of ESPResSo.

  ESPResSo is free software: you can redistribute it and/or modify
  it under the terms of the GNU General Public License as published by
  the Free Software Foundation, either version 3 of the License, or
  (at your option) any later version.

  ESPResSo is distributed in the hope that it will be useful,
  but WITHOUT ANY WARRANTY; without even the implied warranty of
  MERCHANTABILITY or FITNESS FOR A PARTICULAR PURPOSE.  See the
  GNU General Public License for more details.

  You should have received a copy of the GNU General Public License
  along with this program.  If not, see <http://www.gnu.org/licenses/>.
*/
#ifndef CORE_TABULATED_HPP
#define CORE_TABULATED_HPP

/** \file
 *  Routines to calculate the energy and/or force for particle pairs via
 *  interpolation of lookup tables.
 *
 *  Implementation in \ref nonbonded_tab.cpp.
 *  Needs feature TABULATED compiled in (see \ref config.hpp).
 */

#include "config.hpp"

#ifdef TABULATED

#include "debug.hpp"
#include "nonbonded_interactions/nonbonded_interaction_data.hpp"
#include "particle_data.hpp"

/** Set the parameters of a non-bonded tabulated potential.
 *  ia_params and force/energy tables are communicated to each node
 *
 *  @param part_type_a  particle type for which the interaction is defined
 *  @param part_type_b  particle type for which the interaction is defined
 *  @param min          @copybrief TabulatedPotential::minval
 *  @param max          @copybrief TabulatedPotential::maxval
 *  @param energy       @copybrief TabulatedPotential::energy_tab
 *  @param force        @copybrief TabulatedPotential::force_tab
 *  @retval ES_OK
 */
int tabulated_set_params(int part_type_a, int part_type_b, double min,
                         double max, std::vector<double> const &energy,
                         std::vector<double> const &force);

/** Add a non-bonded pair force by linear interpolation from a table. */
<<<<<<< HEAD
inline Utils::Vector3d
add_tabulated_pair_force(Particle const *const p1, Particle const *const p2,
                         IA_parameters const *const ia_params,
                         Utils::Vector3d const &d, double dist) {
  if (dist < ia_params->TAB.cutoff()) {
    auto const fac = ia_params->TAB.force(dist) / dist;
    auto const force = fac * d;
    return force;
=======
inline void add_tabulated_pair_force(Particle const *const p1,
                                     Particle const *const p2,
                                     IA_parameters const *const ia_params,
                                     Utils::Vector3d const &d, double dist,
                                     Utils::Vector3d &force) {
  if (dist < ia_params->tab.cutoff()) {
    auto const fac = ia_params->tab.force(dist) / dist;
    force += fac * d;
>>>>>>> 7e10ad0b
  }
  return {};
}

/** Add a non-bonded pair energy by linear interpolation from a table. */
inline double tabulated_pair_energy(Particle const *, Particle const *,
                                    IA_parameters const *const ia_params,
                                    Utils::Vector3d const &d, double dist) {
  if (dist < ia_params->tab.cutoff()) {
    return ia_params->tab.energy(dist);
  }
  return 0.0;
}

#endif

#endif<|MERGE_RESOLUTION|>--- conflicted
+++ resolved
@@ -53,25 +53,14 @@
                          std::vector<double> const &force);
 
 /** Add a non-bonded pair force by linear interpolation from a table. */
-<<<<<<< HEAD
 inline Utils::Vector3d
 add_tabulated_pair_force(Particle const *const p1, Particle const *const p2,
                          IA_parameters const *const ia_params,
                          Utils::Vector3d const &d, double dist) {
-  if (dist < ia_params->TAB.cutoff()) {
-    auto const fac = ia_params->TAB.force(dist) / dist;
+  if (dist < ia_params->tab.cutoff()) {
+    auto const fac = ia_params->tab.force(dist) / dist;
     auto const force = fac * d;
     return force;
-=======
-inline void add_tabulated_pair_force(Particle const *const p1,
-                                     Particle const *const p2,
-                                     IA_parameters const *const ia_params,
-                                     Utils::Vector3d const &d, double dist,
-                                     Utils::Vector3d &force) {
-  if (dist < ia_params->tab.cutoff()) {
-    auto const fac = ia_params->tab.force(dist) / dist;
-    force += fac * d;
->>>>>>> 7e10ad0b
   }
   return {};
 }
