--- conflicted
+++ resolved
@@ -1412,32 +1412,6 @@
   pFile = fopen(full_path_to_output_filename.c_str(), "w");
   if (pFile == nullptr) {
     throw std::runtime_error("ERROR: Wang-Landau file could not be written\n");
-<<<<<<< HEAD
-  } else {
-    for (int flattened_index = 0;
-         flattened_index < wang_landau_potential.size(); flattened_index++) {
-      // unravel index
-      if (std::abs(wang_landau_potential[flattened_index] - double_fill_value) >
-          1) { // only output data if they are not equal to
-               // double_fill_value. This if ensures
-               // that for the energy observable not allowed energies (energies
-               // in the interval [global_E_min, global_E_max]) in the
-               // multidimensional Wang-Landau potential are printed out, since
-               // the range [E_min(nbar), E_max(nbar)] for each nbar may be a
-               // different one
-        std::vector<int> unraveled_index(
-            nr_subindices_of_collective_variable.size());
-        Utils::unravel_index(nr_subindices_of_collective_variable.begin(),
-                             nr_subindices_of_collective_variable.end(),
-                             unraveled_index.begin(), flattened_index);
-        // use unraveled index
-        for (int i = 0; i < collective_variables.size(); i++) {
-          fprintf(pFile, "%f ",
-                  unraveled_index[i] * collective_variables[i]->delta_CV +
-                      collective_variables[i]->CV_minimum);
-        }
-        fprintf(pFile, "%f \n", wang_landau_potential[flattened_index]);
-=======
   }
   for (int flattened_index = 0; flattened_index < wang_landau_potential.size();
        flattened_index++) {
@@ -1460,7 +1434,6 @@
         fprintf(pFile, "%f ",
                 unraveled_index[i] * collective_variables[i]->delta_CV +
                     collective_variables[i]->CV_minimum);
->>>>>>> f9d50357
       }
       fprintf(pFile, "%f \n", wang_landau_potential[flattened_index]);
     }
@@ -1511,28 +1484,6 @@
   pFile = fopen(full_path_to_output_filename.c_str(), "w");
   if (pFile == nullptr) {
     throw std::runtime_error("ERROR: Wang-Landau file could not be written\n");
-<<<<<<< HEAD
-  } else {
-    fprintf(pFile, "#nbar E_min E_max\n");
-
-    for (int flattened_index = 0;
-         flattened_index < wang_landau_potential.size(); flattened_index++) {
-      // unravel index
-      std::vector<int> unraveled_index(
-          nr_subindices_of_collective_variable.size());
-      Utils::unravel_index(nr_subindices_of_collective_variable.begin(),
-                           nr_subindices_of_collective_variable.end(),
-                           unraveled_index.begin(), flattened_index);
-      // use unraveled index
-      for (int i = 0; i < collective_variables.size(); i++) {
-        fprintf(pFile, "%f ",
-                unraveled_index[i] * collective_variables[i]->delta_CV +
-                    collective_variables[i]->CV_minimum);
-      }
-      fprintf(pFile, "%f %f \n",
-              minimum_energies_at_flat_index[flattened_index],
-              maximum_energies_at_flat_index[flattened_index]);
-=======
   }
   fprintf(pFile, "#nbar E_min E_max\n");
 
@@ -1549,7 +1500,6 @@
       fprintf(pFile, "%f ",
               unraveled_index[i] * collective_variables[i]->delta_CV +
                   collective_variables[i]->CV_minimum);
->>>>>>> f9d50357
     }
     fprintf(pFile, "%f %f \n", minimum_energies_at_flat_index[flattened_index],
             maximum_energies_at_flat_index[flattened_index]);
