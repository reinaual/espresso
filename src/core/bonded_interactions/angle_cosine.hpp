/*
  Copyright (C) 2010-2018 The ESPResSo project
  Copyright (C) 2002,2003,2004,2005,2006,2007,2008,2009,2010
    Max-Planck-Institute for Polymer Research, Theory Group

  This file is part of ESPResSo.

  ESPResSo is free software: you can redistribute it and/or modify
  it under the terms of the GNU General Public License as published by
  the Free Software Foundation, either version 3 of the License, or
  (at your option) any later version.

  ESPResSo is distributed in the hope that it will be useful,
  but WITHOUT ANY WARRANTY; without even the implied warranty of
  MERCHANTABILITY or FITNESS FOR A PARTICULAR PURPOSE.  See the
  GNU General Public License for more details.

  You should have received a copy of the GNU General Public License
  along with this program.  If not, see <http://www.gnu.org/licenses/>.
*/
#ifndef ANGLE_COSINE_H
#define ANGLE_COSINE_H
/** \file
 *  Routines to calculate the angle energy or/and and force
 *  for a particle triple using the potential described in
 *  @ref bondedIA_angle_cosine.
 */

#include "angle_common.hpp"
#include "bonded_interaction_data.hpp"
#include "grid.hpp"

#include <utils/math/sqr.hpp>

#include <tuple>

/** Set parameters for the angle potential. */
int angle_cosine_set_params(int bond_type, double bend, double phi0);

/** Compute the three-body angle interaction force.
 *  @param[in]  r_mid     Position of second/middle particle.
 *  @param[in]  r_left    Position of first/left particle.
 *  @param[in]  r_right   Position of third/right particle.
 *  @param[in]  iaparams  Bonded parameters for the angle interaction.
 *  @return Forces on the second, first and third particles, in that order.
 */
inline std::tuple<Utils::Vector3d, Utils::Vector3d, Utils::Vector3d>
calc_angle_cosine_3body_forces(Utils::Vector3d const &r_mid,
                               Utils::Vector3d const &r_left,
                               Utils::Vector3d const &r_right,
                               Bonded_ia_parameters const *const iaparams) {

  auto forceFactor = [&iaparams](double const cos_phi) {
    auto const sin_phi = sqrt(1 - Utils::sqr(cos_phi));
    auto const cos_phi0 = iaparams->p.angle_cosine.cos_phi0;
    auto const sin_phi0 = iaparams->p.angle_cosine.sin_phi0;
    auto const k = iaparams->p.angle_cosine.bend;
    // angle force term: K(phi) = -k * sin(phi - phi0) / sin(phi)
    // trig identity: sin(a - b) = sin(a)cos(b) - cos(a)sin(b)
    return -k * (sin_phi * cos_phi0 - cos_phi * sin_phi0) / sin_phi;
  };

  return calc_angle_generic_force(r_mid, r_left, r_right, forceFactor, false);
}

/** Compute the three-body angle interaction force.
 *  @param[in]  r_mid     Position of second/middle particle.
 *  @param[in]  r_left    Position of first/left particle.
 *  @param[in]  r_right   Position of third/right particle.
 *  @param[in]  iaparams  Bonded parameters for the angle interaction.
 *  @return the forces on the second, first and third particles.
 */
<<<<<<< HEAD
inline std::tuple<Utils::Vector3d, Utils::Vector3d, Utils::Vector3d>
calc_angle_cosine_force(Particle const *const p_mid,
                        Particle const *const p_left,
                        Particle const *const p_right,
                        Bonded_ia_parameters const *const iaparams) {
  return calc_angle_cosine_3body_forces(p_mid->r.p, p_left->r.p, p_right->r.p,
                                        iaparams);
=======
inline bool calc_angle_cosine_force(
    Utils::Vector3d const &r_mid, Utils::Vector3d const &r_left,
    Utils::Vector3d const &r_right, Bonded_ia_parameters const *const iaparams,
    Utils::Vector3d &f_mid, Utils::Vector3d &f_left, Utils::Vector3d &f_right) {
  std::tie(f_mid, f_left, f_right) =
      calc_angle_cosine_3body_forces(r_mid, r_left, r_right, iaparams);
  return false;
>>>>>>> 2a32c8e3
}

/** Computes the three-body angle interaction energy.
 *  @param[in]  r_mid     Position of second/middle particle.
 *  @param[in]  r_left    Position of first/left particle.
 *  @param[in]  r_right   Position of third/right particle.
 *  @param[in]  iaparams  Bonded parameters for the angle interaction.
 */
<<<<<<< HEAD
inline double angle_cosine_energy(Particle const *const p_mid,
                                  Particle const *const p_left,
                                  Particle const *const p_right,
                                  Bonded_ia_parameters const *const iaparams) {
  auto const vectors =
      calc_vectors_and_cosine(p_mid->r.p, p_left->r.p, p_right->r.p, true);
=======
inline bool angle_cosine_energy(Utils::Vector3d const &r_mid,
                                Utils::Vector3d const &r_left,
                                Utils::Vector3d const &r_right,
                                Bonded_ia_parameters const *const iaparams,
                                double *_energy) {
  auto const vectors = calc_vectors_and_cosine(r_mid, r_left, r_right, true);
>>>>>>> 2a32c8e3
  auto const cos_phi = std::get<4>(vectors);
  auto const sin_phi = sqrt(1 - Utils::sqr(cos_phi));
  auto const cos_phi0 = iaparams->p.angle_cosine.cos_phi0;
  auto const sin_phi0 = iaparams->p.angle_cosine.sin_phi0;
  auto const k = iaparams->p.angle_cosine.bend;
  // potential: U(phi) = k * [1 - cos(phi - phi0)]
  // trig identity: cos(phi - phi0) = cos(phi)cos(phi0) + sin(phi)sin(phi0)
  auto const energy = k * (1 - (cos_phi * cos_phi0 + sin_phi * sin_phi0));
  return energy;
}

#endif /* ANGLE_COSINE_H */<|MERGE_RESOLUTION|>--- conflicted
+++ resolved
@@ -70,23 +70,12 @@
  *  @param[in]  iaparams  Bonded parameters for the angle interaction.
  *  @return the forces on the second, first and third particles.
  */
-<<<<<<< HEAD
 inline std::tuple<Utils::Vector3d, Utils::Vector3d, Utils::Vector3d>
-calc_angle_cosine_force(Particle const *const p_mid,
-                        Particle const *const p_left,
-                        Particle const *const p_right,
+calc_angle_cosine_force(Utils::Vector3d const &r_mid,
+                        Utils::Vector3d const &r_left,
+                        Utils::Vector3d const &r_right,
                         Bonded_ia_parameters const *const iaparams) {
-  return calc_angle_cosine_3body_forces(p_mid->r.p, p_left->r.p, p_right->r.p,
-                                        iaparams);
-=======
-inline bool calc_angle_cosine_force(
-    Utils::Vector3d const &r_mid, Utils::Vector3d const &r_left,
-    Utils::Vector3d const &r_right, Bonded_ia_parameters const *const iaparams,
-    Utils::Vector3d &f_mid, Utils::Vector3d &f_left, Utils::Vector3d &f_right) {
-  std::tie(f_mid, f_left, f_right) =
-      calc_angle_cosine_3body_forces(r_mid, r_left, r_right, iaparams);
-  return false;
->>>>>>> 2a32c8e3
+  return calc_angle_cosine_3body_forces(r_mid, r_left, r_right, iaparams);
 }
 
 /** Computes the three-body angle interaction energy.
@@ -95,21 +84,11 @@
  *  @param[in]  r_right   Position of third/right particle.
  *  @param[in]  iaparams  Bonded parameters for the angle interaction.
  */
-<<<<<<< HEAD
-inline double angle_cosine_energy(Particle const *const p_mid,
-                                  Particle const *const p_left,
-                                  Particle const *const p_right,
+inline double angle_cosine_energy(Utils::Vector3d const &r_mid,
+                                  Utils::Vector3d const &r_left,
+                                  Utils::Vector3d const &r_right,
                                   Bonded_ia_parameters const *const iaparams) {
-  auto const vectors =
-      calc_vectors_and_cosine(p_mid->r.p, p_left->r.p, p_right->r.p, true);
-=======
-inline bool angle_cosine_energy(Utils::Vector3d const &r_mid,
-                                Utils::Vector3d const &r_left,
-                                Utils::Vector3d const &r_right,
-                                Bonded_ia_parameters const *const iaparams,
-                                double *_energy) {
   auto const vectors = calc_vectors_and_cosine(r_mid, r_left, r_right, true);
->>>>>>> 2a32c8e3
   auto const cos_phi = std::get<4>(vectors);
   auto const sin_phi = sqrt(1 - Utils::sqr(cos_phi));
   auto const cos_phi0 = iaparams->p.angle_cosine.cos_phi0;
