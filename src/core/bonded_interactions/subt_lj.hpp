/*
  Copyright (C) 2010-2018 The ESPResSo project
  Copyright (C) 2002,2003,2004,2005,2006,2007,2008,2009,2010
    Max-Planck-Institute for Polymer Research, Theory Group

  This file is part of ESPResSo.

  ESPResSo is free software: you can redistribute it and/or modify
  it under the terms of the GNU General Public License as published by
  the Free Software Foundation, either version 3 of the License, or
  (at your option) any later version.

  ESPResSo is distributed in the hope that it will be useful,
  but WITHOUT ANY WARRANTY; without even the implied warranty of
  MERCHANTABILITY or FITNESS FOR A PARTICULAR PURPOSE.  See the
  GNU General Public License for more details.

  You should have received a copy of the GNU General Public License
  along with this program.  If not, see <http://www.gnu.org/licenses/>.
*/
#ifndef SUBT_LJ_H
#define SUBT_LJ_H
/** \file
 *  Routines to subtract the LENNARD-JONES Energy and/or the LENNARD-JONES force
 *  for a particle pair.
 *  \ref forces.cpp
 */

#include "config.hpp"

#ifdef LENNARD_JONES

#include "bonded_interaction_data.hpp"
#include "debug.hpp"
#include "nonbonded_interactions/lj.hpp"
#include "utils.hpp"

/// set the parameters for the subtract LJ potential
int subt_lj_set_params(int bond_type);

<<<<<<< HEAD
/** Computes the negative of the Lennard-Jones pair forces.
 *  @param[in]  p1        First particle.
 *  @param[in]  p2        Second particle.
 *  @param[in]  dx_       %Distance between the particles.
 *  @param[out] force     Force on particles.
 *  @retval ES_OK
 */
inline int calc_subt_lj_pair_force(Particle const *p1, Particle const *p2,
                                   Bonded_ia_parameters const *,
                                   double const dx_[3], double force[3]) {
=======
/** Computes the negative of the LENNARD-JONES pair forces
    and adds this force to the particle forces.
    @param p1        Pointer to first particle.
    @param p2        Pointer to second/middle particle.
    @param dx        change in position
    @param force     force on particles
    @return true if bond is broken
*/
inline int calc_subt_lj_pair_force(Particle *p1, Particle *p2,
                                   Bonded_ia_parameters *, double dx[3],
                                   double force[3]) {
>>>>>>> 47d3c663
  auto ia_params = get_ia_param(p1->p.type, p2->p.type);

  auto const dx_ = -Vector3d(dx, dx + 3);

  add_lj_pair_force(p1, p2, ia_params, dx_.data(), dx_.norm(), force);

  return ES_OK;
}

<<<<<<< HEAD
/** Computes the negative of the Lennard-Jones pair energy.
 *  @param[in]  p1        First particle.
 *  @param[in]  p2        Second particle.
 *  @param[in]  dx_       %Distance between the particles.
 *  @param[out] _energy   Energy.
 *  @retval ES_OK
 */
inline int subt_lj_pair_energy(Particle const *p1, Particle const *p2,
                               Bonded_ia_parameters const *,
                               double const dx_[3], double *_energy) {
=======
inline int subt_lj_pair_energy(Particle *p1, Particle *p2,
                               Bonded_ia_parameters *, double dx[3],
                               double *_energy) {
>>>>>>> 47d3c663
  auto ia_params = get_ia_param(p1->p.type, p2->p.type);
  auto const dx_ = -Vector3d(dx, dx + 3);

  *_energy = -lj_pair_energy(p1, p2, ia_params, dx_.data(), dx_.norm());
  return ES_OK;
}

#endif

#endif<|MERGE_RESOLUTION|>--- conflicted
+++ resolved
@@ -38,18 +38,6 @@
 /// set the parameters for the subtract LJ potential
 int subt_lj_set_params(int bond_type);
 
-<<<<<<< HEAD
-/** Computes the negative of the Lennard-Jones pair forces.
- *  @param[in]  p1        First particle.
- *  @param[in]  p2        Second particle.
- *  @param[in]  dx_       %Distance between the particles.
- *  @param[out] force     Force on particles.
- *  @retval ES_OK
- */
-inline int calc_subt_lj_pair_force(Particle const *p1, Particle const *p2,
-                                   Bonded_ia_parameters const *,
-                                   double const dx_[3], double force[3]) {
-=======
 /** Computes the negative of the LENNARD-JONES pair forces
     and adds this force to the particle forces.
     @param p1        Pointer to first particle.
@@ -61,7 +49,6 @@
 inline int calc_subt_lj_pair_force(Particle *p1, Particle *p2,
                                    Bonded_ia_parameters *, double dx[3],
                                    double force[3]) {
->>>>>>> 47d3c663
   auto ia_params = get_ia_param(p1->p.type, p2->p.type);
 
   auto const dx_ = -Vector3d(dx, dx + 3);
@@ -71,22 +58,9 @@
   return ES_OK;
 }
 
-<<<<<<< HEAD
-/** Computes the negative of the Lennard-Jones pair energy.
- *  @param[in]  p1        First particle.
- *  @param[in]  p2        Second particle.
- *  @param[in]  dx_       %Distance between the particles.
- *  @param[out] _energy   Energy.
- *  @retval ES_OK
- */
-inline int subt_lj_pair_energy(Particle const *p1, Particle const *p2,
-                               Bonded_ia_parameters const *,
-                               double const dx_[3], double *_energy) {
-=======
 inline int subt_lj_pair_energy(Particle *p1, Particle *p2,
                                Bonded_ia_parameters *, double dx[3],
                                double *_energy) {
->>>>>>> 47d3c663
   auto ia_params = get_ia_param(p1->p.type, p2->p.type);
   auto const dx_ = -Vector3d(dx, dx + 3);
 
