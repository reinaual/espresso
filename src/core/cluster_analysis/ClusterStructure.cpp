--- conflicted
+++ resolved
@@ -1,4 +1,3 @@
-<<<<<<< HEAD
 /*
 Copyright (C) 2010-2018 The ESPResSo project
  
@@ -17,9 +16,6 @@
 You should have received a copy of the GNU General Public License
 along with this program.  If not, see <http://www.gnu.org/licenses/>. 
 */
-#include "Cluster.hpp"
-=======
->>>>>>> 210fba01
 #include "ClusterStructure.hpp"
 #include "Cluster.hpp"
 #include "interaction_data.hpp"
