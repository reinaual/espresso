
/*
  Copyright (C) 2010-2018 The ESPResSo project
  Copyright (C) 2002,2003,2004,2005,2006,2007,2008,2009,2010
    Max-Planck-Institute for Polymer Research, Theory Group

  This file is part of ESPResSo.

  ESPResSo is free software: you can redistribute it and/or modify
  it under the terms of the GNU General Public License as published by
  the Free Software Foundation, either version 3 of the License, or
  (at your option) any later version.

  ESPResSo is distributed in the hope that it will be useful,
  but WITHOUT ANY WARRANTY; without even the implied warranty of
  MERCHANTABILITY or FITNESS FOR A PARTICULAR PURPOSE.  See the
  GNU General Public License for more details.

  You should have received a copy of the GNU General Public License
  along with this program.  If not, see <http://www.gnu.org/licenses/>.
*/
/** \file
 *  Force calculation.
 *
 *  The corresponding header file is forces.hpp.
 */

#include "EspressoSystemInterface.hpp"

#include "comfixed_global.hpp"
#include "constraints.hpp"
#include "electrostatics_magnetostatics/dipole.hpp"
#include "electrostatics_magnetostatics/icc.hpp"
#include "electrostatics_magnetostatics/p3m_gpu.hpp"
#include "forcecap.hpp"
#include "forces_inline.hpp"
#include "grid_based_algorithms/electrokinetics.hpp"
#include "grid_based_algorithms/lb_interface.hpp"
#include "grid_based_algorithms/lb_particle_coupling.hpp"
#include "immersed_boundaries.hpp"
#include "short_range_loop.hpp"

#include <profiler/profiler.hpp>

#include <cassert>

ActorList forceActors;

void init_forces() {
  ESPRESSO_PROFILER_CXX_MARK_FUNCTION;
  /* The force initialization depends on the used thermostat and the
     thermodynamic ensemble */

#ifdef NPT
  /* reset virial part of instantaneous pressure */
  if (integ_switch == INTEG_METHOD_NPT_ISO)
    nptiso.p_vir[0] = nptiso.p_vir[1] = nptiso.p_vir[2] = 0.0;
#endif

  /* initialize forces with Langevin thermostat forces
     or zero depending on the thermostat
     set torque to zero for all and rescale quaternions
  */
  for (auto &p : local_cells.particles()) {
    init_local_particle_force(&p);
  }

  /* initialize ghost forces with zero
     set torque to zero for all and rescale quaternions
  */
  for (auto &p : ghost_cells.particles()) {
    init_ghost_force(&p);
  }
}

void init_forces_ghosts() {
  for (auto &p : ghost_cells.particles()) {
    init_ghost_force(&p);
  }
}

// This function is no longer called from force_calc().
// The check was moved to rescale_fores() to avoid an additional iteration over
// all particles
void check_forces() {
  for (auto &p : local_cells.particles()) {
    check_particle_force(&p);
  }

  for (auto &p : ghost_cells.particles()) {
    check_particle_force(&p);
  }
}

void force_calc() {
  ESPRESSO_PROFILER_CXX_MARK_FUNCTION;

  espressoSystemInterface.update();

#ifdef COLLISION_DETECTION
  prepare_local_collision_queue();
#endif

#ifdef ELECTROSTATICS
  iccp3m_iteration();
#endif
  init_forces();

  for (auto &forceActor : forceActors) {
    forceActor->computeForces(espressoSystemInterface);
#ifdef ROTATION
    forceActor->computeTorques(espressoSystemInterface);
#endif
  }

  calc_long_range_forces();

  // Only calculate pair forces if the maximum cutoff is >0
  if (max_cut > 0) {
    short_range_loop([](Particle &p) { add_single_particle_force(&p); },
                     [](Particle &p1, Particle &p2, Distance &d) {
                       add_non_bonded_pair_force(&(p1), &(p2), d.vec21.data(),
                                                 sqrt(d.dist2), d.dist2);
                     });
  } else {
    // Otherwise only do single-particle contributions
    for (auto &p : local_cells.particles()) {
      add_single_particle_force(&p);
    }
  }
  auto local_parts = local_cells.particles();
  Constraints::constraints.add_forces(local_parts, sim_time);

#ifdef OIF_GLOBAL_FORCES
  if (max_oif_objects) {
    double area_volume[2]; // There are two global quantities that need to be
    // evaluated: object's surface and object's volume. One
    // can add another quantity.
    area_volume[0] = 0.0;
    area_volume[1] = 0.0;
    for (int i = 0; i < max_oif_objects; i++) {
      calc_oif_global(area_volume, i);
      if (fabs(area_volume[0]) < 1e-100 && fabs(area_volume[1]) < 1e-100)
        break;
      add_oif_global_forces(area_volume, i);
    }
  }
#endif

#ifdef IMMERSED_BOUNDARY
  // Must be done here. Forces need to be ghost-communicated
  immersed_boundaries.volume_conservation();
#endif

#if defined(LB_GPU) || defined(LB)
  lb_lbcoupling_calc_particle_lattice_ia(thermo_virtual);
#endif

#ifdef METADYNAMICS
  /* Metadynamics main function */
  meta_perform();
#endif

#ifdef CUDA
  copy_forces_from_GPU(local_cells.particles());
#endif

// VIRTUAL_SITES distribute forces
#ifdef VIRTUAL_SITES
  if (virtual_sites()->need_ghost_comm_before_back_transfer()) {
    ghost_communicator(&cell_structure.collect_ghost_force_comm);
    init_forces_ghosts();
  }
  virtual_sites()->back_transfer_forces_and_torques();
#endif

  // Communication Step: ghost forces
  ghost_communicator(&cell_structure.collect_ghost_force_comm);

  auto local_particles = local_cells.particles();
  // should be pretty late, since it needs to zero out the total force
  comfixed.apply(comm_cart, local_particles);

  // Needs to be the last one to be effective
  forcecap_cap(local_cells.particles());

  // mark that forces are now up-to-date
  recalc_forces = 0;
}

void calc_long_range_forces() {
  ESPRESSO_PROFILER_CXX_MARK_FUNCTION;
#ifdef ELECTROSTATICS
  /* calculate k-space part of electrostatic interaction. */
<<<<<<< HEAD
  switch (coulomb.method) {
#ifdef P3M
  case COULOMB_ELC_P3M:
    if (elc_params.dielectric_contrast_on) {
      ELC_P3M_modify_p3m_sums_both();
      ELC_p3m_charge_assign_both();
      ELC_P3M_self_forces();
    } else
      p3m_charge_assign();

    p3m_calc_kspace_forces(1, 0);

    if (elc_params.dielectric_contrast_on)
      ELC_P3M_restore_p3m_sums();

    ELC_add_force();

    break;
#endif
#ifdef CUDA
  case COULOMB_P3M_GPU:
    if (this_node == 0) {
      FORCE_TRACE(printf("Computing GPU P3M forces.\n"));
      p3m_gpu_add_farfield_force();
    }
    /* there is no NPT handling here as long as we cannot compute energies.
       This is checked in integrator_npt_sanity_checks() when integration
       starts. */
    break;
#endif
#ifdef P3M
  case COULOMB_P3M:
    FORCE_TRACE(printf("%d: Computing P3M forces.\n", this_node));
    p3m_charge_assign();
#ifdef NPT
    if (integ_switch == INTEG_METHOD_NPT_ISO)
      nptiso.p_vir[0] += p3m_calc_kspace_forces(1, 1);
    else
#endif
      p3m_calc_kspace_forces(1, 0);
    break;
#endif
  case COULOMB_MMM2D:
    MMM2D_add_far_force();
    MMM2D_dielectric_layers_force_contribution();
    break;
#ifdef SCAFACOS
  case COULOMB_SCAFACOS:
    assert(!Scafacos::dipolar());
    Scafacos::add_long_range_force();
    break;
#endif
  default:
    break;
  }

#ifdef ELECTROKINETICS
  /* If enabled, calculate electrostatics contribution from electrokinetics
   * species. */
=======
  Coulomb::calc_long_range_force();
/* If enabled, calculate electrostatics contribution from electrokinetics
 * species. */
#ifdef EK_ELECTROSTATIC_COUPLING
>>>>>>> 31292d64
  ek_calculate_electrostatic_coupling();
#endif

#endif /*ifdef ELECTROSTATICS */

#ifdef DIPOLES
  /* calculate k-space part of the magnetostatic interaction. */
<<<<<<< HEAD
  switch (coulomb.Dmethod) {
#ifdef DP3M
  case DIPOLAR_MDLC_P3M:
    add_mdlc_force_corrections();
  // fall through
  case DIPOLAR_P3M:
    dp3m_dipole_assign();
#ifdef NPT
    if (integ_switch == INTEG_METHOD_NPT_ISO) {
      nptiso.p_vir[0] += dp3m_calc_kspace_forces(1, 1);
      fprintf(stderr, "dipolar_P3M at this moment is added to p_vir[0]\n");
    } else
#endif
      dp3m_calc_kspace_forces(1, 0);

    break;
#endif
  case DIPOLAR_ALL_WITH_ALL_AND_NO_REPLICA:
    dawaanr_calculations(1, 0);
    break;
#ifdef DP3M
  case DIPOLAR_MDLC_DS:
    add_mdlc_force_corrections();
    // fall through
#endif
  case DIPOLAR_DS:
    magnetic_dipolar_direct_sum_calculations(1, 0);
    break;
  case DIPOLAR_DS_GPU:
    // Do nothing. It's an actor
    break;
#ifdef DIPOLAR_BARNES_HUT
  case DIPOLAR_BH_GPU:
    // Do nothing, it's an actor.
    break;
#endif // BARNES_HUT
#ifdef SCAFACOS_DIPOLES
  case DIPOLAR_SCAFACOS:
    assert(Scafacos::dipolar());
    Scafacos::add_long_range_force();
#endif
  case DIPOLAR_NONE:
    break;
  default:
    runtimeErrorMsg() << "unknown dipolar method";
    break;
  }
=======
  Dipole::calc_long_range_force();
>>>>>>> 31292d64
#endif /*ifdef DIPOLES */
}<|MERGE_RESOLUTION|>--- conflicted
+++ resolved
@@ -192,72 +192,10 @@
   ESPRESSO_PROFILER_CXX_MARK_FUNCTION;
 #ifdef ELECTROSTATICS
   /* calculate k-space part of electrostatic interaction. */
-<<<<<<< HEAD
-  switch (coulomb.method) {
-#ifdef P3M
-  case COULOMB_ELC_P3M:
-    if (elc_params.dielectric_contrast_on) {
-      ELC_P3M_modify_p3m_sums_both();
-      ELC_p3m_charge_assign_both();
-      ELC_P3M_self_forces();
-    } else
-      p3m_charge_assign();
-
-    p3m_calc_kspace_forces(1, 0);
-
-    if (elc_params.dielectric_contrast_on)
-      ELC_P3M_restore_p3m_sums();
-
-    ELC_add_force();
-
-    break;
-#endif
-#ifdef CUDA
-  case COULOMB_P3M_GPU:
-    if (this_node == 0) {
-      FORCE_TRACE(printf("Computing GPU P3M forces.\n"));
-      p3m_gpu_add_farfield_force();
-    }
-    /* there is no NPT handling here as long as we cannot compute energies.
-       This is checked in integrator_npt_sanity_checks() when integration
-       starts. */
-    break;
-#endif
-#ifdef P3M
-  case COULOMB_P3M:
-    FORCE_TRACE(printf("%d: Computing P3M forces.\n", this_node));
-    p3m_charge_assign();
-#ifdef NPT
-    if (integ_switch == INTEG_METHOD_NPT_ISO)
-      nptiso.p_vir[0] += p3m_calc_kspace_forces(1, 1);
-    else
-#endif
-      p3m_calc_kspace_forces(1, 0);
-    break;
-#endif
-  case COULOMB_MMM2D:
-    MMM2D_add_far_force();
-    MMM2D_dielectric_layers_force_contribution();
-    break;
-#ifdef SCAFACOS
-  case COULOMB_SCAFACOS:
-    assert(!Scafacos::dipolar());
-    Scafacos::add_long_range_force();
-    break;
-#endif
-  default:
-    break;
-  }
-
-#ifdef ELECTROKINETICS
-  /* If enabled, calculate electrostatics contribution from electrokinetics
-   * species. */
-=======
   Coulomb::calc_long_range_force();
 /* If enabled, calculate electrostatics contribution from electrokinetics
  * species. */
 #ifdef EK_ELECTROSTATIC_COUPLING
->>>>>>> 31292d64
   ek_calculate_electrostatic_coupling();
 #endif
 
@@ -265,56 +203,6 @@
 
 #ifdef DIPOLES
   /* calculate k-space part of the magnetostatic interaction. */
-<<<<<<< HEAD
-  switch (coulomb.Dmethod) {
-#ifdef DP3M
-  case DIPOLAR_MDLC_P3M:
-    add_mdlc_force_corrections();
-  // fall through
-  case DIPOLAR_P3M:
-    dp3m_dipole_assign();
-#ifdef NPT
-    if (integ_switch == INTEG_METHOD_NPT_ISO) {
-      nptiso.p_vir[0] += dp3m_calc_kspace_forces(1, 1);
-      fprintf(stderr, "dipolar_P3M at this moment is added to p_vir[0]\n");
-    } else
-#endif
-      dp3m_calc_kspace_forces(1, 0);
-
-    break;
-#endif
-  case DIPOLAR_ALL_WITH_ALL_AND_NO_REPLICA:
-    dawaanr_calculations(1, 0);
-    break;
-#ifdef DP3M
-  case DIPOLAR_MDLC_DS:
-    add_mdlc_force_corrections();
-    // fall through
-#endif
-  case DIPOLAR_DS:
-    magnetic_dipolar_direct_sum_calculations(1, 0);
-    break;
-  case DIPOLAR_DS_GPU:
-    // Do nothing. It's an actor
-    break;
-#ifdef DIPOLAR_BARNES_HUT
-  case DIPOLAR_BH_GPU:
-    // Do nothing, it's an actor.
-    break;
-#endif // BARNES_HUT
-#ifdef SCAFACOS_DIPOLES
-  case DIPOLAR_SCAFACOS:
-    assert(Scafacos::dipolar());
-    Scafacos::add_long_range_force();
-#endif
-  case DIPOLAR_NONE:
-    break;
-  default:
-    runtimeErrorMsg() << "unknown dipolar method";
-    break;
-  }
-=======
   Dipole::calc_long_range_force();
->>>>>>> 31292d64
 #endif /*ifdef DIPOLES */
 }