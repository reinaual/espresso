/*
  Copyright (C) 2010,2012,2013,2014,2015,2016 The ESPResSo project
  Copyright (C) 2002,2003,2004,2005,2006,2007,2008,2009,2010
    Max-Planck-Institute for Polymer Research, Theory Group

  This file is part of ESPResSo.

  ESPResSo is free software: you can redistribute it and/or modify
  it under the terms of the GNU General Public License as published by
  the Free Software Foundation, either version 3 of the License, or
  (at your option) any later version.

  ESPResSo is distributed in the hope that it will be useful,
  but WITHOUT ANY WARRANTY; without even the implied warranty of
  MERCHANTABILITY or FITNESS FOR A PARTICULAR PURPOSE.  See the
  GNU General Public License for more details.

  You should have received a copy of the GNU General Public License
  along with this program.  If not, see <http://www.gnu.org/licenses/>.
*/
#ifndef _LJGEN_H
#define _LJGEN_H

#include "config.hpp"

#ifdef LENNARD_JONES_GENERIC

/** \file ljgen.hpp Routines to calculate the generalized lennard jones
 *  energy and/or force for a particle pair. "Generalized" here means
 *  that the LJ energy is of the form
 *
 *  eps * [ b1 * (sigma/(r-r_offset))^a1 - b2 * (sigma/(r-r_offset))^a2 + shift]
 *
 *  \ref forces.cpp
*/

#include "debug.hpp"
#include "interaction_data.hpp"

#include "particle_data.hpp"
#include "utils.hpp"

int ljgen_set_params(int part_type_a, int part_type_b, double eps, double sig,
<<<<<<< HEAD
                     double cut, double shift, double offset, int a1, int a2,
                     double b1, double b2
=======
                     double cut, double shift, double offset, double a1, double a2,
                     double b1, double b2, double cap_radius
>>>>>>> 41756c49
#ifdef LJGEN_SOFTCORE
                     ,
                     double lambda, double softrad
#endif
                     );

/** Calculate lennard Jones force between particle p1 and p2 */
inline void add_ljgen_pair_force(const Particle *const p1,
                                 const Particle *const p2,
                                 IA_parameters *ia_params, double d[3],
                                 double dist, double force[3]) {
  if ((dist < ia_params->LJGEN_cut + ia_params->LJGEN_offset)) {
    int j;
    double r_off, frac, fac = 0.0;
    r_off = dist - ia_params->LJGEN_offset;

    r_off *= r_off;
#ifdef LJGEN_SOFTCORE
    r_off += pow(ia_params->LJGEN_sig, 2) * (1.0 - ia_params->LJGEN_lambda) *
             ia_params->LJGEN_softrad;
#endif
    /* Taking a square root is not optimal, but we can't prevent the user from
       using an odd m, n coefficient. */
    r_off = sqrt(r_off);
<<<<<<< HEAD
#endif
    frac = ia_params->LJGEN_sig / r_off;
    fac = ia_params->LJGEN_eps
=======
    /* normal case: resulting force/energy smaller than capping. */
    if ((ia_params->LJGEN_capradius == 0) ||
        (r_off > ia_params->LJGEN_capradius)) {
      frac = ia_params->LJGEN_sig / r_off;
      fac = ia_params->LJGEN_eps
>>>>>>> 41756c49
#ifdef LJGEN_SOFTCORE
          * ia_params->LJGEN_lambda * (dist - ia_params->LJGEN_offset) / r_off
#endif
          * (ia_params->LJGEN_b1 * ia_params->LJGEN_a1 *
                 pow(frac, ia_params->LJGEN_a1) -
             ia_params->LJGEN_b2 * ia_params->LJGEN_a2 *
                 pow(frac, ia_params->LJGEN_a2)) /
          (r_off * dist);
    for (j = 0; j < 3; j++)
      force[j] += fac * d[j];

#ifdef LJ_WARN_WHEN_CLOSE
    if (fac * dist > 1000)
      fprintf(stderr, "%d: LJ-Gen-Warning: Pair (%d-%d) force=%f dist=%f\n",
              this_node, p1->p.identity, p2->p.identity, fac * dist, dist);
#endif
    ONEPART_TRACE(if (p1->p.identity == check_id)
                      fprintf(stderr, "%d: OPT: LJGEN   f = (%.3e,%.3e,%.3e) "
                                      "with part id=%d at dist %f fac %.3e\n",
                              this_node, p1->f.f[0], p1->f.f[1], p1->f.f[2],
                              p2->p.identity, dist, fac));
    ONEPART_TRACE(if (p2->p.identity == check_id)
                      fprintf(stderr, "%d: OPT: LJGEN   f = (%.3e,%.3e,%.3e) "
                                      "with part id=%d at dist %f fac %.3e\n",
                              this_node, p2->f.f[0], p2->f.f[1], p2->f.f[2],
                              p1->p.identity, dist, fac));

    LJ_TRACE(fprintf(
        stderr,
        "%d: LJGEN: Pair (%d-%d) dist=%.3f: force+-: (%.3e,%.3e,%.3e)\n",
        this_node, p1->p.identity, p2->p.identity, dist, fac * d[0], fac * d[1],
        fac * d[2]));
  }
}

/** calculate Lennard jones energy between particle p1 and p2. */
inline double ljgen_pair_energy(Particle *p1, Particle *p2,
                                IA_parameters *ia_params, double d[3],
                                double dist) {
  double r_off, frac;

  if ((dist < ia_params->LJGEN_cut + ia_params->LJGEN_offset)) {
    r_off = dist - ia_params->LJGEN_offset;
    r_off *= r_off;
#ifdef LJGEN_SOFTCORE
    r_off += pow(ia_params->LJGEN_sig, 2) * (1.0 - ia_params->LJGEN_lambda) *
             ia_params->LJGEN_softrad;
#endif
    /* Taking a square root is not optimal, but we can't prevent the user from
       using an odd m, n coefficient. */
    r_off = sqrt(r_off);
<<<<<<< HEAD
#endif
    frac = ia_params->LJGEN_sig / r_off;
    return ia_params->LJGEN_eps
=======
    /* normal case: resulting force/energy smaller than capping. */
    if (r_off > ia_params->LJGEN_capradius) {
      frac = ia_params->LJGEN_sig / r_off;
      return ia_params->LJGEN_eps
#ifdef LJGEN_SOFTCORE
             * ia_params->LJGEN_lambda
#endif
             * (ia_params->LJGEN_b1 * pow(frac, ia_params->LJGEN_a1) -
                ia_params->LJGEN_b2 * pow(frac, ia_params->LJGEN_a2) +
                ia_params->LJGEN_shift);
    }
    /* capped part of lj potential. */
    else if (dist > 0.0) {
      frac = ia_params->LJGEN_sig / ia_params->LJGEN_capradius;
      return ia_params->LJGEN_eps
>>>>>>> 41756c49
#ifdef LJGEN_SOFTCORE
           * ia_params->LJGEN_lambda
#endif
           * (ia_params->LJGEN_b1 * pow(frac, ia_params->LJGEN_a1) -
              ia_params->LJGEN_b2 * pow(frac, ia_params->LJGEN_a2) +
              ia_params->LJGEN_shift);
  }
}

#endif

/* LJGEN_H */
#endif<|MERGE_RESOLUTION|>--- conflicted
+++ resolved
@@ -41,13 +41,8 @@
 #include "utils.hpp"
 
 int ljgen_set_params(int part_type_a, int part_type_b, double eps, double sig,
-<<<<<<< HEAD
-                     double cut, double shift, double offset, int a1, int a2,
-                     double b1, double b2
-=======
-                     double cut, double shift, double offset, double a1, double a2,
-                     double b1, double b2, double cap_radius
->>>>>>> 41756c49
+                     double cut, double shift, double offset, double a1,
+                     double a2, double b1, double b2
 #ifdef LJGEN_SOFTCORE
                      ,
                      double lambda, double softrad
@@ -64,25 +59,16 @@
     double r_off, frac, fac = 0.0;
     r_off = dist - ia_params->LJGEN_offset;
 
+#ifdef LJGEN_SOFTCORE
     r_off *= r_off;
-#ifdef LJGEN_SOFTCORE
-    r_off += pow(ia_params->LJGEN_sig, 2) * (1.0 - ia_params->LJGEN_lambda) *
+    r_off += sqr(ia_params->LJGEN_sig) * (1.0 - ia_params->LJGEN_lambda) *
              ia_params->LJGEN_softrad;
-#endif
     /* Taking a square root is not optimal, but we can't prevent the user from
        using an odd m, n coefficient. */
     r_off = sqrt(r_off);
-<<<<<<< HEAD
 #endif
     frac = ia_params->LJGEN_sig / r_off;
     fac = ia_params->LJGEN_eps
-=======
-    /* normal case: resulting force/energy smaller than capping. */
-    if ((ia_params->LJGEN_capradius == 0) ||
-        (r_off > ia_params->LJGEN_capradius)) {
-      frac = ia_params->LJGEN_sig / r_off;
-      fac = ia_params->LJGEN_eps
->>>>>>> 41756c49
 #ifdef LJGEN_SOFTCORE
           * ia_params->LJGEN_lambda * (dist - ia_params->LJGEN_offset) / r_off
 #endif
@@ -126,35 +112,16 @@
 
   if ((dist < ia_params->LJGEN_cut + ia_params->LJGEN_offset)) {
     r_off = dist - ia_params->LJGEN_offset;
+#ifdef LJGEN_SOFTCORE
     r_off *= r_off;
-#ifdef LJGEN_SOFTCORE
     r_off += pow(ia_params->LJGEN_sig, 2) * (1.0 - ia_params->LJGEN_lambda) *
              ia_params->LJGEN_softrad;
-#endif
     /* Taking a square root is not optimal, but we can't prevent the user from
        using an odd m, n coefficient. */
     r_off = sqrt(r_off);
-<<<<<<< HEAD
 #endif
     frac = ia_params->LJGEN_sig / r_off;
     return ia_params->LJGEN_eps
-=======
-    /* normal case: resulting force/energy smaller than capping. */
-    if (r_off > ia_params->LJGEN_capradius) {
-      frac = ia_params->LJGEN_sig / r_off;
-      return ia_params->LJGEN_eps
-#ifdef LJGEN_SOFTCORE
-             * ia_params->LJGEN_lambda
-#endif
-             * (ia_params->LJGEN_b1 * pow(frac, ia_params->LJGEN_a1) -
-                ia_params->LJGEN_b2 * pow(frac, ia_params->LJGEN_a2) +
-                ia_params->LJGEN_shift);
-    }
-    /* capped part of lj potential. */
-    else if (dist > 0.0) {
-      frac = ia_params->LJGEN_sig / ia_params->LJGEN_capradius;
-      return ia_params->LJGEN_eps
->>>>>>> 41756c49
 #ifdef LJGEN_SOFTCORE
            * ia_params->LJGEN_lambda
 #endif
