#ifndef OBSERVABLES_CYLINDRICALFLUXDENSITYPROFILE_HPP
#define OBSERVABLES_CYLINDRICALFLUXDENSITYPROFILE_HPP

#include "CylindricalProfileObservable.hpp"
#include "utils.hpp"
#include "utils/Histogram.hpp"

namespace Observables {
class CylindricalFluxDensityProfile : public CylindricalProfileObservable {
public:
  virtual std::vector<double> operator()(PartCfg &partCfg) const override {
    std::vector<double> res(n_values());
    double bin_volume;
    int r_bin, phi_bin, z_bin;
    for (int id : ids()) {
      auto const ppos = ::Vector<3, double>(folded_position(partCfg[id]));
<<<<<<< HEAD
      ::Vector<3, double> ppos_shifted;
      ppos_shifted = ppos - center;
      ::Vector<3, double> vel = {partCfg[id].m.v[0], partCfg[id].m.v[1],
                                 partCfg[id].m.v[2]};
      if (axis == "x") {
        // x' = -z, y' = y, z'= x
        ppos_shifted = ::Vector<3, double>{-ppos_shifted[2], ppos_shifted[1],
                                           ppos_shifted[0]};
        vel = {-vel[2], vel[1], vel[0]};
      } else if (axis == "y") {
        // x' = x, y' = -z, z' = y
        ppos_shifted = ::Vector<3, double>{ppos_shifted[0], -ppos_shifted[2],
                                           ppos_shifted[1]};
        vel = {vel[0], -vel[2], vel[1]};
      }
=======
      auto const ppos_shifted = ppos - center;
>>>>>>> c2cd9444
      auto const ppos_cyl =
          Utils::transform_to_cylinder_coordinates(ppos_shifted);
      r_bin = std::floor((ppos_cyl[0] - min_r) / r_bin_size());
      phi_bin = std::floor((ppos_cyl[1] - min_phi) / phi_bin_size());
      z_bin = std::floor((ppos_cyl[2] - min_z) / z_bin_size());

      bin_volume =
          PI *
          ((min_r + (r_bin + 1) * r_bin_size()) *
               (min_r + (r_bin + 1) * r_bin_size()) -
           (min_r + r_bin * r_bin_size()) * (min_r + r_bin * r_bin_size())) *
          z_bin_size() * phi_bin_size() / (2 * PI);
      if (r_bin >= 0 && r_bin < n_r_bins && phi_bin >= 0 &&
          phi_bin < n_phi_bins && z_bin >= 0 && z_bin < n_z_bins) {
<<<<<<< HEAD

        // Coordinate transform the velocities and divide core velocities by
        // time_step to get MD units. v_r = (x * v_x + y * v_y) / sqrt(x^2 +
        // y^2)
        double v_r = (ppos_shifted[0] * vel[0] / time_step +
                      ppos_shifted[1] * vel[1] / time_step) /
=======
        // Coordinate transform the velocities and divide core velocities by
        // time_step to get MD units. v_r = (x * v_x + y * v_y) / sqrt(x^2 +
        // y^2)
        double v_r = (ppos_shifted[0] * partCfg[id].m.v[0] / time_step +
                      ppos_shifted[1] * partCfg[id].m.v[1] / time_step) /
>>>>>>> c2cd9444
                     std::sqrt(ppos_shifted[0] * ppos_shifted[0] +
                               ppos_shifted[1] * ppos_shifted[1]);
        // v_phi = (x * v_y - y * v_x ) / (x^2 + y^2)
        double v_phi = (ppos_shifted[0] * vel[1] / time_step -
                        ppos_shifted[1] * vel[0] / time_step) /
                       (ppos_shifted[0] * ppos_shifted[0] +
                        ppos_shifted[1] * ppos_shifted[1]);
        // v_z = v_z
        double v_z = vel[2] / time_step;
        printf("Velocity: %f %f %f\n", v_r, v_phi, v_z);
        // Write a flat histogram.
        // index calculation: using the following formula for N dimensions:
        //   ind = ind_{N-1} + sum_{j=0}^{N-2} (ind_j * prod_{k=j+1}^{N-1} n_k),
        // where ind is the flattened index, ind_i is the ith unflattened index
        // and n_i is the size of the ith dimension.
        int ind =
            3 * (r_bin * n_phi_bins * n_z_bins + phi_bin * n_z_bins + z_bin);
        if (std::isfinite(v_r)) {
<<<<<<< HEAD
          last_value[ind + 0] += v_r / bin_volume;
        }
        if (std::isfinite(v_phi)) {
          last_value[ind + 1] += v_phi / bin_volume;
        }
        if (std::isfinite(v_z)) {
          last_value[ind + 2] += v_z / bin_volume;
=======
          res[ind + 0] += v_r / bin_volume;
        }
        if (std::isfinite(v_phi)) {
          res[ind + 1] += v_phi / bin_volume;
        }
        if (std::isfinite(v_z)) {
          res[ind + 2] += v_z / bin_volume;
>>>>>>> c2cd9444
        }
      }
    }
    return res;
  }
  virtual int n_values() const override {
    return 3 * n_r_bins * n_phi_bins * n_z_bins;
  }

private:
  virtual void do_write() override {
    // We override the implementation to actually write positions not plain
    // indices.
    static const int len_dims[4] = {n_r_bins, n_phi_bins, n_z_bins, 3};
    static const int n_dims = 4;
    static const std::array<double, 3> bin_sizes = {{
        r_bin_size(), phi_bin_size(), z_bin_size()}};
    std::array<double, 3> position;
    int index;
    int unravelled_index[4];
    std::vector<double> tmp = operator()(partCfg());
    for (auto it = tmp.begin(); it != tmp.end(); it += 3) {
      index = std::distance(tmp.begin(), it);
      ::Utils::unravel_index(len_dims, n_dims, index, unravelled_index);
      position = {{
          (static_cast<double>(unravelled_index[0]) + 0.5) * bin_sizes[0],
          (static_cast<double>(unravelled_index[1]) + 0.5) * bin_sizes[1],
          (static_cast<double>(unravelled_index[2]) + 0.5) * bin_sizes[2]}};
      m_ofile << position[0] << " " << position[1] << " " << position[2] << " "
              << *it << " " << *(it + 1) << " " << *(it + 2) << "\n";
    }
    m_ofile << std::endl;
  }
};

} // Namespace Observables

#endif<|MERGE_RESOLUTION|>--- conflicted
+++ resolved
@@ -14,7 +14,6 @@
     int r_bin, phi_bin, z_bin;
     for (int id : ids()) {
       auto const ppos = ::Vector<3, double>(folded_position(partCfg[id]));
-<<<<<<< HEAD
       ::Vector<3, double> ppos_shifted;
       ppos_shifted = ppos - center;
       ::Vector<3, double> vel = {partCfg[id].m.v[0], partCfg[id].m.v[1],
@@ -30,9 +29,6 @@
                                            ppos_shifted[1]};
         vel = {vel[0], -vel[2], vel[1]};
       }
-=======
-      auto const ppos_shifted = ppos - center;
->>>>>>> c2cd9444
       auto const ppos_cyl =
           Utils::transform_to_cylinder_coordinates(ppos_shifted);
       r_bin = std::floor((ppos_cyl[0] - min_r) / r_bin_size());
@@ -47,20 +43,12 @@
           z_bin_size() * phi_bin_size() / (2 * PI);
       if (r_bin >= 0 && r_bin < n_r_bins && phi_bin >= 0 &&
           phi_bin < n_phi_bins && z_bin >= 0 && z_bin < n_z_bins) {
-<<<<<<< HEAD
 
         // Coordinate transform the velocities and divide core velocities by
         // time_step to get MD units. v_r = (x * v_x + y * v_y) / sqrt(x^2 +
         // y^2)
         double v_r = (ppos_shifted[0] * vel[0] / time_step +
                       ppos_shifted[1] * vel[1] / time_step) /
-=======
-        // Coordinate transform the velocities and divide core velocities by
-        // time_step to get MD units. v_r = (x * v_x + y * v_y) / sqrt(x^2 +
-        // y^2)
-        double v_r = (ppos_shifted[0] * partCfg[id].m.v[0] / time_step +
-                      ppos_shifted[1] * partCfg[id].m.v[1] / time_step) /
->>>>>>> c2cd9444
                      std::sqrt(ppos_shifted[0] * ppos_shifted[0] +
                                ppos_shifted[1] * ppos_shifted[1]);
         // v_phi = (x * v_y - y * v_x ) / (x^2 + y^2)
@@ -70,7 +58,6 @@
                         ppos_shifted[1] * ppos_shifted[1]);
         // v_z = v_z
         double v_z = vel[2] / time_step;
-        printf("Velocity: %f %f %f\n", v_r, v_phi, v_z);
         // Write a flat histogram.
         // index calculation: using the following formula for N dimensions:
         //   ind = ind_{N-1} + sum_{j=0}^{N-2} (ind_j * prod_{k=j+1}^{N-1} n_k),
@@ -79,15 +66,6 @@
         int ind =
             3 * (r_bin * n_phi_bins * n_z_bins + phi_bin * n_z_bins + z_bin);
         if (std::isfinite(v_r)) {
-<<<<<<< HEAD
-          last_value[ind + 0] += v_r / bin_volume;
-        }
-        if (std::isfinite(v_phi)) {
-          last_value[ind + 1] += v_phi / bin_volume;
-        }
-        if (std::isfinite(v_z)) {
-          last_value[ind + 2] += v_z / bin_volume;
-=======
           res[ind + 0] += v_r / bin_volume;
         }
         if (std::isfinite(v_phi)) {
@@ -95,7 +73,6 @@
         }
         if (std::isfinite(v_z)) {
           res[ind + 2] += v_z / bin_volume;
->>>>>>> c2cd9444
         }
       }
     }
