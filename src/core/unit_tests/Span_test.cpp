--- conflicted
+++ resolved
@@ -68,15 +68,6 @@
 BOOST_AUTO_TEST_CASE(ctor) {
   /* Container conversion rules */
   {
-<<<<<<< HEAD
-    BOOST_CHECK((std::is_constructible<Span<const int>, std::vector<int>>::value));
-    BOOST_CHECK(
-            (std::is_constructible<Span<const int>, const std::vector<int>>::value));
-    BOOST_CHECK(not(std::is_constructible<Span<int>, const std::vector<int>>::value));
-    BOOST_CHECK((std::is_convertible<std::vector<int>, Span<const int>>::value));
-    BOOST_CHECK(
-            (std::is_convertible<const std::vector<int>, Span<const int>>::value));
-=======
     BOOST_CHECK(
         (std::is_constructible<Span<const int>, std::vector<int>>::value));
     BOOST_CHECK((
@@ -87,7 +78,6 @@
         (std::is_convertible<std::vector<int>, Span<const int>>::value));
     BOOST_CHECK(
         (std::is_convertible<const std::vector<int>, Span<const int>>::value));
->>>>>>> e78d82ce
   }
 
   /* from ptr + size */
