--- conflicted
+++ resolved
@@ -57,21 +57,12 @@
   BOOST_CHECK_EQUAL(block.corner[2], 0);
 }
 
-<<<<<<< HEAD
-  /* Pos with offset is {1.1, 3.2, 2.3} */
-  /* nmp is {2, 6, 5} @ {1.0, 3.0, 2.5} */
-  /* block.distance in lattice units is +.1/.5, +.2/.5, -.2/.5 = {.2, .4,
-   * -.4} */
-  BOOST_CHECK_CLOSE(block.distance[0], .2, 1e-13);
-  BOOST_CHECK_CLOSE(block.distance[1], .4, 1e-13);
-=======
 BOOST_AUTO_TEST_CASE(ll_and_dist_test_3) {
   auto const block = ll_and_dist<3>(/* pos */ Vector3d{.4, .5, .6},
                                     /* grid_spaceing */ Vector3d{1.0, 1.0, 1.0},
                                     /* offset */ {});
   BOOST_CHECK_CLOSE(block.distance[0], +.4, 1e-13);
   BOOST_CHECK_CLOSE(block.distance[1], -.5, 1e-13);
->>>>>>> 5a26200a
   BOOST_CHECK_CLOSE(block.distance[2], -.4, 1e-13);
 
   BOOST_CHECK_EQUAL(block.corner[0], -1);
