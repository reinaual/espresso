--- conflicted
+++ resolved
@@ -25,45 +25,15 @@
 
 #ifdef DPD
 #include "communication.hpp"
-<<<<<<< HEAD
+#include "event.hpp"
+#include "nonbonded_interactions/nonbonded_interaction_data.hpp"
+//#include "random.hpp"
+#include "short_range_loop.hpp"
+#include "thermostat.hpp"
+
 #include "global.hpp"
 #include "integrate.hpp"
-=======
-#include "event.hpp"
-#include "nonbonded_interactions/nonbonded_interaction_data.hpp"
-#include "random.hpp"
-#include "short_range_loop.hpp"
->>>>>>> 7b957df8
-#include "thermostat.hpp"
-//#include "random.hpp"
-
-std::unique_ptr<Utils::Counter<uint64_t>> dpd_rng_counter;
-
-void mpi_bcast_dpd_rng_counter_slave(const uint64_t counter) {
-  dpd_rng_counter = std::make_unique<Utils::Counter<uint64_t>>(counter);
-}
-
-REGISTER_CALLBACK(mpi_bcast_dpd_rng_counter_slave)
-
-void mpi_bcast_dpd_rng_counter(const uint64_t counter) {
-  mpi_call(mpi_bcast_dpd_rng_counter_slave, counter);
-}
-
-void dpd_rng_counter_increment() {
-    dpd_rng_counter->increment();
-}
-
-bool dpd_is_seed_required() {
-  /* Seed is required if rng is not initialized */
-  return dpd_rng_counter == nullptr;
-}
-
-void dpd_set_rng_state(const uint64_t counter) {
-  mpi_bcast_dpd_rng_counter(counter);
-  dpd_rng_counter = std::make_unique<Utils::Counter<uint64_t>>(counter);
-}
-
-uint64_t dpd_get_rng_state() { return dpd_rng_counter->value(); }
+
 
 #include <utils/Vector.hpp>
 using Utils::Vector3d;
@@ -73,6 +43,34 @@
 
 #include <boost/mpi/collectives/reduce.hpp>
 
+std::unique_ptr<Utils::Counter<uint64_t>> dpd_rng_counter;
+
+void mpi_bcast_dpd_rng_counter_slave(const uint64_t counter) {
+  dpd_rng_counter = std::make_unique<Utils::Counter<uint64_t>>(counter);
+}
+
+REGISTER_CALLBACK(mpi_bcast_dpd_rng_counter_slave)
+
+void mpi_bcast_dpd_rng_counter(const uint64_t counter) {
+  mpi_call(mpi_bcast_dpd_rng_counter_slave, counter);
+}
+
+void dpd_rng_counter_increment() {
+    dpd_rng_counter->increment();
+}
+
+bool dpd_is_seed_required() {
+  /* Seed is required if rng is not initialized */
+  return dpd_rng_counter == nullptr;
+}
+
+void dpd_set_rng_state(const uint64_t counter) {
+  mpi_bcast_dpd_rng_counter(counter);
+  dpd_rng_counter = std::make_unique<Utils::Counter<uint64_t>>(counter);
+}
+
+uint64_t dpd_get_rng_state() { return dpd_rng_counter->value(); }
+
 void dpd_heat_up() {
   double pref_scale = sqrt(3);
   dpd_update_params(pref_scale);
@@ -87,35 +85,11 @@
                    int wf, double tgamma, double tr_c, int twf) {
   IA_parameters *data = get_ia_param_safe(part_type_a, part_type_b);
 
-<<<<<<< HEAD
-  data->dpd_gamma = gamma;
-  data->dpd_r_cut = r_c;
-  data->dpd_wf = wf;
-  data->dpd_pref2 = sqrt(24.0 * temperature * gamma / time_step);
-  data->dpd_tgamma = tgamma;
-  data->dpd_tr_cut = tr_c;
-  data->dpd_twf = twf;
-  data->dpd_pref4 = sqrt(24.0 * temperature * tgamma / time_step);
-
-  /* Only make active if the DPD thermostat is
-     activated, otherwise it will by activated
-     by dpd_init() on thermostat change.
-  */
-  if (thermo_switch & THERMO_DPD) {
-    data->dpd_pref1 = gamma / time_step;
-    data->dpd_pref3 = tgamma / time_step;
-  } else {
-    data->dpd_pref1 = 0.0;
-    data->dpd_pref3 = 0.0;
-  }
-  
-=======
   data->dpd_radial = DPDParameters{
       gamma, r_c, wf, sqrt(24.0 * temperature * gamma / time_step)};
   data->dpd_trans = DPDParameters{
       tgamma, tr_c, twf, sqrt(24.0 * temperature * tgamma / time_step)};
 
->>>>>>> 7b957df8
   /* broadcast interaction parameters */
   mpi_bcast_ia_params(part_type_a, part_type_b);
 
@@ -153,39 +127,6 @@
   return 1. - r / r_cut;
 }
 
-<<<<<<< HEAD
-Vector3d dpd_pair_force(Particle const *p1, Particle const *p2,
-                        IA_parameters *ia_params, double const *d, double dist,
-                        double dist2) {
-  Vector3d f{};
-  auto const dist_inv = 1.0 / dist;
-
-  Vector4d noise4 = dpd_noise(p1->p.identity, p2->p.identity);
-  //Vector4d noise4 = Vector4d{d_random() - 0.5,d_random() - 0.5,d_random() - 0.5,d_random() - 0.5};
-  //printf("%f %f %f %f \n", noise4[0],noise4[1],noise4[2],noise4[3]);
-
-  if ((dist < ia_params->dpd_r_cut) && (ia_params->dpd_pref1 > 0.0)) {
-    auto const omega =
-        weight(ia_params->dpd_wf, ia_params->dpd_r_cut, dist_inv);
-    auto const omega2 = Utils::sqr(omega);
-    // DPD part
-    // friction force prefactor
-    double vel12_dot_d12 = 0.0;
-    for (int j = 0; j < 3; j++)
-      vel12_dot_d12 += (p1->m.v[j] - p2->m.v[j]) * d[j];
-    auto const friction =
-        ia_params->dpd_pref1 * omega2 * vel12_dot_d12 * time_step;
-    // random force prefactor
-    double noise;
-    if (ia_params->dpd_pref2 > 0.0) {
-      noise = ia_params->dpd_pref2 * omega * noise4[0];
-    } else {
-      noise = 0.0;
-    }
-    for (int j = 0; j < 3; j++) {
-      f[j] += (noise - friction) * d[j];
-    }
-=======
 Vector3d dpd_pair_force(DPDParameters const &params, const Vector3d &v,
                         double dist, const Vector3d &noise) {
   if (dist < params.cutoff) {
@@ -196,30 +137,10 @@
     auto const f_r = params.pref * omega * noise;
 
     return f_r - f_d;
->>>>>>> 7b957df8
-  }
-
-<<<<<<< HEAD
-    double P_times_dist_sqr[3][3] = {{dist2, 0, 0},
-                                     {0, dist2, 0},
-                                     {0, 0, dist2}},
-           noise_vec[3];
-    for (int i = 0; i < 3; i++) {
-      // noise vector
-      if (ia_params->dpd_pref2 > 0.0) {
-        noise_vec[i] = noise4[i+1];
-      } else {
-        noise_vec[i] = 0.0;
-      }
-      // Projection Matrix
-      for (int j = 0; j < 3; j++) {
-        P_times_dist_sqr[i][j] -= d[i] * d[j];
-      }
-    }
-=======
+  }
+
   return {};
 }
->>>>>>> 7b957df8
 
 Vector3d dpd_pair_force(Particle const *p1, Particle const *p2,
                         const IA_parameters *ia_params, double const *d,
@@ -230,9 +151,10 @@
   }
 
   auto const v21 = p1->m.v - p2->m.v;
+  auto const noise4 = dpd_noise(p1->p.identity, p2->p.identity);
   auto const noise_vec =
       (ia_params->dpd_radial.pref > 0.0 || ia_params->dpd_trans.pref > 0.0)
-          ? Vector3d{d_random() - 0.5, d_random() - 0.5, d_random() - 0.5}
+          ? Vector3d{noise4[1], noise4[2], noise4[3]}
           : Vector3d{};
 
   auto const f_r = dpd_pair_force(ia_params->dpd_radial, v21, dist, noise_vec);
