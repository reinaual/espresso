--- conflicted
+++ resolved
@@ -223,24 +223,14 @@
 #endif
 #ifdef ROTATION
 /** Mpi call for rotating a single particle
-<<<<<<< HEAD
  *  Also calls \ref on_particle_change.
  *  \param part   the particle.
  *  \param node   the node it is attached to.
  *  \param axis   rotation axis
  *  \param angle  rotation angle
  */
-void mpi_rotate_particle(int node, int part, double axis[3], double angle);
-=======
-    Also calls \ref on_particle_change.
-    \param part the particle.
-    \param node the node it is attached to.
-    \param axis rotation axis
-    \param angle rotation angle
-*/
 void mpi_rotate_particle(int pnode, int part, const Vector3d &axis,
                          double angle);
->>>>>>> 7a485cc4
 #endif
 
 #ifdef AFFINITY
@@ -281,22 +271,6 @@
 void mpi_send_rotation(int pnode, int part, short int rot);
 
 /* Issue REQ_SET_LAMBDA: send particle angular velocity.
-<<<<<<< HEAD
- *  Also calls \ref on_particle_change.
- *  \param part   the particle.
- *  \param node   the node it is attached to.
- *  \param omega  its new angular velocity.
- */
-void mpi_send_omega(int node, int part, double omega[3]);
-
-/** Issue REQ_SET_TORQUE: send particle torque.
- *  Also calls \ref on_particle_change.
- *  \param part the particle.
- *  \param node the node it is attached to.
- *  \param torque its new torque.
- */
-void mpi_send_torque(int node, int part, double torque[3]);
-=======
     Also calls \ref on_particle_change.
     \param part the particle.
     \param node the node it is attached to.
@@ -311,7 +285,6 @@
     \param torque its new torque.
 */
 void mpi_send_torque(int node, int part, const Vector3d &torque);
->>>>>>> 7a485cc4
 #endif
 
 #ifdef DIPOLES
