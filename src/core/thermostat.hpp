/*
  Copyright (C) 2010,2011,2012,2013,2014 The ESPResSo project
  Copyright (C) 2002,2003,2004,2005,2006,2007,2008,2009,2010 
    Max-Planck-Institute for Polymer Research, Theory Group
  
  This file is part of ESPResSo.
  
  ESPResSo is free software: you can redistribute it and/or modify
  it under the terms of the GNU General Public License as published by
  the Free Software Foundation, either version 3 of the License, or
  (at your option) any later version.
  
  ESPResSo is distributed in the hope that it will be useful,
  but WITHOUT ANY WARRANTY; without even the implied warranty of
  MERCHANTABILITY or FITNESS FOR A PARTICULAR PURPOSE.  See the
  GNU General Public License for more details.
  
  You should have received a copy of the GNU General Public License
  along with this program.  If not, see <http://www.gnu.org/licenses/>. 
*/
#ifndef _THERMOSTAT_H
#define _THERMOSTAT_H
/** \file thermostat.hpp 

*/

#include <cmath>
#include "utils.hpp"
#include "particle_data.hpp"
#include "random.hpp"
#include "global.hpp"
#include "integrate.hpp"
#include "cells.hpp"
#include "lb.hpp"
#include "dpd.hpp"
#include "virtual_sites.hpp"

/** \name Thermostat switches*/
/************************************************************/
/*@{*/

#define THERMO_OFF        0
#define THERMO_LANGEVIN   1
#define THERMO_DPD        2
#define THERMO_NPT_ISO    4
#define THERMO_LB         8
#define THERMO_INTER_DPD  16
#define THERMO_GHMC       32
#define THERMO_CPU        64
#define THERMO_SD         128
#define THERMO_BD         256
/*@}*/

#if (!defined(FLATNOISE) && !defined(GAUSSRANDOMCUT) && !defined(GAUSSRANDOM))
#define FLATNOISE
#endif

/************************************************
 * exported variables
 ************************************************/

/** Switch determining which thermostat to use. This is a or'd value
    of the different possible thermostats (defines: \ref THERMO_OFF,
    \ref THERMO_LANGEVIN, \ref THERMO_DPD \ref THERMO_NPT_ISO). If it
    is zero all thermostats are switched off and the temperature is
    set to zero.  */
extern int thermo_switch;

/** temperature. */
extern double temperature;

/** Langevin friction coefficient gamma. */
extern double langevin_gamma;

/** Langevin friction coefficient gamma. */
extern double langevin_gamma_rotation;

/** Langevin for translations */
extern bool langevin_trans;

/** Langevin for rotations */
extern bool langevin_rotate;

/** Friction coefficient for nptiso-thermostat's inline-function friction_therm0_nptiso */
extern double nptiso_gamma0;
/** Friction coefficient for nptiso-thermostat's inline-function friction_thermV_nptiso */
extern double nptiso_gammav;

/** Number of NVE-MD steps in GHMC Cycle*/
extern int ghmc_nmd;
/** Phi parameter for GHMC partial momenum update step */
extern double ghmc_phi;

/************************************************
 * functions
 ************************************************/


/** initialize constants of the thermostat on
    start of integration */
void thermo_init();

/** very nasty: if we recalculate force when leaving/reentering the integrator,
    a(t) and a((t-dt)+dt) are NOT equal in the vv algorithm. The random
    numbers are drawn twice, resulting in a different variance of the random force.
    This is corrected by additional heat when restarting the integrator here.
    Currently only works for the Langevin thermostat, although probably also others
    are affected.
*/
void thermo_heat_up();

/** pendant to \ref thermo_heat_up */
void thermo_cool_down();
/** Get current temperature for CPU thermostat */
int get_cpu_temp();

/** Start the CPU thermostat */
void set_cpu_temp(int temp);

/** locally defined funcion to find Vx. In case of LEES_EDWARDS, that is relative to the LE shear frame
    @param i      coordinate index
    @param vel    velocity vector
    @param pos    position vector
    @return       adjusted (or not) i^th velocity coordinate */
inline double le_frameV(int i, double *vel, double *pos)
{
#ifdef LEES_EDWARDS

   if( i == 0 ){
       double relY  = pos[1] * box_l_i[1] - 0.5;
       return( vel[0] - relY * lees_edwards_rate );
   }

#endif

   return vel[i];
}

#ifdef NPT
/** add velocity-dependend noise and friction for NpT-sims to the particle's velocity 
    @param dt_vj  j-component of the velocity scaled by time_step dt 
    @return       j-component of the noise added to the velocity, also scaled by dt (contained in prefactors) */
inline double friction_therm0_nptiso(double dt_vj) {
  extern double nptiso_pref1, nptiso_pref2;
  if(thermo_switch & THERMO_NPT_ISO)
#if defined (FLATNOISE)
    return ( nptiso_pref1*dt_vj + nptiso_pref2*(d_random()-0.5) );
#elif defined (GAUSSRANDOMCUT)
    return ( nptiso_pref1*dt_vj + nptiso_pref2*gaussian_random_cut() );
#elif defined (GAUSSRANDOM)
    return ( nptiso_pref1*dt_vj + nptiso_pref2*gaussian_random() );
#else
#error No Noise defined
#endif
  return 0.0;
}

/** add p_diff-dependend noise and friction for NpT-sims to \ref nptiso_struct::p_diff */
inline double friction_thermV_nptiso(double p_diff) {
  extern double nptiso_pref3, nptiso_pref4;
  if(thermo_switch & THERMO_NPT_ISO)   
#if defined (FLATNOISE)
    return ( nptiso_pref3*p_diff + nptiso_pref4*(d_random()-0.5) );
#elif defined (GAUSSRANDOMCUT)
    return ( nptiso_pref3*p_diff + nptiso_pref4*gaussian_random_cut() );
#elif defined (GAUSSRANDOM)
    return ( nptiso_pref3*p_diff + nptiso_pref4*gaussian_random() );
#else
#error No Noise defined
#endif
  return 0.0;
}
#endif

/** overwrite the forces of a particle with
    the friction term, i.e. \f$ F_i= -\gamma v_i + \xi_i\f$.
*/
inline void friction_thermo_langevin(Particle *p)
{
  extern double langevin_pref1, langevin_pref2;
#ifdef LANGEVIN_PER_PARTICLE
  double langevin_pref1_temp, langevin_pref2_temp;
#endif
#ifdef MULTI_TIMESTEP
  extern double langevin_pref1_small;
 #ifndef LANGEVIN_PER_PARTICLE
  extern double langevin_pref2_small;
 #endif
#endif


  int j;
  double switch_trans = 1.0;
  if ( langevin_trans == false )
  {
    switch_trans = 0.0;
  }

#ifdef VIRTUAL_SITES
#ifndef VIRTUAL_SITES_THERMOSTAT
  if (ifParticleIsVirtual(p))
  {
    for (j=0;j<3;j++)
    p->f.f[j]=0;

    return;
  }
#endif

#ifdef THERMOSTAT_IGNORE_NON_VIRTUAL
  if (!ifParticleIsVirtual(p))
  {
    for (j=0;j<3;j++)
    p->f.f[j]=0;

    return;
  }
#endif
#endif	  

  double velocity[3];
  for (int i = 0; i < 3; i++) {
    velocity[i] = p->m.v[i];
#ifdef ENGINE
    velocity[i] -= (p->swim.v_swim*time_step)*p->r.quatu[i];
#endif
  }

  for ( j = 0 ; j < 3 ; j++) 
  {
#ifdef EXTERNAL_FORCES
    if (!(p->p.ext_flag & COORD_FIXED(j)))
#endif
    {

#ifdef LANGEVIN_PER_PARTICLE  
      
#if defined (FLATNOISE)
      if(p->p.gamma >= 0.) 
      {
        langevin_pref1_temp = -p->p.gamma/time_step;
        
        if(p->p.T >= 0.)
          langevin_pref2_temp = sqrt(24.0*p->p.T*p->p.gamma/time_step);
        else
          langevin_pref2_temp = sqrt(24.0*temperature*p->p.gamma/time_step);

#ifdef MULTI_TIMESTEP
        if (smaller_time_step > 0.) {
          langevin_pref1_temp *= time_step/smaller_time_step;
          if (p->p.smaller_timestep==1 && current_time_step_is_small==1) 
            langevin_pref2_temp *= sqrt(time_step/smaller_time_step);
          else if (p->p.smaller_timestep != current_time_step_is_small) {
            langevin_pref1_temp  = 0.;
            langevin_pref2_temp  = 0.;
          }
        }
#endif
        p->f.f[j] = langevin_pref1_temp*
                       le_frameV(j, velocity, p->r.p) + switch_trans*langevin_pref2_temp*(d_random()-0.5);
      }
      else 
      {
        if(p->p.T >= 0.)
          langevin_pref2_temp = sqrt(24.0*p->p.T*langevin_gamma/time_step);
        else          
          langevin_pref2_temp = langevin_pref2;
        
#ifdef MULTI_TIMESTEP
        if (smaller_time_step > 0.) {
          if (p->p.smaller_timestep==1 && current_time_step_is_small==1) {
            langevin_pref2_temp *= sqrt(time_step/smaller_time_step);
            p->f.f[j] = langevin_pref1_small*p->m.v[j] + switch_trans*langevin_pref2_temp*(d_random()-0.5);
          } else if (p->p.smaller_timestep==0 && current_time_step_is_small==0) {            
            p->f.f[j] = langevin_pref1_small*p->m.v[j] + switch_trans*langevin_pref2_temp*(d_random()-0.5);
          }
        } else
#endif
        p->f.f[j] = langevin_pref1*
                  le_frameV(j, velocity, p->r.p) + switch_trans*langevin_pref2_temp*(d_random()-0.5);
      }

#elif defined (GAUSSRANDOMCUT)
      if(p->p.gamma >= 0.) 
      {
        langevin_pref1_temp = -p->p.gamma/time_step;
        
        if(p->p.T >= 0.)
          langevin_pref2_temp = sqrt(2.0*p->p.T*p->p.gamma/time_step);
        else
          langevin_pref2_temp = sqrt(2.0*temperature*p->p.gamma/time_step);

        p->f.f[j] = langevin_pref1_temp*
                       le_frameV(j, velocity, p->r.p) + switch_trans*langevin_pref2_temp*gaussian_random_cut();
      }
      else 
      {
        if(p->p.T >= 0.)
          langevin_pref2_temp = sqrt(2.0*p->p.T*langevin_gamma/time_step);
        else          
          langevin_pref2_temp = langevin_pref2;

        p->f.f[j] = langevin_pref1*
                  le_frameV(j, velocity, p->r.p) + switch_trans*langevin_pref2_temp*gaussian_random_cut();
      }

#elif defined (GAUSSRANDOM)
      if(p->p.gamma >= 0.) 
      {
        langevin_pref1_temp = -p->p.gamma/time_step;
        
        if(p->p.T >= 0.)
          langevin_pref2_temp = sqrt(2.0*p->p.T*p->p.gamma/time_step);
        else
          langevin_pref2_temp = sqrt(2.0*temperature*p->p.gamma/time_step);
        
        p->f.f[j] = langevin_pref1_temp*
                       le_frameV(j, velocity, p->r.p) + switch_trans*langevin_pref2_temp*gaussian_random();
      }
      else 
      {
        if(p->p.T >= 0.)
          langevin_pref2_temp = sqrt(2.0*p->p.T*langevin_gamma/time_step);
        else          
          langevin_pref2_temp = langevin_pref2;
        
        p->f.f[j] = langevin_pref1*
                  le_frameV(j, velocity, p->r.p) + switch_trans*langevin_pref2_temp*gaussian_random();
      }
#else
#error No Noise defined
#endif


#else // END OF LANGEVIN_PER_PARTICLE 


#if defined (FLATNOISE)

#ifdef MULTI_TIMESTEP
      if (smaller_time_step > 0.) {
        if (p->p.smaller_timestep==1 && current_time_step_is_small==1)
          p->f.f[j] = langevin_pref1_small*p->m.v[j] + switch_trans*langevin_pref2_small*(d_random()-0.5);
        else if (p->p.smaller_timestep==0 && current_time_step_is_small==0)
          p->f.f[j] = langevin_pref1_small*p->m.v[j] + switch_trans*langevin_pref2*(d_random()-0.5);
        else 
          p->f.f[j] = 0.;
      } else
#endif
      p->f.f[j] = langevin_pref1*le_frameV(j, velocity, p->r.p)
                  + switch_trans*langevin_pref2*(d_random()-0.5);

#elif defined (GAUSSRANDOMCUT)
      p->f.f[j] = langevin_pref1*le_frameV(j, velocity, p->r.p)
                  + switch_trans*langevin_pref2*gaussian_random_cut();
#elif defined (GAUSSRANDOM)
      p->f.f[j] = langevin_pref1*le_frameV(j, velocity, p->r.p)
                  + switch_trans*langevin_pref2*gaussian_random();
#else
#error No Noise defined
#endif

/*******************end different shapes of noise */

#endif
    } // END FIXED BLOCK
#ifdef EXTERNAL_FORCES
    else p->f.f[j] = 0;
#endif
  } // END LOOP OVER ALL COMPONENTS


  // printf("%d: %e %e %e %e %e %e\n",p->p.identity, p->f.f[0],p->f.f[1],p->f.f[2], p->m.v[0],p->m.v[1],p->m.v[2]);
  

  ONEPART_TRACE(if(p->p.identity==check_id) fprintf(stderr,"%d: OPT: LANG f = (%.3e,%.3e,%.3e)\n",this_node,p->f.f[0],p->f.f[1],p->f.f[2]));
  THERMO_TRACE(fprintf(stderr,"%d: Thermo: P %d: force=(%.3e,%.3e,%.3e)\n",this_node,p->p.identity,p->f.f[0],p->f.f[1],p->f.f[2]));
}

#ifdef ROTATION
/** set the particle torques to the friction term, i.e. \f$\tau_i=-\gamma w_i + \xi_i\f$.
    The same friction coefficient \f$\gamma\f$ is used as that for translation.
*/
inline void friction_thermo_langevin_rotation(Particle *p)
{
<<<<<<< HEAD
  extern double langevin_pref2;
  int j;
=======
  extern double langevin_pref2_rotation;

  int j;
  double switch_rotate = 1.0;
  if ( langevin_rotate == false )
  {
    switch_rotate = 0.0;
  }

#ifdef VIRTUAL_SITES
#ifndef VIRTUAL_SITES_THERMOSTAT
  if (ifParticleIsVirtual(p))
  {
    for (j=0;j<3;j++)
    p->f.torque[j]=0;
>>>>>>> daca5dfe



#ifdef THERMOSTAT_IGNORE_NON_VIRTUAL
  if (!ifParticleIsVirtual(p))
  {
    for (j=0;j<3;j++)
    p->f.torque[j]=0;

    return;
  }
#endif
  
  for ( j = 0 ; j < 3 ; j++) 
  {
#if defined (FLATNOISE)
#ifdef ROTATIONAL_INERTIA
    p->f.torque[j] = -langevin_gamma_rotation*p->m.omega[j] + switch_rotate*langevin_pref2_rotation*(d_random()-0.5);
#else
    p->f.torque[j] = -langevin_gamma_rotation*p->m.omega[j] + switch_rotate*langevin_pref2_rotation*(d_random()-0.5);
#endif
#elif defined (GAUSSRANDOMCUT)
#ifdef ROTATIONAL_INERTIA
    p->f.torque[j] = -langevin_gamma_rotation*p->m.omega[j] + switch_rotate*langevin_pref2_rotation*gaussian_random_cut();
#else
    p->f.torque[j] = -langevin_gamma_rotation*p->m.omega[j] + switch_rotate*langevin_pref2_rotation*gaussian_random_cut();
#endif
#elif defined (GAUSSRANDOM)
#ifdef ROTATIONAL_INERTIA
    p->f.torque[j] = -langevin_gamma_rotation*p->m.omega[j] + switch_rotate*langevin_pref2_rotation*gaussian_random();
#else
    p->f.torque[j] = -langevin_gamma_rotation*p->m.omega[j] + switch_rotate*langevin_pref2_rotation*gaussian_random();
#endif
#else
#error No Noise defined
#endif
  }

  ONEPART_TRACE(if(p->p.identity==check_id) fprintf(stderr,"%d: OPT: LANG f = (%.3e,%.3e,%.3e)\n",this_node,p->f.f[0],p->f.f[1],p->f.f[2]));
  THERMO_TRACE(fprintf(stderr,"%d: Thermo: P %d: force=(%.3e,%.3e,%.3e)\n",this_node,p->p.identity,p->f.f[0],p->f.f[1],p->f.f[2]));
}
#endif


#endif
<|MERGE_RESOLUTION|>--- conflicted
+++ resolved
@@ -51,9 +51,23 @@
 #define THERMO_BD         256
 /*@}*/
 
+// Handle switching of noise function flat vs Gaussian
 #if (!defined(FLATNOISE) && !defined(GAUSSRANDOMCUT) && !defined(GAUSSRANDOM))
 #define FLATNOISE
 #endif
+
+#if defined (FLATNOISE)
+  #define noise (d_random() -0.5)
+#elif defined (GAUSSRANDOMCUT)
+  #define noise gauss_random_cut()
+#elif defined (GAUSSRANDOM)
+  #define noise gauss_random()
+#else
+ #error "No noise function defined"
+#endif
+
+
+
 
 /************************************************
  * exported variables
@@ -143,15 +157,8 @@
 inline double friction_therm0_nptiso(double dt_vj) {
   extern double nptiso_pref1, nptiso_pref2;
   if(thermo_switch & THERMO_NPT_ISO)
-#if defined (FLATNOISE)
-    return ( nptiso_pref1*dt_vj + nptiso_pref2*(d_random()-0.5) );
-#elif defined (GAUSSRANDOMCUT)
-    return ( nptiso_pref1*dt_vj + nptiso_pref2*gaussian_random_cut() );
-#elif defined (GAUSSRANDOM)
-    return ( nptiso_pref1*dt_vj + nptiso_pref2*gaussian_random() );
-#else
-#error No Noise defined
-#endif
+    return ( nptiso_pref1*dt_vj + nptiso_pref2*noise );
+  
   return 0.0;
 }
 
@@ -159,15 +166,7 @@
 inline double friction_thermV_nptiso(double p_diff) {
   extern double nptiso_pref3, nptiso_pref4;
   if(thermo_switch & THERMO_NPT_ISO)   
-#if defined (FLATNOISE)
-    return ( nptiso_pref3*p_diff + nptiso_pref4*(d_random()-0.5) );
-#elif defined (GAUSSRANDOMCUT)
-    return ( nptiso_pref3*p_diff + nptiso_pref4*gaussian_random_cut() );
-#elif defined (GAUSSRANDOM)
-    return ( nptiso_pref3*p_diff + nptiso_pref4*gaussian_random() );
-#else
-#error No Noise defined
-#endif
+    return ( nptiso_pref3*p_diff + nptiso_pref4*noise );
   return 0.0;
 }
 #endif
@@ -178,9 +177,9 @@
 inline void friction_thermo_langevin(Particle *p)
 {
   extern double langevin_pref1, langevin_pref2;
-#ifdef LANGEVIN_PER_PARTICLE
+  
   double langevin_pref1_temp, langevin_pref2_temp;
-#endif
+
 #ifdef MULTI_TIMESTEP
   extern double langevin_pref1_small;
  #ifndef LANGEVIN_PER_PARTICLE
@@ -196,183 +195,106 @@
     switch_trans = 0.0;
   }
 
-#ifdef VIRTUAL_SITES
-#ifndef VIRTUAL_SITES_THERMOSTAT
-  if (ifParticleIsVirtual(p))
-  {
-    for (j=0;j<3;j++)
-    p->f.f[j]=0;
-
-    return;
-  }
-#endif
-
-#ifdef THERMOSTAT_IGNORE_NON_VIRTUAL
-  if (!ifParticleIsVirtual(p))
-  {
-    for (j=0;j<3;j++)
-    p->f.f[j]=0;
-
-    return;
-  }
-#endif
-#endif	  
-
+  // Virtual sites related decision making
+  #ifdef VIRTUAL_SITES
+    #ifndef VIRTUAL_SITES_THERMOSTAT
+      // In this case, virtual sites are NOT thermostated 
+      if (ifParticleIsVirtual(p))
+    #endif
+    #ifdef THERMOSTAT_IGNORE_NON_VIRTUAL
+      // In this case NON-virtual particles are NOT thermostated
+      if (!ifParticleIsVirtual(p))
+    #endif
+    // If one of the if clauses above evaluates to true, 
+    // don't thermostat.
+    {
+      for (j=0;j<3;j++)
+        p->f.f[j]=0;
+  
+      return;
+    }
+  #endif // Virtual sites
+
+  // Get velocity effective in the thermostatting
   double velocity[3];
   for (int i = 0; i < 3; i++) {
+    // Particle velocity
     velocity[i] = p->m.v[i];
-#ifdef ENGINE
-    velocity[i] -= (p->swim.v_swim*time_step)*p->r.quatu[i];
-#endif
-  }
-
+    #ifdef ENGINE
+      // In case of the engine feature, the velocity is relaxed
+      // towards a swimming velocity oriented parallel to the
+      // particles director
+      velocity[i] -= (p->swim.v_swim*time_step)*p->r.quatu[i];
+    #endif
+
+    // Local effective velocity for leeds-edwards boundary conditions
+    velocity[i]=le_frameV(i,velocity,p->r.p);
+  } // for
+  
+  // Determine prefactors for the friction and the noise term 
+
+  // first, set defaults
+  langevin_pref1_temp = langevin_pref1;
+  langevin_pref2_temp = langevin_pref2;
+
+  // Override defaults if per-particle values for T and gamma are given 
+  #ifdef LANGEVIN_PER_PARTICLE  
+    // If a particle-specific gamma is given
+    if(p->p.gamma >= 0.) 
+    {
+      langevin_pref1_temp = -p->p.gamma/time_step;
+      // Is a particle-specific temperature also specified?
+      if(p->p.T >= 0.)
+        langevin_pref2_temp = sqrt(24.0*p->p.T*p->p.gamma/time_step);
+      else
+        // Default temperature but particle-specific gamma
+        langevin_pref2_temp = sqrt(24.0*temperature*p->p.gamma/time_step);
+
+    } // particle specific gamma
+    else 
+    {
+      langevin_pref1_temp = -langevin_gamma/time_step;
+      // No particle-specific gamma, but is there particle-specific temperature
+      if(p->p.T >= 0.)
+        langevin_pref2_temp = sqrt(24.0*p->p.T*langevin_gamma/time_step);
+      else
+        // Defaut values for both
+        langevin_pref2_temp = langevin_pref2;
+    }
+  #endif // Langevin per particle handling
+
+  // Multi-timestep handling
+  // This has to be last, as it may set the prefactors to 0.
+  #ifdef MULTI_TIMESTEP
+    if (smaller_time_step > 0.) {
+      langevin_pref1_temp *= time_step/smaller_time_step;
+      if (p->p.smaller_timestep==1 && current_time_step_is_small==1) 
+        langevin_pref2_temp *= sqrt(time_step/smaller_time_step);
+      else if (p->p.smaller_timestep != current_time_step_is_small) {
+        langevin_pref1_temp  = 0.;
+        langevin_pref2_temp  = 0.;
+      }
+    }
+  #endif
+
+  
+  // Do the actual thermostatting
   for ( j = 0 ; j < 3 ; j++) 
   {
-#ifdef EXTERNAL_FORCES
-    if (!(p->p.ext_flag & COORD_FIXED(j)))
-#endif
+    #ifdef EXTERNAL_FORCES
+      // If individual coordinates are fixed, set force to 0.
+      if ((p->p.ext_flag & COORD_FIXED(j)))
+        p->f.f[j] = 0;
+      else	
+    #endif
     {
-
-#ifdef LANGEVIN_PER_PARTICLE  
-      
-#if defined (FLATNOISE)
-      if(p->p.gamma >= 0.) 
-      {
-        langevin_pref1_temp = -p->p.gamma/time_step;
-        
-        if(p->p.T >= 0.)
-          langevin_pref2_temp = sqrt(24.0*p->p.T*p->p.gamma/time_step);
-        else
-          langevin_pref2_temp = sqrt(24.0*temperature*p->p.gamma/time_step);
-
-#ifdef MULTI_TIMESTEP
-        if (smaller_time_step > 0.) {
-          langevin_pref1_temp *= time_step/smaller_time_step;
-          if (p->p.smaller_timestep==1 && current_time_step_is_small==1) 
-            langevin_pref2_temp *= sqrt(time_step/smaller_time_step);
-          else if (p->p.smaller_timestep != current_time_step_is_small) {
-            langevin_pref1_temp  = 0.;
-            langevin_pref2_temp  = 0.;
-          }
-        }
-#endif
-        p->f.f[j] = langevin_pref1_temp*
-                       le_frameV(j, velocity, p->r.p) + switch_trans*langevin_pref2_temp*(d_random()-0.5);
-      }
-      else 
-      {
-        if(p->p.T >= 0.)
-          langevin_pref2_temp = sqrt(24.0*p->p.T*langevin_gamma/time_step);
-        else          
-          langevin_pref2_temp = langevin_pref2;
-        
-#ifdef MULTI_TIMESTEP
-        if (smaller_time_step > 0.) {
-          if (p->p.smaller_timestep==1 && current_time_step_is_small==1) {
-            langevin_pref2_temp *= sqrt(time_step/smaller_time_step);
-            p->f.f[j] = langevin_pref1_small*p->m.v[j] + switch_trans*langevin_pref2_temp*(d_random()-0.5);
-          } else if (p->p.smaller_timestep==0 && current_time_step_is_small==0) {            
-            p->f.f[j] = langevin_pref1_small*p->m.v[j] + switch_trans*langevin_pref2_temp*(d_random()-0.5);
-          }
-        } else
-#endif
-        p->f.f[j] = langevin_pref1*
-                  le_frameV(j, velocity, p->r.p) + switch_trans*langevin_pref2_temp*(d_random()-0.5);
-      }
-
-#elif defined (GAUSSRANDOMCUT)
-      if(p->p.gamma >= 0.) 
-      {
-        langevin_pref1_temp = -p->p.gamma/time_step;
-        
-        if(p->p.T >= 0.)
-          langevin_pref2_temp = sqrt(2.0*p->p.T*p->p.gamma/time_step);
-        else
-          langevin_pref2_temp = sqrt(2.0*temperature*p->p.gamma/time_step);
-
-        p->f.f[j] = langevin_pref1_temp*
-                       le_frameV(j, velocity, p->r.p) + switch_trans*langevin_pref2_temp*gaussian_random_cut();
-      }
-      else 
-      {
-        if(p->p.T >= 0.)
-          langevin_pref2_temp = sqrt(2.0*p->p.T*langevin_gamma/time_step);
-        else          
-          langevin_pref2_temp = langevin_pref2;
-
-        p->f.f[j] = langevin_pref1*
-                  le_frameV(j, velocity, p->r.p) + switch_trans*langevin_pref2_temp*gaussian_random_cut();
-      }
-
-#elif defined (GAUSSRANDOM)
-      if(p->p.gamma >= 0.) 
-      {
-        langevin_pref1_temp = -p->p.gamma/time_step;
-        
-        if(p->p.T >= 0.)
-          langevin_pref2_temp = sqrt(2.0*p->p.T*p->p.gamma/time_step);
-        else
-          langevin_pref2_temp = sqrt(2.0*temperature*p->p.gamma/time_step);
-        
-        p->f.f[j] = langevin_pref1_temp*
-                       le_frameV(j, velocity, p->r.p) + switch_trans*langevin_pref2_temp*gaussian_random();
-      }
-      else 
-      {
-        if(p->p.T >= 0.)
-          langevin_pref2_temp = sqrt(2.0*p->p.T*langevin_gamma/time_step);
-        else          
-          langevin_pref2_temp = langevin_pref2;
-        
-        p->f.f[j] = langevin_pref1*
-                  le_frameV(j, velocity, p->r.p) + switch_trans*langevin_pref2_temp*gaussian_random();
-      }
-#else
-#error No Noise defined
-#endif
-
-
-#else // END OF LANGEVIN_PER_PARTICLE 
-
-
-#if defined (FLATNOISE)
-
-#ifdef MULTI_TIMESTEP
-      if (smaller_time_step > 0.) {
-        if (p->p.smaller_timestep==1 && current_time_step_is_small==1)
-          p->f.f[j] = langevin_pref1_small*p->m.v[j] + switch_trans*langevin_pref2_small*(d_random()-0.5);
-        else if (p->p.smaller_timestep==0 && current_time_step_is_small==0)
-          p->f.f[j] = langevin_pref1_small*p->m.v[j] + switch_trans*langevin_pref2*(d_random()-0.5);
-        else 
-          p->f.f[j] = 0.;
-      } else
-#endif
-      p->f.f[j] = langevin_pref1*le_frameV(j, velocity, p->r.p)
-                  + switch_trans*langevin_pref2*(d_random()-0.5);
-
-#elif defined (GAUSSRANDOMCUT)
-      p->f.f[j] = langevin_pref1*le_frameV(j, velocity, p->r.p)
-                  + switch_trans*langevin_pref2*gaussian_random_cut();
-#elif defined (GAUSSRANDOM)
-      p->f.f[j] = langevin_pref1*le_frameV(j, velocity, p->r.p)
-                  + switch_trans*langevin_pref2*gaussian_random();
-#else
-#error No Noise defined
-#endif
-
-/*******************end different shapes of noise */
-
-#endif
-    } // END FIXED BLOCK
-#ifdef EXTERNAL_FORCES
-    else p->f.f[j] = 0;
-#endif
+      // Apply the force
+      p->f.f[j] = langevin_pref1_temp*velocity[j] + switch_trans*langevin_pref2_temp*noise;
+    }
   } // END LOOP OVER ALL COMPONENTS
 
 
   // printf("%d: %e %e %e %e %e %e\n",p->p.identity, p->f.f[0],p->f.f[1],p->f.f[2], p->m.v[0],p->m.v[1],p->m.v[2]);
-  
-
   ONEPART_TRACE(if(p->p.identity==check_id) fprintf(stderr,"%d: OPT: LANG f = (%.3e,%.3e,%.3e)\n",this_node,p->f.f[0],p->f.f[1],p->f.f[2]));
   THERMO_TRACE(fprintf(stderr,"%d: Thermo: P %d: force=(%.3e,%.3e,%.3e)\n",this_node,p->p.identity,p->f.f[0],p->f.f[1],p->f.f[2]));
 }
@@ -383,10 +305,6 @@
 */
 inline void friction_thermo_langevin_rotation(Particle *p)
 {
-<<<<<<< HEAD
-  extern double langevin_pref2;
-  int j;
-=======
   extern double langevin_pref2_rotation;
 
   int j;
@@ -396,55 +314,30 @@
     switch_rotate = 0.0;
   }
 
-#ifdef VIRTUAL_SITES
-#ifndef VIRTUAL_SITES_THERMOSTAT
-  if (ifParticleIsVirtual(p))
-  {
-    for (j=0;j<3;j++)
-    p->f.torque[j]=0;
->>>>>>> daca5dfe
-
-
-
-#ifdef THERMOSTAT_IGNORE_NON_VIRTUAL
-  if (!ifParticleIsVirtual(p))
-  {
-    for (j=0;j<3;j++)
-    p->f.torque[j]=0;
-
-    return;
-  }
-#endif
-  
+
+
+
+  // Rotational degrees of virtual sites are thermostatted,
+  // so no switching here
+
+
+  // Here the thermostats happens
   for ( j = 0 ; j < 3 ; j++) 
   {
-#if defined (FLATNOISE)
 #ifdef ROTATIONAL_INERTIA
-    p->f.torque[j] = -langevin_gamma_rotation*p->m.omega[j] + switch_rotate*langevin_pref2_rotation*(d_random()-0.5);
+    p->f.torque[j] = -langevin_gamma_rotation*p->m.omega[j] + switch_rotate*langevin_pref2_rotation*noise;
 #else
-    p->f.torque[j] = -langevin_gamma_rotation*p->m.omega[j] + switch_rotate*langevin_pref2_rotation*(d_random()-0.5);
-#endif
-#elif defined (GAUSSRANDOMCUT)
-#ifdef ROTATIONAL_INERTIA
-    p->f.torque[j] = -langevin_gamma_rotation*p->m.omega[j] + switch_rotate*langevin_pref2_rotation*gaussian_random_cut();
-#else
-    p->f.torque[j] = -langevin_gamma_rotation*p->m.omega[j] + switch_rotate*langevin_pref2_rotation*gaussian_random_cut();
-#endif
-#elif defined (GAUSSRANDOM)
-#ifdef ROTATIONAL_INERTIA
-    p->f.torque[j] = -langevin_gamma_rotation*p->m.omega[j] + switch_rotate*langevin_pref2_rotation*gaussian_random();
-#else
-    p->f.torque[j] = -langevin_gamma_rotation*p->m.omega[j] + switch_rotate*langevin_pref2_rotation*gaussian_random();
-#endif
-#else
-#error No Noise defined
+    p->f.torque[j] = -langevin_gamma_rotation*p->m.omega[j] + switch_rotate*langevin_pref2_rotation*noise;
 #endif
   }
 
   ONEPART_TRACE(if(p->p.identity==check_id) fprintf(stderr,"%d: OPT: LANG f = (%.3e,%.3e,%.3e)\n",this_node,p->f.f[0],p->f.f[1],p->f.f[2]));
   THERMO_TRACE(fprintf(stderr,"%d: Thermo: P %d: force=(%.3e,%.3e,%.3e)\n",this_node,p->p.identity,p->f.f[0],p->f.f[1],p->f.f[2]));
 }
-#endif
-
-
-#endif
+
+
+#endif // ROTATION
+
+
+#undef noise
+#endif