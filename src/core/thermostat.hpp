--- conflicted
+++ resolved
@@ -26,7 +26,6 @@
 
 #include "config.hpp"
 
-<<<<<<< HEAD
 #include "debug.hpp"
 #include "particle_data.hpp"
 #include "random.hpp"
@@ -34,19 +33,6 @@
 #include "lees_edwards.hpp"
 
 #include "Vector.hpp"
-=======
-#include "Vector.hpp"
-#include "cells.hpp"
-#include "debug.hpp"
-#include "dpd.hpp"
-#include "global.hpp"
-#include "integrate.hpp"
-#include "lb.hpp"
-#include "particle_data.hpp"
-#include "random.hpp"
-#include "virtual_sites.hpp"
-#include <cmath>
->>>>>>> 86ca06ad
 
 #include <cmath>
 #include "grid.hpp" 
@@ -238,39 +224,8 @@
   extern Thermostat::GammaType langevin_pref1, langevin_pref2;
   Thermostat::GammaType langevin_pref1_temp, langevin_pref2_temp;
 
-<<<<<<< HEAD
-#ifdef MULTI_TIMESTEP
-  extern double langevin_pref1_small;
-#ifndef LANGEVIN_PER_PARTICLE
-  extern double langevin_pref2_small;
-#endif /* LANGEVIN_PER_PARTICLE */
-#endif /* MULTI_TIMESTEP */
-
   if (p->p.is_virtual && !thermo_virtual) {
     for (int j = 0; j < 3; j++)
-=======
-  int j;
-  double switch_trans = 1.0;
-  if (langevin_trans == false) {
-    switch_trans = 0.0;
-  }
-
-// Virtual sites related decision making
-#ifdef VIRTUAL_SITES
-#ifndef VIRTUAL_SITES_THERMOSTAT
-  // In this case, virtual sites are NOT thermostated
-  if (p->p.isVirtual) {
-    for (j = 0; j < 3; j++)
-      p->f.f[j] = 0;
-
-    return;
-  }
-#endif /* VIRTUAL_SITES_THERMOSTAT */
-#ifdef THERMOSTAT_IGNORE_NON_VIRTUAL
-  // In this case NON-virtual particles are NOT thermostated
-  if (!p->p.isVirtual) {
-    for (j = 0; j < 3; j++)
->>>>>>> 86ca06ad
       p->f.f[j] = 0;
 
     return;
