--- conflicted
+++ resolved
@@ -87,12 +87,8 @@
 /** Langevin friction coefficient gamma. */
 extern double langevin_gamma;
 
-<<<<<<< HEAD
 /** Langevin friction coefficient gamma for the rotation. */
-=======
-/** Langevin friction coefficient gamma. */
 #ifndef ROTATIONAL_INERTIA
->>>>>>> eddac1cf
 extern double langevin_gamma_rotation;
 #else
 extern double langevin_gamma_rotation[3];
@@ -479,16 +475,12 @@
   for ( j = 0 ; j < 3 ; j++) 
   {
 #ifdef ROTATIONAL_INERTIA
-<<<<<<< HEAD
 #ifndef SEMI_INTEGRATED
-    p->f.torque[j] = -langevin_pref1_temp*p->m.omega[j] + switch_rotate*langevin_pref2_temp*noise;
-=======
     p->f.torque[j] = -langevin_pref1_temp[j]*p->m.omega[j] + switch_rotate*langevin_pref2_temp[j]*noise;
->>>>>>> eddac1cf
-#else
+#else // SEMI_INTEGRATED
     p->f.torque[j] = 0;
 #endif // SEMI_INTEGATED
-#else
+#else // ROTATIONAL_INERTIA
     p->f.torque[j] = -langevin_pref1_temp*p->m.omega[j] + switch_rotate*langevin_pref2_temp*noise;
 #endif // ROTATIONAL_INERTIA
   }
