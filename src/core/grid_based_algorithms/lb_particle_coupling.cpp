#include <Random123/philox.h>
#include <boost/mpi.hpp>
#include <profiler/profiler.hpp>

#include "cells.hpp"
#include "communication.hpp"
#include "config.hpp"
#include "global.hpp"
#include "grid.hpp"
#include "grid_based_algorithms/lattice.hpp"
#include "integrate.hpp"
#include "lb_interface.hpp"
#include "lb_interpolation.hpp"
#include "lb_particle_coupling.hpp"
#include "lbgpu.hpp"
#include "random.hpp"

#include "utils/u32_to_u64.hpp"
#include <utils/Counter.hpp>
#include <utils/uniform.hpp>

LB_Particle_Coupling lb_particle_coupling;

void mpi_bcast_lb_particle_coupling_slave(int, int) {
  boost::mpi::broadcast(comm_cart, lb_particle_coupling, 0);
}

void lb_lbcoupling_activate() {
  lb_particle_coupling.couple_to_md = true;
  mpi_bcast_lb_particle_coupling_slave(0, 0);
}

void lb_lbcoupling_deactivate() {
  if (lattice_switch != ActiveLB::NONE && this_node == 0 && n_part) {
    runtimeWarningMsg()
        << "Recalculating forces, so the LB coupling forces are not "
           "included in the particle force the first time step. This "
           "only matters if it happens frequently during "
           "sampling.";
  }

  lb_particle_coupling.couple_to_md = false;
  mpi_bcast_lb_particle_coupling_slave(0, 0);
}

void lb_lbcoupling_set_gamma(double gamma) {
  lb_particle_coupling.gamma = gamma;
  mpi_bcast_lb_particle_coupling();
}

double lb_lbcoupling_get_gamma() { return lb_particle_coupling.gamma; }

bool lb_lbcoupling_is_seed_required() {
  if (lattice_switch == ActiveLB::CPU) {
    return not lb_particle_coupling.rng_counter_coupling.is_initialized();
  }
#ifdef CUDA
  if (lattice_switch == ActiveLB::GPU) {
    return not rng_counter_coupling_gpu.is_initialized();
  }
#endif
  return false;
}

uint64_t lb_coupling_get_rng_state_cpu() {
  return lb_particle_coupling.rng_counter_coupling->value();
}

uint64_t lb_lbcoupling_get_rng_state() {
  if (lattice_switch == ActiveLB::CPU) {
    return lb_coupling_get_rng_state_cpu();
  }
  if (lattice_switch == ActiveLB::GPU) {
#ifdef CUDA
    return lb_coupling_get_rng_state_gpu();
#endif
  }
  return {};
}

void lb_lbcoupling_set_rng_state(uint64_t counter) {
  if (lattice_switch == ActiveLB::CPU) {
    lb_particle_coupling.rng_counter_coupling =
        Utils::Counter<uint64_t>(counter);
    mpi_bcast_lb_particle_coupling();
  } else if (lattice_switch == ActiveLB::GPU) {
#ifdef CUDA
    lb_coupling_set_rng_state_gpu(counter);
#endif
  }
}

namespace {
/**
 * @brief Add a force to the lattice force density.
 * @param pos Position of the force
 * @param force Force in MD units.
 */
void add_md_force(Utils::Vector3d const &pos, Utils::Vector3d const &force) {
  /* transform momentum transfer to lattice units
     (Eq. (12) Ahlrichs and Duenweg, JCP 111(17):8225 (1999)) */
  auto const delta_j = -(time_step / lb_lbfluid_get_lattice_speed()) * force;
  lb_lbinterpolation_add_force_density(pos, delta_j);
}
} // namespace

/** Coupling of a single particle to viscous fluid with Stokesian friction.
 *
 *  Section II.C. Ahlrichs and Duenweg, JCP 111(17):8225 (1999)
 *
 * @param[in,out] p         The coupled particle.
 * @param[in]     f_random  Additional force to be included.
 *
 * @return The viscous coupling force plus f_random.
 */
Utils::Vector3d lb_viscous_coupling(Particle *p,
                                    Utils::Vector3d const &f_random) {
  /* calculate fluid velocity at particle's position
     this is done by linear interpolation
     (Eq. (11) Ahlrichs and Duenweg, JCP 111(17):8225 (1999)) */
  auto const interpolated_u =
      lb_lbinterpolation_get_interpolated_velocity(p->r.p) *
      lb_lbfluid_get_lattice_speed();

  Utils::Vector3d v_drift = interpolated_u;
#ifdef ENGINE
  if (p->swim.swimming) {
    v_drift += p->swim.v_swim * p->r.calc_director();
    p->swim.v_center[0] = interpolated_u[0];
    p->swim.v_center[1] = interpolated_u[1];
    p->swim.v_center[2] = interpolated_u[2];
  }
#endif

#ifdef LB_ELECTROHYDRODYNAMICS
  v_drift += p->p.mu_E;
#endif

  /* calculate viscous force
   * (Eq. (9) Ahlrichs and Duenweg, JCP 111(17):8225 (1999))
   * */
  auto const force = -lb_lbcoupling_get_gamma() * (p->m.v - v_drift) + f_random;

  add_md_force(p->r.p, force);

  return force;
}

namespace {
bool in_local_domain(Utils::Vector3d const &pos) {
  auto const lblattice = lb_lbfluid_get_lattice();
<<<<<<< HEAD
  return (pos[0] >= local_geo.my_left()[0] - 0.5 * lblattice.agrid[0] &&
          pos[0] < local_geo.my_right()[0] + 0.5 * lblattice.agrid[0] &&
          pos[1] >= local_geo.my_left()[1] - 0.5 * lblattice.agrid[1] &&
          pos[1] < local_geo.my_right()[1] + 0.5 * lblattice.agrid[1] &&
          pos[2] >= local_geo.my_left()[2] - 0.5 * lblattice.agrid[2] &&
          pos[2] < local_geo.my_right()[2] + 0.5 * lblattice.agrid[2]);
=======
  return (pos[0] >= my_left[0] - 0.5 * lblattice.agrid &&
          pos[0] < my_right[0] + 0.5 * lblattice.agrid &&
          pos[1] >= my_left[1] - 0.5 * lblattice.agrid &&
          pos[1] < my_right[1] + 0.5 * lblattice.agrid &&
          pos[2] >= my_left[2] - 0.5 * lblattice.agrid &&
          pos[2] < my_right[2] + 0.5 * lblattice.agrid);
>>>>>>> 37b47f47
}

#ifdef ENGINE
void add_swimmer_force(Particle &p) {
  if (p.swim.swimming) {
    // calculate source position
    const double direction = double(p.swim.push_pull) * p.swim.dipole_length;
    auto const director = p.r.calc_director();
    auto const source_position = p.r.p + direction * director;

    if (not in_local_domain(source_position)) {
      return;
    }

    p.swim.v_source =
        lb_lbinterpolation_get_interpolated_velocity(source_position) *
        lb_lbfluid_get_lattice_speed();

    add_md_force(source_position, p.swim.f_swim * director);
  }
}
#endif
} // namespace

void lb_lbcoupling_calc_particle_lattice_ia(bool couple_virtual) {
  ESPRESSO_PROFILER_CXX_MARK_FUNCTION;
  if (lattice_switch == ActiveLB::GPU) {
#ifdef CUDA
    if (lb_particle_coupling.couple_to_md && this_node == 0) {
      switch (lb_lbinterpolation_get_interpolation_order()) {
      case (InterpolationOrder::linear):
        lb_calc_particle_lattice_ia_gpu<8>(couple_virtual,
                                           lb_lbcoupling_get_gamma());
        break;
      case (InterpolationOrder::quadratic):
        lb_calc_particle_lattice_ia_gpu<27>(couple_virtual,
                                            lb_lbcoupling_get_gamma());
        break;
      }
    }
#endif
  } else if (lattice_switch == ActiveLB::CPU) {
    if (lb_particle_coupling.couple_to_md) {
      switch (lb_lbinterpolation_get_interpolation_order()) {
      case (InterpolationOrder::quadratic):
        throw std::runtime_error("The non-linear interpolation scheme is not "
                                 "implemented for the CPU LB.");
      case (InterpolationOrder::linear): {
#ifdef ENGINE
        ghost_communicator(&cell_structure.exchange_ghosts_comm,
                           GHOSTTRANS_SWIMMING);
#endif
        using rng_type = r123::Philox4x64;
        using ctr_type = rng_type::ctr_type;
        using key_type = rng_type::key_type;

        ctr_type c;
        if (lb_lbfluid_get_kT() > 0.0) {
          c = ctr_type{{lb_particle_coupling.rng_counter_coupling->value(),
                        static_cast<uint64_t>(RNGSalt::PARTICLES)}};
        } else {
          c = ctr_type{{0, 0}};
        }

        /* Eq. (16) Ahlrichs and Duenweg, JCP 111(17):8225 (1999).
         * The factor 12 comes from the fact that we use random numbers
         * from -0.5 to 0.5 (equally distributed) which have variance 1/12.
         * time_step comes from the discretization.
         */
        auto const noise_amplitude = sqrt(12. * 2. * lb_lbcoupling_get_gamma() *
                                          lb_lbfluid_get_kT() / time_step);
        auto f_random = [&c](int id) -> Utils::Vector3d {
          if (lb_lbfluid_get_kT() > 0.0) {
            key_type k{{static_cast<uint32_t>(id)}};

            auto const noise = rng_type{}(c, k);

            using Utils::uniform;
            return Utils::Vector3d{uniform(noise[0]), uniform(noise[1]),
                                   uniform(noise[2])} -
                   Utils::Vector3d::broadcast(0.5);
          }
          return Utils::Vector3d{};
        };

        /* local cells */
        for (auto &p : local_cells.particles()) {
          if (!p.p.is_virtual or couple_virtual) {
            auto const force = lb_viscous_coupling(
                &p, noise_amplitude * f_random(p.identity()));
            /* add force to the particle */
            p.f.f += force;
#ifdef ENGINE
            add_swimmer_force(p);
#endif
          }
        }

        /* ghost cells */
        for (auto &p : ghost_cells.particles()) {
          /* for ghost particles we have to check if they lie
           * in the range of the local lattice nodes */
          if (in_local_domain(p.r.p)) {
            if (!p.p.is_virtual || couple_virtual) {
              lb_viscous_coupling(&p, noise_amplitude * f_random(p.identity()));
#ifdef ENGINE
              add_swimmer_force(p);
#endif
            }
          }
        }
        break;
      }
      }
    }
  }
}

void lb_lbcoupling_propagate() {
  if (lb_lbfluid_get_kT() > 0.0) {
    if (lattice_switch == ActiveLB::CPU) {
      lb_particle_coupling.rng_counter_coupling->increment();
    } else if (lattice_switch == ActiveLB::GPU) {
#ifdef CUDA
      rng_counter_coupling_gpu->increment();
#endif
    }
  }
}<|MERGE_RESOLUTION|>--- conflicted
+++ resolved
@@ -149,21 +149,15 @@
 namespace {
 bool in_local_domain(Utils::Vector3d const &pos) {
   auto const lblattice = lb_lbfluid_get_lattice();
-<<<<<<< HEAD
-  return (pos[0] >= local_geo.my_left()[0] - 0.5 * lblattice.agrid[0] &&
-          pos[0] < local_geo.my_right()[0] + 0.5 * lblattice.agrid[0] &&
-          pos[1] >= local_geo.my_left()[1] - 0.5 * lblattice.agrid[1] &&
-          pos[1] < local_geo.my_right()[1] + 0.5 * lblattice.agrid[1] &&
-          pos[2] >= local_geo.my_left()[2] - 0.5 * lblattice.agrid[2] &&
-          pos[2] < local_geo.my_right()[2] + 0.5 * lblattice.agrid[2]);
-=======
+  auto const my_left = local_geo.my_left();
+  auto const my_right = local_geo.my_right();
+
   return (pos[0] >= my_left[0] - 0.5 * lblattice.agrid &&
           pos[0] < my_right[0] + 0.5 * lblattice.agrid &&
           pos[1] >= my_left[1] - 0.5 * lblattice.agrid &&
           pos[1] < my_right[1] + 0.5 * lblattice.agrid &&
           pos[2] >= my_left[2] - 0.5 * lblattice.agrid &&
           pos[2] < my_right[2] + 0.5 * lblattice.agrid);
->>>>>>> 37b47f47
 }
 
 #ifdef ENGINE
