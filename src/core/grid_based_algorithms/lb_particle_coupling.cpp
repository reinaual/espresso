--- conflicted
+++ resolved
@@ -126,10 +126,6 @@
 #ifdef ENGINE
   if (p->swim.swimming) {
     v_drift += p->swim.v_swim * p->r.calc_director();
-<<<<<<< HEAD
-    p->swim.v_center = interpolated_u;
-=======
->>>>>>> 65320000
   }
 #endif
 
@@ -237,11 +233,7 @@
 } // namespace
 
 void lb_lbcoupling_calc_particle_lattice_ia(
-<<<<<<< HEAD
-    bool couple_virtual, const ParticleRange &local_particles,
-=======
     bool couple_virtual, const ParticleRange &particles,
->>>>>>> 65320000
     const ParticleRange &more_particles) {
   ESPRESSO_PROFILER_CXX_MARK_FUNCTION;
   if (lattice_switch == ActiveLB::GPU) {
@@ -333,15 +325,7 @@
         };
 
         /* Couple particles ranges */
-<<<<<<< HEAD
-        for (auto &p : local_particles) {
-          couple_particle(p);
-        }
-
-        for (auto &p : more_particles) {
-=======
         for (auto &p : particles) {
->>>>>>> 65320000
           couple_particle(p);
         }
 
