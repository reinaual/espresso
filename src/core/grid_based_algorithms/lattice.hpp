--- conflicted
+++ resolved
@@ -62,13 +62,9 @@
    * \param offset     lattice offset
    * \param halo_size  halo size
    */
-<<<<<<< HEAD
-  int init(double *agrid, double *offset, int halo_size);
-=======
   int init(double *agrid, double *offset, int halo_size, size_t dim,
            const Vector3d &local_box, const Vector3d &myright,
            const Vector3d &box_length);
->>>>>>> f9f0d413
 
   /** Map a spatial position to the surrounding lattice sites.
    *
