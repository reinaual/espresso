--- conflicted
+++ resolved
@@ -43,17 +43,7 @@
 
 #include <utils/Span.hpp>
 
-<<<<<<< HEAD
 /** \name Parameter fields for Lattice Boltzmann
-=======
-/* For the D3Q19 model most functions have a separate implementation
- * where the coefficients and the velocity vectors are hardcoded
- * explicitly. This saves a lot of multiplications with 1's and 0's
- * thus making the code more efficient. */
-#define D3Q19
-
-/** \name Parameter fields for lattice Boltzmann
->>>>>>> b858b75b
  * The numbers are referenced in \ref mpi_bcast_lb_params
  * to determine what actions have to take place upon change
  * of the respective parameter.
@@ -73,8 +63,6 @@
 #define LB_COUPLE_TWO_POINT 2
 #define LB_COUPLE_THREE_POINT 4
 
-#ifdef ADDITIONAL_CHECKS
-#endif
 /*@}*/
 /** Some general remarks:
  *  This file implements the LB D3Q19 method to Espresso. The LB_Model
@@ -141,15 +129,9 @@
 #endif
 };
 
-<<<<<<< HEAD
 /** Data structure holding the parameters for the Lattice Boltzmann system. */
 struct LB_Parameters {
   /** number density (LB units) */
-=======
-/** Parameters for the lattice Boltzmann system. */
-typedef struct {
-  /** number density (LJ units) */
->>>>>>> b858b75b
   double rho;
 
   /** kinematic viscosity (LB units) */
@@ -161,7 +143,6 @@
   /** lattice spacing */
   double agrid;
 
-<<<<<<< HEAD
   /** time step for fluid propagation (MD units)
    *  Note: Has to be larger than MD time step! */
   double tau;
@@ -173,25 +154,6 @@
    * Units) */
   Vector3d ext_force_density;
 
-=======
-  /** time step for fluid propagation (LJ units)
-   *  Note: Has to be larger than MD time step!
-   */
-  double tau;
-
-  /** friction coefficient for viscous coupling (LJ units)
-   *  Note that the friction coefficient is quite high and may
-   *  lead to numerical artifacts with low order integrators
-   */
-  double friction;
-
-  /** external force density applied to the fluid at each lattice site (MD
-   *  units)
-   */
-  double ext_force_density[3]; /* Open question: Do we want a local force or
-                          global force? */
-  double rho_lb_units;
->>>>>>> b858b75b
   /** relaxation of the odd kinetic modes */
   double gamma_odd;
   /** relaxation of the even kinetic modes */
@@ -245,7 +207,7 @@
 
 namespace Utils {
 
-template <std::size_t I> const auto get(const LB_Fluid_Ref &lb_fluid) {
+template <std::size_t I> auto get(const LB_Fluid_Ref &lb_fluid) {
   return lb_fluid.get<I>();
 }
 
@@ -284,30 +246,21 @@
 /** (Re-)initialize the fluid. */
 void lb_reinit_fluid();
 
-<<<<<<< HEAD
 /**
  * @brief Event handler for integration start.
  */
 void lb_on_integration_start();
-=======
-/** Reset the force densities on the fluid nodes */
-void lb_reinit_force_densities();
-
-/** Check if all LB parameters are meaningful */
-int lb_sanity_checks();
->>>>>>> b858b75b
-
-/** Calculate the equilibrium distributions.
- *  @param[in] index  Index of the local site
- *  @param[in] rho    Local fluid density
- *  @param[in] j      Local fluid speed
- *  @param[in] pi     Local fluid pressure
- */
+
+/** Calculates the equilibrium distributions.
+    @param index Index of the local site
+    @param rho local fluid density
+    @param j local fluid speed
+    @param pi local fluid pressure
+*/
 void lb_calc_n_from_rho_j_pi(const Lattice::index_t index, const double rho,
                              const std::array<double, 3> &j,
                              const std::array<double, 6> &pi);
 
-<<<<<<< HEAD
 /** Calculates the coupling of MD particles to the LB fluid.
  * This function  is called from \ref force_calc. The force is added
  * to the particle force and the corresponding momentum exchange is
@@ -320,29 +273,6 @@
  * lattice. Note that it can lead to undefined behaviour if the
  * position is not within the local lattice. */
 Vector3d lb_lbfluid_get_interpolated_velocity(const Vector3d &p);
-=======
-/** Propagate the lattice Boltzmann system for one time step.
- *  This function performs the collision step and the streaming step.
- *  If external force densities are present, they are applied prior to the
- *  collisions. If boundaries are present, it also applies the boundary
- *  conditions.
- */
-void lb_propagate();
-
-/** Calculate the coupling of MD particles to the LB fluid.
- *  This function is called from \ref force_calc. The force is added
- *  to the particle force and the corresponding momentum exchange is
- *  applied to the fluid.
- *  Note that this function changes the state of the fluid!
- */
-void calc_particle_lattice_ia();
-
-/** Calculate the fluid velocity at a given position of the lattice.
- *  Note that it can lead to undefined behaviour if the position
- *  is not within the local lattice.
- */
-void lb_lbfluid_get_interpolated_velocity(const Vector3d &p, double *v);
->>>>>>> b858b75b
 
 #ifdef VIRTUAL_SITES_INERTIALESS_TRACERS
 Vector3d lb_lbfluid_get_interpolated_force(const Vector3d &p);
@@ -351,17 +281,17 @@
 void lb_calc_local_fields(Lattice::index_t index, double *rho, double *j,
                           double *pi);
 
-/** Calculate hydrodynamic modes.
- *
- *  @param[in]  index  Number of the node to calculate the modes for
- *  @param[out] mode   Result
+/** Calculation of hydrodynamic modes.
+ *
+ *  @param index number of the node to calculate the modes for
+ *  @param mode output pointer to a double[19]
  */
 std::array<double, 19> lb_calc_modes(Lattice::index_t index);
 
 /** Calculate the local fluid density.
- *  The calculation is implemented explicitly for the special case of D3Q19.
- *  @param[in]  index  Local lattice site
- *  @param[out] rho    Local fluid density
+ * The calculation is implemented explicitly for the special case of D3Q19.
+ * @param index the local lattice site (Input).
+ * @param rho   local fluid density
  */
 inline void lb_calc_local_rho(Lattice::index_t index, double *rho) {
   // unit conversion: mass density
@@ -410,38 +340,13 @@
          lbfluid[18][index];
 }
 
-<<<<<<< HEAD
 /** Calculate the local fluid fields.
  * The calculation is implemented explicitly for the special case of D3Q19.
-=======
-/** Calculate the local fluid stress.
- *  The calculation is implemented explicitly for the special case of D3Q19.
- *  @param[in]  index  Local lattice site
- *  @param[out] pi     Local fluid pressure
- */
-inline void lb_calc_local_pi(Lattice::index_t index, double *pi) {
-
-  double rho;
-  double j[3];
-
-  if (!(lattice_switch & LATTICE_LB)) {
-    runtimeErrorMsg() << "Error in lb_calc_local_pi in " << __FILE__ << __LINE__
-                      << ": CPU LB not switched on.";
-    j[0] = j[1] = j[2] = 0;
-    return;
-  }
-
-  lb_calc_local_fields(index, &rho, j, pi);
-}
-
-/** Calculate local fluid fields.
- *  The calculation is implemented explicitly for the special case of D3Q19.
->>>>>>> b858b75b
- *
- *  @param[in]  index   Index of the local lattice site
- *  @param[out] rho     Local fluid density
- *  @param[out] j       Local fluid speed
- *  @param[out] pi      Local fluid pressure
+ *
+ * @param index   Index of the local lattice site.
+ * @param rho     local fluid density
+ * @param j       local fluid speed
+ * @param pi      local fluid pressure
  */
 void lb_calc_local_fields(Lattice::index_t index, double *rho, double *j,
                           double *pi);
