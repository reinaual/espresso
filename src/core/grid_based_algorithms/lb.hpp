/*
  Copyright (C) 2010-2018 The ESPResSo project
  Copyright (C) 2002,2003,2004,2005,2006,2007,2008,2009,2010
    Max-Planck-Institute for Polymer Research, Theory Group

  This file is part of ESPResSo.

  ESPResSo is free software: you can redistribute it and/or modify
  it under the terms of the GNU General Public License as published by
  the Free Software Foundation, either version 3 of the License, or
  (at your option) any later version.

  ESPResSo is distributed in the hope that it will be useful,
  but WITHOUT ANY WARRANTY; without even the implied warranty of
  MERCHANTABILITY or FITNESS FOR A PARTICULAR PURPOSE.  See the
  GNU General Public License for more details.

  You should have received a copy of the GNU General Public License
  along with this program.  If not, see <http://www.gnu.org/licenses/>.
*/
/** \file
 *
 * %Lattice Boltzmann algorithm for hydrodynamic degrees of freedom.
 *
 * Implementation in lb.cpp.
 */

#ifndef LB_H
#define LB_H

#include "config.hpp"

#include "lattice.hpp"

<<<<<<< HEAD
void mpi_set_lb_coupling_counter(int high, int low);
=======
>>>>>>> 6a245d7e
void mpi_set_lb_fluid_counter(int high, int low);

#ifdef LB

#include "errorhandling.hpp"

#include "halo.hpp"
#include "utils.hpp"

#include <utils/Span.hpp>

/** \name Parameter fields for Lattice Boltzmann
 * The numbers are referenced in \ref mpi_bcast_lb_params
 * to determine what actions have to take place upon change
 * of the respective parameter.
 */
/*@{*/
#define LBPAR_DENSITY 0   /**< fluid density */
#define LBPAR_VISCOSITY 1 /**< fluid kinematic viscosity */
#define LBPAR_AGRID 2     /**< grid constant for fluid lattice */
#define LBPAR_TAU 3       /**< time step for fluid propagation */
/** friction coefficient for viscous coupling between particles and fluid */
#define LBPAR_FRICTION 4
#define LBPAR_EXTFORCE 5 /**< external force density acting on the fluid */
#define LBPAR_BULKVISC 6 /**< fluid bulk viscosity */
#define LBPAR_KT 7       /**< thermal energy */

/** Note these are used for binary logic so should be powers of 2 */
#define LB_COUPLE_NULL 1
#define LB_COUPLE_TWO_POINT 2
#define LB_COUPLE_THREE_POINT 4

<<<<<<< HEAD
#ifdef ADDITIONAL_CHECKS
#endif
=======
>>>>>>> 6a245d7e
/*@}*/
/** Some general remarks:
 *  This file implements the LB D3Q19 method to Espresso. The LB_Model
 *  construction is preserved for historical reasons and might be removed
 *  soon. It is constructed as a multi-relaxation time LB, thus all populations
 *  are converted to modes, then collision is performed and transfered back
 *  to population space, where the streaming is performed.
 *
 *  For performance reasons it is clever to do streaming and collision at the
 *  same time because every fluid node has to be read and written only once.
 *  This increases mainly cache efficiency. Two alternatives are implemented:
 *  stream_collide and collide_stream.
 *
 *  The hydrodynamic fields, corresponding to density, velocity and stress, are
 *  stored in LB_FluidNodes in the array lbfields, the populations in lbfluid
 *  which is constructed as 2 x (Nx x Ny x Nz) x 19 array.
 */

/** Description of the LB Model in terms of the unit vectors of the
 *  velocity sub-lattice and the corresponding coefficients
 *  of the pseudo-equilibrium distribution
 */
template <size_t N_vel = 19> struct LB_Model {
  /** number of velocities */
  static const constexpr int n_veloc = static_cast<int>(N_vel);

  /** unit vectors of the velocity sublattice */
  std::array<std::array<double, 3>, N_vel> c;

  /** coefficients in the pseudo-equilibrium distribution */
  std::array<std::array<double, 4>, N_vel> coeff;

  /** weights in the functional for the equilibrium distribution */
  std::array<double, N_vel> w;

  /** basis of moment space */
  std::array<std::array<int, N_vel>, N_vel> e_ki;

  /** normalization factors for the moment basis */
  std::array<double, N_vel> w_k;

  /** speed of sound squared */
  double c_sound_sq;

  /** transposed basis of moment space */
  std::array<std::array<int, N_vel>, N_vel> e_ki_transposed;
};

/** Data structure for fluid on a local lattice site */
struct LB_FluidNode {
#ifdef LB_BOUNDARIES
  /** flag indicating whether this site belongs to a boundary */
  int boundary;
  Vector3d slip_velocity = {};
#endif // LB_BOUNDARIES

  /** local force density */
  Vector3d force_density;
#ifdef VIRTUAL_SITES_INERTIALESS_TRACERS
  // For particle update, we need the force on the nodes in LBM
  // Yet, Espresso resets the force immediately after the LBM update
  // Therefore we save it here
  Vector3d force_density_buf;
#endif
};

/** Data structure holding the parameters for the Lattice Boltzmann system. */
struct LB_Parameters {
  /** number density (LB units) */
  double rho;

  /** kinematic viscosity (LB units) */
  double viscosity;

  /** bulk viscosity (LB units) */
  double bulk_viscosity;

  /** lattice spacing */
  double agrid;

  /** time step for fluid propagation (MD units)
   *  Note: Has to be larger than MD time step! */
  double tau;

  /** friction coefficient for viscous coupling (LJ units) */
  double friction;

  /** external force density applied to the fluid at each lattice site (LB
   * Units) */
  Vector3d ext_force_density;

  /** relaxation of the odd kinetic modes */
  double gamma_odd;
  /** relaxation of the even kinetic modes */
  double gamma_even;
  /** relaxation rate of shear modes */
  double gamma_shear;
  /** relaxation rate of bulk modes */
  double gamma_bulk;

  /** Flag determining whether lbpar.gamma_shear, gamma_odd, and gamma_even are
   *  calculated from lbpar.gamma_shear in such a way to yield a TRT LB with
   *  minimized slip at bounce-back boundaries
   */
  bool is_TRT;

  /** \name Derived parameters */
  /** amplitudes of the fluctuations of the modes */
  Vector<19, double> phi;
<<<<<<< HEAD
=======
  // Thermal energy
  double kT;
>>>>>>> 6a245d7e
};

/** The DnQm model to be used. */
extern LB_Model<> lbmodel;

/** %Lattice Boltzmann parameters. */
extern LB_Parameters lbpar;

/** The underlying lattice */
extern Lattice lblattice;

extern HaloCommunicator update_halo_comm;

void lb_realloc_fluid();

void lb_reinit_parameters();
/** Pointer to the velocity populations of the fluid.
 *  lbfluid contains pre-collision populations, lbfluid_post
 *  contains post-collision populations
 */
using LB_Fluid = std::array<Utils::Span<double>, 19>;
extern LB_Fluid lbfluid;

class LB_Fluid_Ref {
public:
  LB_Fluid_Ref(std::size_t index, const LB_Fluid &lb_fluid)
      : m_index(index), m_lb_fluid(lb_fluid) {}
  template <std::size_t I> const auto &get() const {
    return m_lb_fluid[I][m_index];
  }

private:
  const std::size_t m_index;
  const LB_Fluid &m_lb_fluid;
};

namespace Utils {

template <std::size_t I> auto get(const LB_Fluid_Ref &lb_fluid) {
  return lb_fluid.get<I>();
}

} // namespace Utils

/** Pointer to the hydrodynamic fields of the fluid */
extern std::vector<LB_FluidNode> lbfields;

/************************************************************/
/** \name Exported Functions */
/************************************************************/
/*@{*/

/** Update the lattice Boltzmann system for one time step.
 *  This function performs the collision step and the streaming step.
 *  If external force densities are present, they are applied prior to the
 *  collisions. If boundaries are present, it also applies the boundary
 *  conditions.
 */
void lattice_boltzmann_update();

<<<<<<< HEAD
/** Performs a full initialization of
 *  the Lattice Boltzmann system. All derived parameters
 *  and the fluid are reset to their default values. */
void lb_init();

/** (Re-)initializes the derived parameters
 *  for the Lattice Boltzmann system.
 *  The current state of the fluid is unchanged. */
void lb_reinit_parameters();

/** (Re-)initializes the fluid. */
void lb_reinit_fluid();

/**
 * @brief Event handler for integration start.
 */
void lb_on_integration_start();
=======
void lb_sanity_checks();
>>>>>>> 6a245d7e

/** Calculates the equilibrium distributions.
    @param index Index of the local site
    @param rho local fluid density
    @param j local fluid speed
    @param pi local fluid pressure
*/
void lb_calc_n_from_rho_j_pi(const Lattice::index_t index, const double rho,
                             const std::array<double, 3> &j,
                             const std::array<double, 6> &pi);

/** Calculates the coupling of MD particles to the LB fluid.
 * This function  is called from \ref force_calc. The force is added
 * to the particle force and the corresponding momentum exchange is
 * applied to the fluid.
 * Note that this function changes the state of the fluid!
 */
void calc_particle_lattice_ia();

<<<<<<< HEAD
/** calculates the fluid velocity at a given position of the
 * lattice. Note that it can lead to undefined behaviour if the
 * position is not within the local lattice. */
Vector3d lb_lbfluid_get_interpolated_velocity(const Vector3d &p);

=======
>>>>>>> 6a245d7e
#ifdef VIRTUAL_SITES_INERTIALESS_TRACERS
Vector3d lb_lbfluid_get_interpolated_force(const Vector3d &p);
#endif

void lb_calc_local_fields(Lattice::index_t index, double *rho, double *j,
                          double *pi);

/** Calculation of hydrodynamic modes.
 *
 *  @param index number of the node to calculate the modes for
 *  @param mode output pointer to a double[19]
 */
std::array<double, 19> lb_calc_modes(Lattice::index_t index);

/** Calculate the local fluid density.
 * The calculation is implemented explicitly for the special case of D3Q19.
 * @param index the local lattice site (Input).
 * @param rho   local fluid density
 */
inline void lb_calc_local_rho(Lattice::index_t index, double *rho) {
  // unit conversion: mass density
  if (!(lattice_switch & LATTICE_LB)) {
    runtimeErrorMsg() << "Error in lb_calc_local_rho in " << __FILE__
                      << __LINE__ << ": CPU LB not switched on.";
    *rho = 0;
    return;
  }

  double avg_rho = lbpar.rho;

  *rho = avg_rho + lbfluid[0][index] + lbfluid[1][index] + lbfluid[2][index] +
         lbfluid[3][index] + lbfluid[4][index] + lbfluid[5][index] +
         lbfluid[6][index] + lbfluid[7][index] + lbfluid[8][index] +
         lbfluid[9][index] + lbfluid[10][index] + lbfluid[11][index] +
         lbfluid[12][index] + lbfluid[13][index] + lbfluid[14][index] +
         lbfluid[15][index] + lbfluid[16][index] + lbfluid[17][index] +
         lbfluid[18][index];
}

/** Calculate the local fluid momentum.
 *  The calculation is implemented explicitly for the special case of D3Q19.
 *  @param[in]  index  Local lattice site
 *  @param[out] j      Local fluid speed
 */
inline void lb_calc_local_j(Lattice::index_t index, double *j) {
  if (!(lattice_switch & LATTICE_LB)) {
    runtimeErrorMsg() << "Error in lb_calc_local_j in " << __FILE__ << __LINE__
                      << ": CPU LB not switched on.";
    j[0] = j[1] = j[2] = 0;
    return;
  }

  j[0] = lbfluid[1][index] - lbfluid[2][index] + lbfluid[7][index] -
         lbfluid[8][index] + lbfluid[9][index] - lbfluid[10][index] +
         lbfluid[11][index] - lbfluid[12][index] + lbfluid[13][index] -
         lbfluid[14][index];
  j[1] = lbfluid[3][index] - lbfluid[4][index] + lbfluid[7][index] -
         lbfluid[8][index] - lbfluid[9][index] + lbfluid[10][index] +
         lbfluid[15][index] - lbfluid[16][index] + lbfluid[17][index] -
         lbfluid[18][index];
  j[2] = lbfluid[5][index] - lbfluid[6][index] + lbfluid[11][index] -
         lbfluid[12][index] - lbfluid[13][index] + lbfluid[14][index] +
         lbfluid[15][index] - lbfluid[16][index] - lbfluid[17][index] +
         lbfluid[18][index];
}

/** Calculate the local fluid fields.
 * The calculation is implemented explicitly for the special case of D3Q19.
 *
 * @param index   Index of the local lattice site.
 * @param rho     local fluid density
 * @param j       local fluid speed
 * @param pi      local fluid pressure
 */
void lb_calc_local_fields(Lattice::index_t index, double *rho, double *j,
                          double *pi);

#ifdef LB_BOUNDARIES
inline void lb_local_fields_get_boundary_flag(Lattice::index_t index,
                                              int *boundary) {

  if (!(lattice_switch & LATTICE_LB)) {
    runtimeErrorMsg() << "Error in lb_local_fields_get_boundary_flag in "
                      << __FILE__ << __LINE__ << ": CPU LB not switched on.";
    *boundary = 0;
    return;
  }

  *boundary = lbfields[index].boundary;
}
#endif

inline void lb_get_populations(Lattice::index_t index, double *pop) {
  for (int i = 0; i < lbmodel.n_veloc; ++i) {
    pop[i] = lbfluid[i][index] + lbmodel.coeff[i][0] * lbpar.rho;
  }
}

inline void lb_set_populations(Lattice::index_t index,
                               const Vector<19, double> &pop) {
  for (int i = 0; i < lbmodel.n_veloc; ++i) {
    lbfluid[i][index] = pop[i] - lbmodel.coeff[i][0] * lbpar.rho;
  }
}
<<<<<<< HEAD
#endif

#if defined(LB) || defined(LB_GPU)
uint64_t lb_coupling_rng_state();
void lb_coupling_set_rng_state(uint64_t counter);

/* A C level interface to the LB fluid */
int lb_lbfluid_set_density(double *p_dens);
int lb_lbfluid_get_density(double *p_dens);
int lb_lbfluid_set_visc(double *p_visc);
int lb_lbfluid_set_bulk_visc(double *p_bulk_visc);
int lb_lbfluid_set_gamma_odd(double *p_gamma_odd);
int lb_lbfluid_set_gamma_even(double *p_gamma_even);
int lb_lbfluid_set_friction(double *p_friction);
int lb_lbfluid_set_couple_flag(int couple_flag);
int lb_lbfluid_set_agrid(double p_agrid);
int lb_lbfluid_set_ext_force_density(int component, double p_fx, double p_fy,
                                     double p_fz);
uint64_t lb_fluid_rng_state();
void lb_fluid_set_rng_state(uint64_t counter);

int lb_lbfluid_set_tau(double p_tau);
int lb_lbfluid_set_remove_momentum(void);
int lb_lbfluid_get_agrid(double *p_agrid);
int lb_lbfluid_get_tau(double *p_tau);
int lb_lbfluid_get_visc(double *p_visc);
int lb_lbfluid_get_bulk_visc(double *p_bulk_visc);
int lb_lbfluid_get_friction(double *p_friction);
int lb_lbfluid_get_couple_flag(int *couple_flag);
int lb_lbfluid_get_ext_force_density(double *p_f);
#ifdef SHANCHEN
int lb_lbfluid_set_shanchen_coupling(double *p_coupling);
int lb_lbfluid_set_mobility(double *p_mobility);
#endif
int lb_set_lattice_switch(int local_lattice_switch);

/* IO routines */
int lb_lbfluid_print_vtk_boundary(char *filename);
int lb_lbfluid_print_vtk_velocity(char *filename,
                                  std::vector<int> = {-1, -1, -1},
                                  std::vector<int> = {-1, -1, -1});

int lb_lbfluid_print_boundary(char *filename);
int lb_lbfluid_print_velocity(char *filename);

int lb_lbfluid_save_checkpoint(char *filename, int binary);
int lb_lbfluid_load_checkpoint(char *filename, int binary);

bool lb_lbnode_is_index_valid(const Vector3i &ind);
int lb_lbnode_get_rho(const Vector3i &ind, double *p_rho);
int lb_lbnode_get_u(const Vector3i &ind, double *u);
int lb_lbnode_get_pi(const Vector3i &ind, double *pi);
int lb_lbnode_get_pi_neq(const Vector3i &ind, double *pi_neq);
int lb_lbnode_get_boundary(const Vector3i &ind, int *p_boundary);
int lb_lbnode_get_pop(const Vector3i &ind, double *pop);

int lb_lbnode_set_rho(const Vector3i &ind, double *rho);
int lb_lbnode_set_u(const Vector3i &ind, double *u);
int lb_lbnode_set_pop(const Vector3i &ind, double *pop);

/** calculates the fluid velocity at a given position of the
 * lattice. Note that it can lead to undefined behaviour if the
 * position is not within the local lattice. This version of the function
 * can be called without the position needing to be on the local processor */
int lb_lbfluid_get_interpolated_velocity_global(Vector3d &p, double *v);
=======
>>>>>>> 6a245d7e

uint64_t lb_coupling_rng_state_cpu();
void lb_coupling_set_rng_state_cpu(uint64_t counter);
uint64_t lb_fluid_rng_state_cpu();
void lb_fluid_set_rng_state_cpu(uint64_t counter);
void lb_prepare_communication();
#endif

#endif /* _LB_H */<|MERGE_RESOLUTION|>--- conflicted
+++ resolved
@@ -32,10 +32,6 @@
 
 #include "lattice.hpp"
 
-<<<<<<< HEAD
-void mpi_set_lb_coupling_counter(int high, int low);
-=======
->>>>>>> 6a245d7e
 void mpi_set_lb_fluid_counter(int high, int low);
 
 #ifdef LB
@@ -68,11 +64,6 @@
 #define LB_COUPLE_TWO_POINT 2
 #define LB_COUPLE_THREE_POINT 4
 
-<<<<<<< HEAD
-#ifdef ADDITIONAL_CHECKS
-#endif
-=======
->>>>>>> 6a245d7e
 /*@}*/
 /** Some general remarks:
  *  This file implements the LB D3Q19 method to Espresso. The LB_Model
@@ -182,11 +173,8 @@
   /** \name Derived parameters */
   /** amplitudes of the fluctuations of the modes */
   Vector<19, double> phi;
-<<<<<<< HEAD
-=======
   // Thermal energy
   double kT;
->>>>>>> 6a245d7e
 };
 
 /** The DnQm model to be used. */
@@ -247,27 +235,7 @@
  */
 void lattice_boltzmann_update();
 
-<<<<<<< HEAD
-/** Performs a full initialization of
- *  the Lattice Boltzmann system. All derived parameters
- *  and the fluid are reset to their default values. */
-void lb_init();
-
-/** (Re-)initializes the derived parameters
- *  for the Lattice Boltzmann system.
- *  The current state of the fluid is unchanged. */
-void lb_reinit_parameters();
-
-/** (Re-)initializes the fluid. */
-void lb_reinit_fluid();
-
-/**
- * @brief Event handler for integration start.
- */
-void lb_on_integration_start();
-=======
 void lb_sanity_checks();
->>>>>>> 6a245d7e
 
 /** Calculates the equilibrium distributions.
     @param index Index of the local site
@@ -287,14 +255,6 @@
  */
 void calc_particle_lattice_ia();
 
-<<<<<<< HEAD
-/** calculates the fluid velocity at a given position of the
- * lattice. Note that it can lead to undefined behaviour if the
- * position is not within the local lattice. */
-Vector3d lb_lbfluid_get_interpolated_velocity(const Vector3d &p);
-
-=======
->>>>>>> 6a245d7e
 #ifdef VIRTUAL_SITES_INERTIALESS_TRACERS
 Vector3d lb_lbfluid_get_interpolated_force(const Vector3d &p);
 #endif
@@ -399,74 +359,6 @@
     lbfluid[i][index] = pop[i] - lbmodel.coeff[i][0] * lbpar.rho;
   }
 }
-<<<<<<< HEAD
-#endif
-
-#if defined(LB) || defined(LB_GPU)
-uint64_t lb_coupling_rng_state();
-void lb_coupling_set_rng_state(uint64_t counter);
-
-/* A C level interface to the LB fluid */
-int lb_lbfluid_set_density(double *p_dens);
-int lb_lbfluid_get_density(double *p_dens);
-int lb_lbfluid_set_visc(double *p_visc);
-int lb_lbfluid_set_bulk_visc(double *p_bulk_visc);
-int lb_lbfluid_set_gamma_odd(double *p_gamma_odd);
-int lb_lbfluid_set_gamma_even(double *p_gamma_even);
-int lb_lbfluid_set_friction(double *p_friction);
-int lb_lbfluid_set_couple_flag(int couple_flag);
-int lb_lbfluid_set_agrid(double p_agrid);
-int lb_lbfluid_set_ext_force_density(int component, double p_fx, double p_fy,
-                                     double p_fz);
-uint64_t lb_fluid_rng_state();
-void lb_fluid_set_rng_state(uint64_t counter);
-
-int lb_lbfluid_set_tau(double p_tau);
-int lb_lbfluid_set_remove_momentum(void);
-int lb_lbfluid_get_agrid(double *p_agrid);
-int lb_lbfluid_get_tau(double *p_tau);
-int lb_lbfluid_get_visc(double *p_visc);
-int lb_lbfluid_get_bulk_visc(double *p_bulk_visc);
-int lb_lbfluid_get_friction(double *p_friction);
-int lb_lbfluid_get_couple_flag(int *couple_flag);
-int lb_lbfluid_get_ext_force_density(double *p_f);
-#ifdef SHANCHEN
-int lb_lbfluid_set_shanchen_coupling(double *p_coupling);
-int lb_lbfluid_set_mobility(double *p_mobility);
-#endif
-int lb_set_lattice_switch(int local_lattice_switch);
-
-/* IO routines */
-int lb_lbfluid_print_vtk_boundary(char *filename);
-int lb_lbfluid_print_vtk_velocity(char *filename,
-                                  std::vector<int> = {-1, -1, -1},
-                                  std::vector<int> = {-1, -1, -1});
-
-int lb_lbfluid_print_boundary(char *filename);
-int lb_lbfluid_print_velocity(char *filename);
-
-int lb_lbfluid_save_checkpoint(char *filename, int binary);
-int lb_lbfluid_load_checkpoint(char *filename, int binary);
-
-bool lb_lbnode_is_index_valid(const Vector3i &ind);
-int lb_lbnode_get_rho(const Vector3i &ind, double *p_rho);
-int lb_lbnode_get_u(const Vector3i &ind, double *u);
-int lb_lbnode_get_pi(const Vector3i &ind, double *pi);
-int lb_lbnode_get_pi_neq(const Vector3i &ind, double *pi_neq);
-int lb_lbnode_get_boundary(const Vector3i &ind, int *p_boundary);
-int lb_lbnode_get_pop(const Vector3i &ind, double *pop);
-
-int lb_lbnode_set_rho(const Vector3i &ind, double *rho);
-int lb_lbnode_set_u(const Vector3i &ind, double *u);
-int lb_lbnode_set_pop(const Vector3i &ind, double *pop);
-
-/** calculates the fluid velocity at a given position of the
- * lattice. Note that it can lead to undefined behaviour if the
- * position is not within the local lattice. This version of the function
- * can be called without the position needing to be on the local processor */
-int lb_lbfluid_get_interpolated_velocity_global(Vector3d &p, double *v);
-=======
->>>>>>> 6a245d7e
 
 uint64_t lb_coupling_rng_state_cpu();
 void lb_coupling_set_rng_state_cpu(uint64_t counter);
