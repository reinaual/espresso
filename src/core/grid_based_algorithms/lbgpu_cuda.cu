--- conflicted
+++ resolved
@@ -21,15 +21,10 @@
  *  Cuda (.cu) file for the Lattice Boltzmann implementation on GPUs.
  *  Header file for \ref lbgpu.hpp.
  */
-#include "lbgpu.hpp"
-
-#ifdef LB_GPU
+
 #include "cuda_wrapper.hpp"
 #include "curand_wrapper.hpp"
 
-<<<<<<< HEAD
-#include "Vector.hpp"
-=======
 #include "config.hpp"
 
 #ifdef LB_GPU
@@ -38,7 +33,6 @@
 #include <stdlib.h>
 #include <vector>
 
->>>>>>> f8f33a44
 #include "cuda_interface.hpp"
 #include "cuda_utils.hpp"
 #include "debug.hpp"
@@ -48,7 +42,6 @@
 #include "grid_based_algorithms/lbgpu.cuh"
 #include "grid_based_algorithms/lbgpu.hpp"
 #include "utils/Vector.hpp"
-
 #include "utils/Counter.hpp"
 
 #include <thrust/device_ptr.h>
