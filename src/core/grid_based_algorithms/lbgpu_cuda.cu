--- conflicted
+++ resolved
@@ -2191,25 +2191,14 @@
 #ifdef ENGINE
     // add swimming force to source position
     delta_j[0 + 3 * ii] -= flag_cs * particle_data[part_index].swim.f_swim *
-<<<<<<< HEAD
-                           particle_data[part_index].swim.quatu[0] *
+                           particle_data[part_index].swim.director[0] *
                            para->time_step * para->tau / para->agrid;
     delta_j[1 + 3 * ii] -= flag_cs * particle_data[part_index].swim.f_swim *
-                           particle_data[part_index].swim.quatu[1] *
+                           particle_data[part_index].swim.director[1] *
                            para->time_step * para->tau / para->agrid;
     delta_j[2 + 3 * ii] -= flag_cs * particle_data[part_index].swim.f_swim *
-                           particle_data[part_index].swim.quatu[2] *
+                           particle_data[part_index].swim.director[2] *
                            para->time_step * para->tau / para->agrid;
-=======
-                           particle_data[part_index].swim.director[0] *
-                           para.time_step * para.tau / para.agrid;
-    delta_j[1 + 3 * ii] -= flag_cs * particle_data[part_index].swim.f_swim *
-                           particle_data[part_index].swim.director[1] *
-                           para.time_step * para.tau / para.agrid;
-    delta_j[2 + 3 * ii] -= flag_cs * particle_data[part_index].swim.f_swim *
-                           particle_data[part_index].swim.director[2] *
-                           para.time_step * para.tau / para.agrid;
->>>>>>> ed058614
 #endif
   }
 }
@@ -2712,25 +2701,14 @@
 #ifdef ENGINE
     // add swimming force to source position
     delta_j[0 + 3 * ii] -= flag_cs * particle_data[part_index].swim.f_swim *
-<<<<<<< HEAD
-                           particle_data[part_index].swim.quatu[0] *
+                           particle_data[part_index].swim.director[0] *
                            para->time_step * para->tau / para->agrid;
     delta_j[1 + 3 * ii] -= flag_cs * particle_data[part_index].swim.f_swim *
-                           particle_data[part_index].swim.quatu[1] *
+                           particle_data[part_index].swim.director[1] *
                            para->time_step * para->tau / para->agrid;
     delta_j[2 + 3 * ii] -= flag_cs * particle_data[part_index].swim.f_swim *
-                           particle_data[part_index].swim.quatu[2] *
+                           particle_data[part_index].swim.director[2] *
                            para->time_step * para->tau / para->agrid;
-=======
-                           particle_data[part_index].swim.director[0] *
-                           para.time_step * para.tau / para.agrid;
-    delta_j[1 + 3 * ii] -= flag_cs * particle_data[part_index].swim.f_swim *
-                           particle_data[part_index].swim.director[1] *
-                           para.time_step * para.tau / para.agrid;
-    delta_j[2 + 3 * ii] -= flag_cs * particle_data[part_index].swim.f_swim *
-                           particle_data[part_index].swim.director[2] *
-                           para.time_step * para.tau / para.agrid;
->>>>>>> ed058614
 #endif
   }
 
