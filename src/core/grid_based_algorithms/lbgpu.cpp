/*
   Copyright (C) 2010-2018 The ESPResSo project

   This file is part of ESPResSo.

   ESPResSo is free software: you can redistribute it and/or modify
   it under the terms of the GNU General Public License as published by
   the Free Software Foundation, either version 3 of the License, or
   (at your option) any later version.

   ESPResSo is distributed in the hope that it will be useful,
   but WITHOUT ANY WARRANTY; without even the implied warranty of
   MERCHANTABILITY or FITNESS FOR A PARTICULAR PURPOSE.  See the
   GNU General Public License for more details.

   You should have received a copy of the GNU General Public License
   along with this program.  If not, see <http://www.gnu.org/licenses/>.
*/
/** \file
 *  %Lattice Boltzmann on GPUs.
 *
 *  The corresponding header file is lbgpu.hpp.
 */

#include "config.hpp"

#ifdef LB_GPU

#include "communication.hpp"
#include "cuda_interface.hpp"
#include "debug.hpp"
#include "global.hpp"
#include "grid.hpp"
#include "grid_based_algorithms/lbboundaries.hpp"
#include "grid_based_algorithms/lbgpu.hpp"
#include "integrate.hpp"
#include "nonbonded_interactions/nonbonded_interaction_data.hpp"
#include "partCfg_global.hpp"
#include "particle_data.hpp"
#include "statistics.hpp"
#include "utils.hpp"

#include <cmath>
#include <cstdio>
#include <cstdlib>
#include <cstring>
#include <ctime>
#include <random>

LB_particle_allocation_state lb_reinit_particles_gpu;

LB_parameters_gpu lbpar_gpu = {
    // rho
    0.0,
    // mu
    0.0,
    // viscosity
    0.0,
    // gamma_shear
    0.0,
    // gamma_bulk
    0.0,
    // gamma_odd
    0.0,
    // gamma_even
    0.0,
    // is_TRT
    false,
    // bulk_viscosity
    -1.0,
    // agrid
    -1.0,
    // tau
    -1.0,
    // time_step
    0.0,
    // dim_x;
    0,
    // dim_y;
    0,
    // dim_z;
    0,
    // number_of_nodes
    0,
    // number_of_particles
    0,
#ifdef LB_BOUNDARIES_GPU
    // number_of_boundnodes
    0,
#endif
    // calc_val
    1,
    // external_force
    0,
    // ext_force
    {0.0, 0.0, 0.0},
    // reinit
    0,
    // Thermal energy
    0.0};

/** this is the array that stores the hydrodynamic fields for the output */
LB_rho_v_pi_gpu *host_values = nullptr;

static int max_ran = 1000000;
// static double tau;

/** measures the MD time since the last fluid update */
static int fluidstep = 0;

/** c_sound_square in LB units*/
static float c_sound_sq = 1.0f / 3.0f;

// clock_t start, end;
int i;

int n_extern_node_force_densities = 0;
LB_extern_nodeforcedensity_gpu *host_extern_node_force_densities = nullptr;
bool ek_initialized = false;

/*-----------------------------------------------------------*/
/** main of lb_gpu_programm */
/*-----------------------------------------------------------*/

/** %Lattice Boltzmann update gpu called from integrate.cpp */
void lattice_boltzmann_update_gpu() {

  auto factor = (int)round(lbpar_gpu.tau / time_step);

  fluidstep += 1;

  if (fluidstep >= factor) {

    fluidstep = 0;
    lb_integrate_GPU();
    LB_TRACE(fprintf(stderr, "lb_integrate_GPU \n"));
  }
}

/** (Re-)allocation of the memory needed for the particles (CPU part) */
void lb_realloc_particles_gpu() {

  lbpar_gpu.number_of_particles = n_part;
  LB_TRACE(printf("#particles realloc\t %u \n", lbpar_gpu.number_of_particles));

  lb_realloc_particles_GPU_leftovers(&lbpar_gpu);
}

/** (Re-)initialize the fluid according to the given value of rho. */
void lb_reinit_fluid_gpu() {

  lb_reinit_parameters_gpu();
  if (lbpar_gpu.number_of_nodes != 0) {
    lb_reinit_GPU(&lbpar_gpu);
    lb_reinit_extern_nodeforce_GPU(&lbpar_gpu);
    lbpar_gpu.reinit = 1;
  }

  LB_TRACE(fprintf(stderr, "lb_reinit_fluid_gpu \n"));
}

/** Release the fluid. */
/*not needed in Espresso but still not deleted.
  Despite the name (TODO: change it), it releases
  only the fluid-related memory on the gpu.*/
void lb_release_gpu() {

  if (host_values != nullptr) {
    free(host_values);
    host_values = nullptr;
  }
  //  if(host_forces!=nullptr) free(host_forces);
  //  if(host_data  !=nullptr) free(host_data);
}
/** (Re-)initialize the fluid. */
void lb_reinit_parameters_gpu() {
  lbpar_gpu.time_step = (float)time_step;
  lbpar_gpu.mu = 0.0;

  if (lbpar_gpu.viscosity > 0.0 && lbpar_gpu.agrid > 0.0 &&
      lbpar_gpu.tau > 0.0) {
    /* Eq. (80) Duenweg, Schiller, Ladd, PRE 76(3):036704 (2007). */
    lbpar_gpu.gamma_shear = 1. - 2. / (6. * lbpar_gpu.viscosity + 1.);
  }

  if (lbpar_gpu.bulk_viscosity > 0.0) {
    /* Eq. (81) Duenweg, Schiller, Ladd, PRE 76(3):036704 (2007). */
    lbpar_gpu.gamma_bulk = 1. - 2. / (9. * lbpar_gpu.bulk_viscosity + 1.);
  }

  // By default, gamma_even and gamma_odd are chosen such that the MRT becomes
  // a TRT with ghost mode relaxation factors that minimize unphysical wall
  // slip at bounce-back boundaries. For the relation between the gammas
  // achieving this, consult
  //  D. d’Humières, I. Ginzburg, Comp. & Math. w. App. 58(5):823–840 (2009)
  // Note that the relaxation operator in Espresso is defined as
  //  m* = m_eq + gamma * (m - m_eq)
  // as opposed to this reference, where
  //  m* = m + lambda * (m - m_eq)

  if (lbpar_gpu.is_TRT) {
    lbpar_gpu.gamma_bulk = lbpar_gpu.gamma_shear;
    lbpar_gpu.gamma_even = lbpar_gpu.gamma_shear;
    lbpar_gpu.gamma_odd =
        -(7.0f * lbpar_gpu.gamma_even + 1.0f) / (lbpar_gpu.gamma_even + 7.0f);
  }

  if (lbpar_gpu.kT > 0.0) { /* fluctuating hydrodynamics ? */

    LB_TRACE(fprintf(stderr, "fluct on \n"));
    /* Eq. (51) Duenweg, Schiller, Ladd, PRE 76(3):036704 (2007).*/
    /* Note that the modes are not normalized as in the paper here! */
    lbpar_gpu.mu = lbpar_gpu.kT * lbpar_gpu.tau * lbpar_gpu.tau / c_sound_sq /
                   (lbpar_gpu.agrid * lbpar_gpu.agrid);
  }
  LB_TRACE(fprintf(stderr, "lb_reinit_prarameters_gpu \n"));

#ifdef ELECTROKINETICS
  if (ek_initialized) {
    lbpar_gpu.dim_x = (unsigned int)round(
        box_l[0] / lbpar_gpu.agrid); // TODO code duplication with lb.c start
    lbpar_gpu.dim_y = (unsigned int)round(box_l[1] / lbpar_gpu.agrid);
    lbpar_gpu.dim_z = (unsigned int)round(box_l[2] / lbpar_gpu.agrid);

    unsigned int tmp[3];

    tmp[0] = lbpar_gpu.dim_x;
    tmp[1] = lbpar_gpu.dim_y;
    tmp[2] = lbpar_gpu.dim_z;

    /* sanity checks */
    int dir;

    for (dir = 0; dir < 3; dir++) {
      /* check if box_l is compatible with lattice spacing */
      if (fabs(box_l[dir] - tmp[dir] * lbpar_gpu.agrid) > 1.0e-3) {
        runtimeErrorMsg() << "Lattice spacing lbpar_gpu.agrid= "
                          << lbpar_gpu.agrid << " is incompatible with box_l["
                          << dir << "]=" << box_l[dir];
      }
    }

    lbpar_gpu.number_of_nodes =
        lbpar_gpu.dim_x * lbpar_gpu.dim_y * lbpar_gpu.dim_z;
    lbpar_gpu.tau = (float)time_step; // TODO code duplication with lb.c end
  }
#endif

  LB_TRACE(fprintf(stderr, "lb_reinit_prarameters_gpu \n"));

  reinit_parameters_GPU(&lbpar_gpu);
}

/** Performs a full initialization of the lattice Boltzmann system.
 *  All derived parameters and the fluid are reset to their default values.
 */
void lb_init_gpu() {

  LB_TRACE(printf("Begin initializing fluid on GPU\n"));
  /** set parameters for transfer to gpu */
  lb_reinit_parameters_gpu();

  lb_realloc_particles_gpu();

  lb_init_GPU(&lbpar_gpu);

  gpu_init_particle_comm();
  cuda_bcast_global_part_params();

  LB_TRACE(printf("Initializing fluid on GPU successful\n"));
}

int lb_lbnode_set_extforce_density_GPU(int const ind[3], double const f[3]) {
  if (ind[0] < 0 || ind[0] >= int(lbpar_gpu.dim_x) || ind[1] < 0 ||
      ind[1] >= int(lbpar_gpu.dim_y) || ind[2] < 0 ||
      ind[2] >= int(lbpar_gpu.dim_z))
    return ES_ERROR;

  unsigned int index = ind[0] + ind[1] * lbpar_gpu.dim_x +
                       ind[2] * lbpar_gpu.dim_x * lbpar_gpu.dim_y;

  size_t size_of_extforces = (n_extern_node_force_densities + 1) *
                             sizeof(LB_extern_nodeforcedensity_gpu);
  host_extern_node_force_densities =
      (LB_extern_nodeforcedensity_gpu *)Utils::realloc(
          host_extern_node_force_densities, size_of_extforces);

  host_extern_node_force_densities[n_extern_node_force_densities]
      .force_density[0] = (float)f[0];
  host_extern_node_force_densities[n_extern_node_force_densities]
      .force_density[1] = (float)f[1];
  host_extern_node_force_densities[n_extern_node_force_densities]
      .force_density[2] = (float)f[2];

  host_extern_node_force_densities[n_extern_node_force_densities].index = index;
  n_extern_node_force_densities++;

  if (lbpar_gpu.external_force_density == 0)
    lbpar_gpu.external_force_density = 1;

  lb_init_extern_nodeforcedensities_GPU(n_extern_node_force_densities,
                                        host_extern_node_force_densities,
                                        &lbpar_gpu);

  return ES_OK;
}

void lb_GPU_sanity_checks() {
  if (this_node == 0) {
    if (lbpar_gpu.agrid < 0.0) {
      runtimeErrorMsg() << "Lattice Boltzmann agrid not set";
    }
    if (lbpar_gpu.tau < 0.0) {
      runtimeErrorMsg() << "Lattice Boltzmann time step not set";
    }
    if (lbpar_gpu.rho < 0.0) {
      runtimeErrorMsg() << "Lattice Boltzmann fluid density not set";
    }
    if (lbpar_gpu.viscosity < 0.0) {
      runtimeErrorMsg() << "Lattice Boltzmann fluid viscosity not set";
    }
  }
}

<<<<<<< HEAD
void lb_lbfluid_particles_add_momentum(float momentum[3]) {
=======
void lb_lbfluid_particles_add_momentum(float const momentum[3]) {
>>>>>>> f9d50357
  auto &parts = partCfg();
  auto const n_part = parts.size();

  // set_particle_v invalidates the parts pointer, so we need to defer setting
  // the new values
  std::vector<std::pair<int, double[3]>> new_velocity(n_part);

  size_t i = 0;
  for (auto const &p : parts) {
    new_velocity[i].first = p.p.identity;
    const auto factor = 1 / (p.p.mass * n_part);
    new_velocity[i].second[0] = p.m.v[0] + momentum[0] * factor;
    new_velocity[i].second[1] = p.m.v[1] + momentum[1] * factor;
    new_velocity[i].second[2] = p.m.v[2] + momentum[2] * factor;
    ++i;
  }
  for (auto &p : new_velocity) {
    set_particle_v(p.first, p.second);
  }
}

void lb_lbfluid_calc_linear_momentum(float momentum[3], int include_particles,
                                     int include_lbfluid) {
  auto linear_momentum =
      calc_linear_momentum(include_particles, include_lbfluid);
  momentum[0] = linear_momentum[0];
  momentum[1] = linear_momentum[1];
  momentum[2] = linear_momentum[2];
}

void lb_set_agrid_gpu(double agrid) {
  lbpar_gpu.agrid = static_cast<float>(agrid);

  lbpar_gpu.dim_x = static_cast<unsigned int>(rint(box_l[0] / agrid));
  lbpar_gpu.dim_y = static_cast<unsigned int>(rint(box_l[1] / agrid));
  lbpar_gpu.dim_z = static_cast<unsigned int>(rint(box_l[2] / agrid));
  unsigned int tmp[3];
  tmp[0] = lbpar_gpu.dim_x;
  tmp[1] = lbpar_gpu.dim_y;
  tmp[2] = lbpar_gpu.dim_z;
  /* sanity checks */
  for (int dir = 0; dir < 3; dir++) {
    /* check if box_l is compatible with lattice spacing */
    if (fabs(box_l[dir] - tmp[dir] * agrid) > ROUND_ERROR_PREC) {
      runtimeErrorMsg() << "Lattice spacing p_agrid= " << agrid
                        << " is incompatible with box_l[" << dir
                        << "]=" << box_l[dir] << ", factor=" << tmp[dir]
                        << " err= " << fabs(box_l[dir] - tmp[dir] * agrid);
    }
  }
  lbpar_gpu.number_of_nodes =
      lbpar_gpu.dim_x * lbpar_gpu.dim_y * lbpar_gpu.dim_z;
}

#endif /* LB_GPU */<|MERGE_RESOLUTION|>--- conflicted
+++ resolved
@@ -322,11 +322,7 @@
   }
 }
 
-<<<<<<< HEAD
-void lb_lbfluid_particles_add_momentum(float momentum[3]) {
-=======
 void lb_lbfluid_particles_add_momentum(float const momentum[3]) {
->>>>>>> f9d50357
   auto &parts = partCfg();
   auto const n_part = parts.size();
 
