/*
  Copyright (C) 2010,2011,2012,2013,2014,2015,2016 The ESPResSo project
  Copyright (C) 2002,2003,2004,2005,2006,2007,2008,2009,2010
    Max-Planck-Institute for Polymer Research, Theory Group

  This file is part of ESPResSo.

  ESPResSo is free software: you can redistribute it and/or modify
  it under the terms of the GNU General Public License as published by
  the Free Software Foundation, either version 3 of the License, or
  (at your option) any later version.

  ESPResSo is distributed in the hope that it will be useful,
  but WITHOUT ANY WARRANTY; without even the implied warranty of
  MERCHANTABILITY or FITNESS FOR A PARTICULAR PURPOSE.  See the
  GNU General Public License for more details.

  You should have received a copy of the GNU General Public License
  along with this program.  If not, see <http://www.gnu.org/licenses/>.
*/

#include "h5md_core.hpp"

namespace Writer {
namespace H5md {

static void backup_file(const std::string &from, const std::string &to) {
#ifdef H5MD_DEBUG
  std::cout << "Called " << __func__ << " on node " << this_node << std::endl;
#endif
  if (this_node == 0) {
    /*
     * If the file itself *and* a backup file exists something must
     * went wrong before.
    */
    boost::filesystem::path pfrom(from), pto(to);
    try {
      boost::filesystem::copy_file(
          pfrom, pto, boost::filesystem::copy_option::fail_if_exists);
    } catch (const boost::filesystem::filesystem_error &e) {
      throw left_backupfile();
    }
  }
}

static std::vector<hsize_t> create_dims(hsize_t dim, hsize_t size) {
#ifdef H5MD_DEBUG
  std::cout << "Called " << __func__ << " on node " << this_node << std::endl;
#endif
  if (dim == 3)
    return std::vector<hsize_t>{size, size, dim};
  if (dim == 2)
    return std::vector<hsize_t>{size, size};
  if (dim == 1)
    return std::vector<hsize_t>{size};
  else
    throw std::runtime_error(
        "H5MD Error: datastets with this dimension are not implemented\n");
}

// Correct Chunking is important for the IO performance!
std::vector<hsize_t> File::create_chunk_dims(hsize_t dim, hsize_t size,
                                             hsize_t chunk_size) {
#ifdef H5MD_DEBUG
  std::cout << "Called " << __func__ << " on node " << this_node << std::endl;
#endif
  if (dim == 3)
    return std::vector<hsize_t>{chunk_size, size, dim};
  if (dim == 2)
    return std::vector<hsize_t>{chunk_size, size};
  if (dim == 1)
    return std::vector<hsize_t>{size};
  else
    throw std::runtime_error(
        "H5MD Error: datastets with this dimension are not implemented\n");
}
static std::vector<hsize_t> create_maxdims(hsize_t dim) {
#ifdef H5MD_DEBUG
  std::cout << "Called " << __func__ << " on node " << this_node << std::endl;
#endif
  if (dim == 3)
    return std::vector<hsize_t>{H5S_UNLIMITED, H5S_UNLIMITED, H5S_UNLIMITED};
  if (dim == 2)
    return std::vector<hsize_t>{H5S_UNLIMITED, H5S_UNLIMITED};
  if (dim == 1)
    return std::vector<hsize_t>{H5S_UNLIMITED};
  else
    throw std::runtime_error(
        "H5MD Error: datastets with this dimension are not implemented\n");
}

/* Initialize the file related variables after parameters have been set. */
void File::InitFile() {
#ifdef H5MD_DEBUG
  H5Eset_auto(H5E_DEFAULT, (H5E_auto_t)H5Eprint, stderr);
  std::cout << "Called " << __func__ << " on node " << this_node << std::endl;
#endif
<<<<<<< HEAD
    boost::filesystem::path script_path(m_scriptname);
    m_absolute_script_path = boost::filesystem::canonical(script_path);
    if(n_part <= 0) {
        throw std::runtime_error("Please first set up particles before initializing the H5md object.");
    }

    init_filestructure();
    bool fileexists = check_file_exists(m_filename);
    /* Perform a barrier synchronization. Otherwise one process might already
     * create the file while another still checks for its existence. */
    MPI_Barrier(MPI_COMM_WORLD);
    if (fileexists) {
        if (check_for_H5MD_structure(m_filename)) {
            /*
             * If the file exists and has a valid H5MD structure, lets create a
             * backup of it.  This has the advantage, that the new file can
             * just be deleted if the simulation crashes at some point and we
             * still have a valid trajectory, we can start from.
            */
            m_backup_filename = m_filename + ".bak";
            if (this_node == 0) backup_file(m_filename, m_backup_filename);
            load_file(m_filename);
        } else {
            throw incompatible_h5mdfile();
        }
=======
  m_backup_filename = m_filename + ".bak";
  // use a seperate mpi communicator if we want to write out ordered data. This
  // is in order to avoid  blocking by collective functions
  if (m_write_ordered == true)
    MPI_Comm_split(MPI_COMM_WORLD, this_node, 0, &m_hdf5_comm);
  else
    m_hdf5_comm = MPI_COMM_WORLD;
  if (m_write_ordered == true && this_node != 0)
    return;

  if (n_part <= 0) {
    throw std::runtime_error("Please first set up particles before "
                             "initializing the H5md object."); // this is
                                                               // important
                                                               // since n_part
                                                               // is used for
                                                               // chunking
  }
  boost::filesystem::path script_path(m_scriptname);
  m_absolute_script_path = boost::filesystem::canonical(script_path);
  init_filestructure();
  bool file_exists = boost::filesystem::exists(m_filename);
  bool backup_file_exists = boost::filesystem::exists(m_backup_filename);
  /* Perform a barrier synchronization. Otherwise one process might already
   * create the file while another still checks for its existence. */
  if (m_write_ordered == false)
    MPI_Barrier(m_hdf5_comm);
  if (file_exists) {
    if (check_for_H5MD_structure(m_filename)) {
      /*
       * If the file exists and has a valid H5MD structure, lets create a
       * backup of it.  This has the advantage, that the new file can
       * just be deleted if the simulation crashes at some point and we
       * still have a valid trajectory, we can start from.
      */
      if (this_node == 0)
        backup_file(m_filename, m_backup_filename);
      load_file(m_filename);
      m_already_wrote_bonds = true;
>>>>>>> 77d2936c
    } else {
      throw incompatible_h5mdfile();
    }
  } else {
    if (backup_file_exists) throw left_backupfile();
    create_new_file(m_filename);
  }
}

void File::init_filestructure() {
#ifdef H5MD_DEBUG
  std::cout << "Called " << __func__ << " on node " << this_node << std::endl;
#endif
  group_names = {"particles",
                 "particles/atoms",
                 "particles/atoms/box",
                 "particles/atoms/mass",
                 "particles/atoms/charge",
                 "particles/atoms/id",
                 "particles/atoms/species",
                 "particles/atoms/position",
                 "particles/atoms/velocity",
                 "particles/atoms/force",
                 "particles/atoms/image",
                 "parameters",
                 "parameters/files"};
  h5xx::datatype type_double = h5xx::datatype(H5T_NATIVE_DOUBLE);
  h5xx::datatype type_int = h5xx::datatype(H5T_NATIVE_INT);
  hsize_t npart = static_cast<hsize_t>(n_part);
  dataset_descriptors = {
      // path, dim, type
      {"particles/atoms/box/edges", 1, type_double},
      {"particles/atoms/mass/value", 2, type_double},
      {"particles/atoms/charge/value", 2, type_double},
      {"particles/atoms/id/value", 2, type_int},
      {"particles/atoms/id/time", 1, type_double},
      {"particles/atoms/id/step", 1, type_int},
      {"particles/atoms/species/value", 2, type_int},
      {"particles/atoms/position/value", 3, type_double},
      {"particles/atoms/velocity/value", 3, type_double},
      {"particles/atoms/force/value", 3, type_double},
      {"particles/atoms/image/value", 3, type_int},
      {"connectivity/atoms", 2, type_int},
  };
}

void File::create_datasets(bool only_load) {
#ifdef H5MD_DEBUG
  std::cout << "Called " << __func__ << " on node " << this_node << std::endl;
#endif
  for (const auto &descr : dataset_descriptors) {
    const std::string &path = descr.path;

    if (only_load) {
      datasets[path] = h5xx::dataset(m_h5md_file, path);
    } else {
      int creation_size_dataset = 0; // creation size of all datasets is 0. Make
                                     // sure to call ExtendDataset before
                                     // writing to dataset
      int chunk_size = 1;
      if (descr.dim > 1) {
        // we deal now with a particle based property, change chunk. Important
        // for IO performance!
        chunk_size = n_part;
      }
      auto dims = create_dims(descr.dim, creation_size_dataset);
      auto chunk_dims = create_chunk_dims(descr.dim, chunk_size, 1);
      auto maxdims = create_maxdims(descr.dim);
      auto storage = h5xx::policy::storage::chunked(chunk_dims)
                         .set(h5xx::policy::storage::fill_value(-10));
      auto dataspace = h5xx::dataspace(dims, maxdims);
      hid_t lcpl_id = H5Pcreate(H5P_LINK_CREATE);
      H5Pset_create_intermediate_group(lcpl_id, 1);
      datasets[path] = h5xx::dataset(m_h5md_file, path, descr.type, dataspace,
                                     storage, lcpl_id, H5P_DEFAULT);
    }
  }
  if (!only_load)
    create_links_for_time_and_step_datasets();
}

void File::create_links_for_time_and_step_datasets() {
  H5Eset_auto(H5E_DEFAULT, (H5E_auto_t)H5Eprint, stderr);
  std::string path_time = "particles/atoms/id/time";
  std::string path_step = "particles/atoms/id/step";
  H5Lcreate_hard(m_h5md_file.hid(), path_time.c_str(), m_h5md_file.hid(),
                 "particles/atoms/image/time", H5P_DEFAULT, H5P_DEFAULT);
  H5Lcreate_hard(m_h5md_file.hid(), path_step.c_str(), m_h5md_file.hid(),
                 "particles/atoms/image/step", H5P_DEFAULT, H5P_DEFAULT);
  H5Lcreate_hard(m_h5md_file.hid(), path_time.c_str(), m_h5md_file.hid(),
                 "particles/atoms/force/time", H5P_DEFAULT, H5P_DEFAULT);
  H5Lcreate_hard(m_h5md_file.hid(), path_step.c_str(), m_h5md_file.hid(),
                 "particles/atoms/force/step", H5P_DEFAULT, H5P_DEFAULT);
  H5Lcreate_hard(m_h5md_file.hid(), path_time.c_str(), m_h5md_file.hid(),
                 "particles/atoms/velocity/time", H5P_DEFAULT, H5P_DEFAULT);
  H5Lcreate_hard(m_h5md_file.hid(), path_step.c_str(), m_h5md_file.hid(),
                 "particles/atoms/velocity/step", H5P_DEFAULT, H5P_DEFAULT);
  H5Lcreate_hard(m_h5md_file.hid(), path_time.c_str(), m_h5md_file.hid(),
                 "particles/atoms/position/time", H5P_DEFAULT, H5P_DEFAULT);
  H5Lcreate_hard(m_h5md_file.hid(), path_step.c_str(), m_h5md_file.hid(),
                 "particles/atoms/position/step", H5P_DEFAULT, H5P_DEFAULT);
  H5Lcreate_hard(m_h5md_file.hid(), path_time.c_str(), m_h5md_file.hid(),
                 "particles/atoms/species/time", H5P_DEFAULT, H5P_DEFAULT);
  H5Lcreate_hard(m_h5md_file.hid(), path_step.c_str(), m_h5md_file.hid(),
                 "particles/atoms/species/step", H5P_DEFAULT, H5P_DEFAULT);
  H5Lcreate_hard(m_h5md_file.hid(), path_time.c_str(), m_h5md_file.hid(),
                 "particles/atoms/mass/time", H5P_DEFAULT, H5P_DEFAULT);
  H5Lcreate_hard(m_h5md_file.hid(), path_step.c_str(), m_h5md_file.hid(),
                 "particles/atoms/mass/step", H5P_DEFAULT, H5P_DEFAULT);
  H5Lcreate_hard(m_h5md_file.hid(), path_time.c_str(), m_h5md_file.hid(),
                 "particles/atoms/charge/time", H5P_DEFAULT, H5P_DEFAULT);
  H5Lcreate_hard(m_h5md_file.hid(), path_step.c_str(), m_h5md_file.hid(),
                 "particles/atoms/charge/step", H5P_DEFAULT, H5P_DEFAULT);
}

void File::load_file(const std::string &filename) {
#ifdef H5MD_DEBUG
  std::cout << "Called " << __func__ << " on node " << this_node << std::endl;
#endif
  m_h5md_file =
      h5xx::file(filename, m_hdf5_comm, MPI_INFO_NULL, h5xx::file::out);
#ifdef H5MD_DEBUG
  std::cout << "Finished opening the h5 file on node " << this_node
            << std::endl;
#endif
  bool only_load = true;
  create_datasets(only_load);
}

void File::create_new_file(const std::string &filename) {
#ifdef H5MD_DEBUG
  std::cout << "Called " << __func__ << " on node " << this_node << std::endl;
#endif
  this->WriteScript(filename);
  /* Create a new h5xx file object. */
  m_h5md_file =
      h5xx::file(filename, m_hdf5_comm, MPI_INFO_NULL, h5xx::file::out);

  bool only_load = false;
  create_datasets(only_load);

  // write time independent datasets
  // write box information
  std::vector<double> boxvec = {box_l[0], box_l[1], box_l[2]};
  auto group = h5xx::group(m_h5md_file, "particles/atoms/box");
  h5xx::write_attribute(group, "dimension", 3);
  h5xx::write_attribute(group, "boundary", "periodic");
  std::string path_edges = "particles/atoms/box/edges";
  int change_extent_box =
      3; // for three entries for cuboid box box_l_x, box_l_y, box_l_z
  ExtendDataset(path_edges, &change_extent_box);
  h5xx::write_dataset(datasets[path_edges], boxvec);
}

void File::Close() {
#ifdef H5MD_DEBUG
  std::cout << "Called " << __func__ << " on node " << this_node << std::endl;
#endif
  if (this_node == 0)
    boost::filesystem::remove(m_backup_filename);
}

void File::fill_arrays_for_h5md_write_with_particle_property(
    int particle_index, int_array_3d &id, int_array_3d &typ,
    double_array_3d &mass, double_array_3d &pos, int_array_3d &image,
    double_array_3d &vel, double_array_3d &f, double_array_3d &charge,
    Particle *current_particle, int write_dat, int_array_3d &bond) {
#ifdef H5MD_DEBUG
  /* Turn on hdf5 error messages */
  std::cout << "Called " << __func__ << " on node " << this_node << std::endl;
#endif
  bool write_species = write_dat & W_TYPE;
  bool write_pos = write_dat & W_POS;
  bool write_vel = write_dat & W_V;
  bool write_force = write_dat & W_F;
  bool write_mass = write_dat & W_MASS;
  bool write_charge = write_dat & W_CHARGE;

  id[0][particle_index][0] = current_particle->p.identity;
  if (write_species)
    typ[0][particle_index][0] = current_particle->p.type;
  if (write_mass)
    mass[0][particle_index][0] = current_particle->p.mass;
  /* store folded particle positions. */
  if (write_pos) {
    pos[0][particle_index][0] = current_particle->r.p[0];
    pos[0][particle_index][1] = current_particle->r.p[1];
    pos[0][particle_index][2] = current_particle->r.p[2];
    image[0][particle_index][0] = current_particle->l.i[0];
    image[0][particle_index][1] = current_particle->l.i[1];
    image[0][particle_index][2] = current_particle->l.i[2];
  }
  if (write_vel) {
    vel[0][particle_index][0] = current_particle->m.v[0] / time_step;
    vel[0][particle_index][1] = current_particle->m.v[1] / time_step;
    vel[0][particle_index][2] = current_particle->m.v[2] / time_step;
  }
  if (write_force) {
    /* Scale the stored force with m/(0.5*dt**2.0) to get a real
     * world force. */
    double fac = current_particle->p.mass / (0.5 * time_step * time_step);
    f[0][particle_index][0] = current_particle->f.f[0] * fac;
    f[0][particle_index][1] = current_particle->f.f[1] * fac;
    f[0][particle_index][2] = current_particle->f.f[2] * fac;
  }
  if (write_charge) {
#ifdef ELECTROSTATICS
    charge[0][particle_index][0] = current_particle->p.q;
#endif
  }

  if (!m_already_wrote_bonds) {
    int nbonds_local = bond.shape()[1];
    for (int i = 1; i < current_particle->bl.n; i = i + 2) {
      bond.resize(boost::extents[1][nbonds_local + 1][2]);
      bond[0][nbonds_local][0] = current_particle->p.identity;
      bond[0][nbonds_local][1] = current_particle->bl.e[i];
    }
  }
}

void File::Write(int write_dat) {
#ifdef H5MD_DEBUG
  std::cout << "Called " << __func__ << " on node " << this_node << std::endl;
#endif
  int num_particles_to_be_written = 0;
  if (m_write_ordered == true && this_node == 0)
    num_particles_to_be_written = n_part;
  else if (m_write_ordered == true && this_node != 0)
    num_particles_to_be_written = 0;
  else if (m_write_ordered == false)
    num_particles_to_be_written = cells_get_n_particles();
  if (m_write_ordered == true && this_node != 0)
    return;

  bool write_species = write_dat & W_TYPE;
  bool write_pos = write_dat & W_POS;
  bool write_vel = write_dat & W_V;
  bool write_force = write_dat & W_F;
  bool write_mass = write_dat & W_MASS;
  bool write_charge = write_dat & W_CHARGE;

  double_array_3d pos(boost::extents[1][num_particles_to_be_written][3]);
  double_array_3d vel(boost::extents[1][num_particles_to_be_written][3]);
  double_array_3d f(boost::extents[1][num_particles_to_be_written][3]);
  int_array_3d image(boost::extents[1][num_particles_to_be_written][3]);
  int_array_3d id(boost::extents[1][num_particles_to_be_written][1]);
  int_array_3d typ(boost::extents[1][num_particles_to_be_written][1]);
  double_array_3d mass(boost::extents[1][num_particles_to_be_written][1]);
  double_array_3d charge(boost::extents[1][num_particles_to_be_written][1]);
  double_array_3d time(boost::extents[1][1][1]);
  time[0][0][0] = sim_time;
  int_array_3d step(boost::extents[1][1][1]);
  step[0][0][0] = (int)std::round(sim_time / time_step);
  int_array_3d bond(boost::extents[0][0][0]);

  if (m_write_ordered == true) {
    if (this_node == 0) {
      // loop over all particles
      for (int particle_index = 0; particle_index < n_part; particle_index++) {
        Particle current_particle;
        get_particle_data(particle_index, &current_particle); // this function
                                                              // only works when
                                                              // run with one
                                                              // process
        fill_arrays_for_h5md_write_with_particle_property(
            particle_index, id, typ, mass, pos, image, vel, f, charge,
            &current_particle, write_dat, bond);
        free_particle(&current_particle);
      }
    }

  } else {
    /* Get the number of particles on all other nodes. */

    /* loop over all local cells. */
    Cell *local_cell;
    int particle_index = 0;
    for (int cell_id = 0; cell_id < local_cells.n; ++cell_id) {
      local_cell = local_cells.cell[cell_id];
      for (int local_part_id = 0; local_part_id < local_cell->n;
           ++local_part_id) {
        auto &current_particle = local_cell->part[local_part_id];
        fill_arrays_for_h5md_write_with_particle_property(
            particle_index, id, typ, mass, pos, image, vel, f, charge,
            &current_particle, write_dat, bond);
        particle_index++;
      }
    }
  }

  // calculate count and offset
  int prefix = 0;
  // calculate prefix for write of the current process
  MPI_Exscan(&num_particles_to_be_written, &prefix, 1, MPI_INT, MPI_SUM,
             m_hdf5_comm);
  hid_t ds = H5Dget_space(datasets["particles/atoms/id/value"].hid());
  hsize_t dims_id[2], maxdims_id[2];
  H5Sget_simple_extent_dims(ds, dims_id, maxdims_id);
  H5Sclose(ds);

  hsize_t offset_1d[1] = {dims_id[0]};
  hsize_t offset_2d[2] = {dims_id[0], (hsize_t)prefix};
  hsize_t offset_3d[3] = {dims_id[0], (hsize_t)prefix, 0};

  hsize_t count_1d[1] = {1};
  hsize_t count_2d[2] = {1, (hsize_t)num_particles_to_be_written};
  hsize_t count_3d[3] = {1, (hsize_t)num_particles_to_be_written, 3};

  // calculate the change of the extent for fluctuating particle numbers
  int n_part = max_seen_particle + 1;
  int old_max_n_part =
      std::max(m_max_n_part, (int)dims_id[1]); // check that dataset is not
                                               // shrinked: take into account
                                               // previous dimension, if we
                                               // append to an already existing
                                               // dataset
  if (n_part > old_max_n_part) {
    m_max_n_part = n_part;
  } else {
    m_max_n_part = old_max_n_part;
  }
  int extent_particle_number = m_max_n_part - old_max_n_part;

  int change_extent_1d[1] = {1};
  int change_extent_2d[2] = {1, extent_particle_number};
  int change_extent_3d[3] = {1, extent_particle_number, 0};

  if (!m_already_wrote_bonds) {
    // communicate the total number of bonds to all processes since extending is
    // a collective hdf5 function
    int nbonds_local = bond.shape()[1];
    int nbonds_total = nbonds_local;
    int prefix_bonds = 0;
    if (m_write_ordered != true) {
      MPI_Exscan(&nbonds_local, &prefix_bonds, 1, MPI_INT, MPI_SUM,
                 m_hdf5_comm);
      MPI_Allreduce(&nbonds_local, &nbonds_total, 1, MPI_INT, MPI_SUM,
                    m_hdf5_comm);
    }
    hsize_t offset_bonds[2] = {(hsize_t)prefix_bonds, 0};
    hsize_t count_bonds[2] = {(hsize_t)nbonds_local, 2};
    int change_extent_bonds[2] = {nbonds_total, 2};
    WriteDataset(bond, "connectivity/atoms", change_extent_bonds, offset_bonds,
                 count_bonds);
    m_already_wrote_bonds = true;
  }

  WriteDataset(id, "particles/atoms/id/value", change_extent_2d, offset_2d,
               count_2d);
  WriteDataset(time, "particles/atoms/id/time", change_extent_1d, offset_1d,
               count_1d);
  WriteDataset(step, "particles/atoms/id/step", change_extent_1d, offset_1d,
               count_1d);

  if (write_species) {
    WriteDataset(typ, "particles/atoms/species/value", change_extent_2d, offset_2d,
                 count_2d);
  }
  if (write_mass) {
    WriteDataset(mass, "particles/atoms/mass/value", change_extent_2d,
                 offset_2d, count_2d);
  }
  if (write_pos) {
    WriteDataset(pos, "particles/atoms/position/value", change_extent_3d,
                 offset_3d, count_3d);
    WriteDataset(image, "particles/atoms/image/value", change_extent_3d,
                 offset_3d, count_3d);
  }
  if (write_vel) {
    WriteDataset(vel, "particles/atoms/velocity/value", change_extent_3d,
                 offset_3d, count_3d);
  }
  if (write_force) {
    WriteDataset(f, "particles/atoms/force/value", change_extent_3d, offset_3d,
                 count_3d);
  }
  if (write_charge) {
#ifdef ELECTROSTATICS
    WriteDataset(charge, "particles/atoms/charge/value", change_extent_2d,
                 offset_2d, count_2d);
#endif
  }
}

void File::ExtendDataset(std::string path, int *change_extent) {
  /* Until now the h5xx does not support dataset extending, so we
     have to use the lower level hdf5 library functions. */
  auto &dataset = datasets[path];
  /* Get the current dimensions of the dataspace. */
  hid_t ds = H5Dget_space(dataset.hid());
  hsize_t rank = H5Sget_simple_extent_ndims(ds);
  hsize_t dims[rank], maxdims[rank];
  H5Sget_simple_extent_dims(ds, dims, maxdims);
  H5Sclose(ds);
  /* Extend the dataset for another timestep (extent = 1) */
  for (int i = 0; i < rank; i++) {
    dims[i] += change_extent[i];
  }
  H5Dset_extent(dataset.hid(), dims); // extend all dims is collective
}

/* data is assumed to be three dimensional */
template <typename T>
void File::WriteDataset(T &data, const std::string &path, int *change_extent,
                        hsize_t *offset, hsize_t *count) {
#ifdef H5MD_DEBUG
  /* Turn on hdf5 error messages */
  H5Eset_auto(H5E_DEFAULT, (H5E_auto_t)H5Eprint, stderr);
  std::cout << "Called " << __func__ << " on node " << this_node << std::endl;
  std::cout << "Dataset: " << path << std::endl;
#endif
  ExtendDataset(path, change_extent);
  auto &dataset = datasets[path];
  hid_t ds = H5Dget_space(dataset.hid());
  hsize_t rank = H5Sget_simple_extent_ndims(ds);
  hsize_t maxdims[rank];
  for (int i = 0; i < rank; i++) {
    maxdims[i] = H5S_UNLIMITED;
  }
  H5Sselect_hyperslab(ds, H5S_SELECT_SET, offset, NULL, count, NULL);
  /* Create a temporary dataspace. */
  hid_t ds_new = H5Screate_simple(rank, count, maxdims);
  /* Finally write the data to the dataset. */
  H5Dwrite(dataset.hid(), dataset.get_type(), ds_new, ds, H5P_DEFAULT,
           data.origin());
  H5Sclose(ds_new);
  H5Sclose(ds);
}

void File::WriteScript(std::string const &filename) {
#ifdef H5MD_DEBUG
  std::cout << "Called " << __func__ << " on node " << this_node << std::endl;
#endif
  /* First get the number of lines of the script. */
  hsize_t dims[1] = {1};
  std::string tmp;
  std::ifstream scriptfile(m_absolute_script_path.string());
  /* Read the whole script into a buffer. */
  scriptfile.seekg(0, std::ios::end);
  auto filelen = scriptfile.tellg();
  scriptfile.seekg(0);
  std::vector<char> buffer;
  buffer.reserve(filelen);
  buffer.assign(std::istreambuf_iterator<char>(scriptfile),
                std::istreambuf_iterator<char>());

  hid_t filetype, dtype, space, dset, file_id;
  file_id =
      H5Fcreate(filename.c_str(), H5F_ACC_TRUNC, H5P_DEFAULT, H5P_DEFAULT);

  dtype = H5Tcopy(H5T_C_S1);
  H5Tset_size(dtype, filelen * sizeof(char));

  space = H5Screate_simple(1, dims, NULL);
  /* Create the dataset. */
  hid_t link_crt_plist = H5Pcreate(H5P_LINK_CREATE);
  H5Pset_create_intermediate_group(
      link_crt_plist, true); // Set flag for intermediate group creation
  dset = H5Dcreate(file_id, "parameters/files/script", dtype, space,
                   link_crt_plist, H5P_DEFAULT, H5P_DEFAULT);
  /* Write data from buffer to dataset. */
  if (this_node == 0)
    H5Dwrite(dset, dtype, H5S_ALL, H5S_ALL, H5P_DEFAULT, buffer.data());
  /* Clean up. */
  H5Dclose(dset);
  H5Sclose(space);
  H5Tclose(dtype);
  H5Fclose(file_id);
}

void File::Flush() {
  if (m_write_ordered == true) {
    if (this_node == 0)
      H5Fflush(m_h5md_file.hid(), H5F_SCOPE_GLOBAL);
  } else
    H5Fflush(m_h5md_file.hid(), H5F_SCOPE_GLOBAL);
}

bool File::check_for_H5MD_structure(std::string const &filename) {
#ifdef H5MD_DEBUG
  std::cout << "Called " << __func__ << " on node " << this_node << std::endl;
#endif
  h5xx::file h5mdfile(filename, h5xx::file::in);

  for (const auto &gnam : group_names)
    if (!h5xx::exists_group(h5mdfile, gnam))
      return false;

  for (const auto &ddesc : dataset_descriptors)
    if (!h5xx::exists_dataset(h5mdfile, ddesc.path))
      return false;

  return true;
}

/* Constructor */
File::File() {
#ifdef H5MD_DEBUG
  std::cout << "Called " << __func__ << " on node " << this_node << std::endl;
#endif
}

/* Desctructor */
File::~File() {
#ifdef H5MD_DEBUG
  std::cout << "Called " << __func__ << " on node " << this_node << std::endl;
#endif
}
} /* namespace H5md */
} /* namespace Writer */<|MERGE_RESOLUTION|>--- conflicted
+++ resolved
@@ -95,33 +95,6 @@
   H5Eset_auto(H5E_DEFAULT, (H5E_auto_t)H5Eprint, stderr);
   std::cout << "Called " << __func__ << " on node " << this_node << std::endl;
 #endif
-<<<<<<< HEAD
-    boost::filesystem::path script_path(m_scriptname);
-    m_absolute_script_path = boost::filesystem::canonical(script_path);
-    if(n_part <= 0) {
-        throw std::runtime_error("Please first set up particles before initializing the H5md object.");
-    }
-
-    init_filestructure();
-    bool fileexists = check_file_exists(m_filename);
-    /* Perform a barrier synchronization. Otherwise one process might already
-     * create the file while another still checks for its existence. */
-    MPI_Barrier(MPI_COMM_WORLD);
-    if (fileexists) {
-        if (check_for_H5MD_structure(m_filename)) {
-            /*
-             * If the file exists and has a valid H5MD structure, lets create a
-             * backup of it.  This has the advantage, that the new file can
-             * just be deleted if the simulation crashes at some point and we
-             * still have a valid trajectory, we can start from.
-            */
-            m_backup_filename = m_filename + ".bak";
-            if (this_node == 0) backup_file(m_filename, m_backup_filename);
-            load_file(m_filename);
-        } else {
-            throw incompatible_h5mdfile();
-        }
-=======
   m_backup_filename = m_filename + ".bak";
   // use a seperate mpi communicator if we want to write out ordered data. This
   // is in order to avoid  blocking by collective functions
@@ -161,7 +134,6 @@
         backup_file(m_filename, m_backup_filename);
       load_file(m_filename);
       m_already_wrote_bonds = true;
->>>>>>> 77d2936c
     } else {
       throw incompatible_h5mdfile();
     }
