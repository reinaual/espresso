--- conflicted
+++ resolved
@@ -418,12 +418,8 @@
                   lbpar.agrid * lbpar.agrid * lbpar.agrid * lbpar.rho * 2 *
                   lbmodel.c[i][l] * lbmodel.w[i] *
                   (*LBBoundaries::lbboundaries[lbfields[k].boundary - 1])
-<<<<<<< HEAD
-                .velocity()[l] * (lbpar.tau / lbpar.agrid) / // TODO
-=======
                       .velocity()[l] *
                   (lbpar.tau / lbpar.agrid) / // TODO
->>>>>>> 18557beb
                   lbmodel.c_sound_sq;
             }
 
