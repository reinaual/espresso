/*
  Copyright (C) 2010-2018 The ESPResSo project
  Copyright (C) 2002,2003,2004,2005,2006,2007,2008,2009,2010
    Max-Planck-Institute for Polymer Research, Theory Group

  This file is part of ESPResSo.

  ESPResSo is free software: you can redistribute it and/or modify
  it under the terms of the GNU General Public License as published by
  the Free Software Foundation, either version 3 of the License, or
  (at your option) any later version.

  ESPResSo is distributed in the hope that it will be useful,
  but WITHOUT ANY WARRANTY; without even the implied warranty of
  MERCHANTABILITY or FITNESS FOR A PARTICULAR PURPOSE.  See the
  GNU General Public License for more details.

  You should have received a copy of the GNU General Public License
  along with this program.  If not, see <http://www.gnu.org/licenses/>.
*/
#include <cstdio>
#include <cstdlib>
#include <cstring>
#include <mpi.h>
#ifdef OPEN_MPI
#include <dlfcn.h>
#endif
#include <cassert>

#include "communication.hpp"

#include "errorhandling.hpp"

#include "EspressoSystemInterface.hpp"
#include "bonded_interactions/bonded_tab.hpp"
#include "cells.hpp"
#include "collision.hpp"
#include "cuda_interface.hpp"
#include "electrostatics_magnetostatics/debye_hueckel.hpp"
#include "electrostatics_magnetostatics/elc.hpp"
#include "electrostatics_magnetostatics/icc.hpp"
#include "electrostatics_magnetostatics/mdlc_correction.hpp"
#include "electrostatics_magnetostatics/mmm1d.hpp"
#include "electrostatics_magnetostatics/mmm2d.hpp"
#include "electrostatics_magnetostatics/p3m-dipolar.hpp"
#include "electrostatics_magnetostatics/p3m.hpp"
#include "electrostatics_magnetostatics/scafacos.hpp"
#include "energy.hpp"
#include "event.hpp"
#include "forces.hpp"
#include "galilei.hpp"
#include "global.hpp"
#include "grid.hpp"
#include "grid_based_algorithms/lb.hpp"
#include "grid_based_algorithms/lb_interface.hpp"
#include "grid_based_algorithms/lb_interpolation.hpp"
#include "grid_based_algorithms/lb_particle_coupling.hpp"
#include "integrate.hpp"
#include "io/mpiio/mpiio.hpp"
#include "minimize_energy.hpp"
#include "nonbonded_interactions/nonbonded_tab.hpp"
#include "nonbonded_interactions/reaction_field.hpp"
#include "npt.hpp"
#include "partCfg_global.hpp"
#include "particle_data.hpp"
#include "pressure.hpp"
#include "rotation.hpp"
#include "statistics.hpp"
#include "statistics_chain.hpp"
#include "swimmer_reaction.hpp"
#include "virtual_sites.hpp"

#include "serialization/IA_parameters.hpp"
#include "serialization/Particle.hpp"
#include "serialization/ParticleParametersSwimming.hpp"
#include "utils.hpp"
#include "utils/Counter.hpp"
#include "utils/make_unique.hpp"
#include "utils/u32_to_u64.hpp"

#include <boost/mpi.hpp>
#include <boost/serialization/array.hpp>
#include <boost/serialization/string.hpp>

using namespace std;

namespace Communication {
auto const &mpi_datatype_cache = boost::mpi::detail::mpi_datatype_cache();
std::unique_ptr<boost::mpi::environment> mpi_env;
} // namespace Communication

boost::mpi::communicator comm_cart;

namespace Communication {
std::unique_ptr<MpiCallbacks> m_callbacks;

/* We use a singleton callback class for now. */
MpiCallbacks &mpiCallbacks() {
  assert(m_callbacks && "Mpi not initialized!");

  return *m_callbacks;
}
} // namespace Communication

using Communication::mpiCallbacks;

int this_node = -1;
int n_nodes = -1;

// if you want to add a callback, add it here, and here only
#define CALLBACK_LIST                                                          \
  CB(mpi_who_has_slave)                                                        \
  CB(mpi_place_particle_slave)                                                 \
  CB(mpi_recv_part_slave)                                                      \
  CB(mpi_integrate_slave)                                                      \
  CB(mpi_bcast_ia_params_slave)                                                \
  CB(mpi_bcast_all_ia_params_slave)                                            \
  CB(mpi_bcast_max_seen_particle_type_slave)                                   \
  CB(mpi_gather_stats_slave)                                                   \
  CB(mpi_bcast_coulomb_params_slave)                                           \
  CB(mpi_place_new_particle_slave)                                             \
  CB(mpi_remove_particle_slave)                                                \
  CB(mpi_rescale_particles_slave)                                              \
  CB(mpi_bcast_cell_structure_slave)                                           \
  CB(mpi_bcast_nptiso_geom_slave)                                              \
<<<<<<< HEAD
  CB(mpi_update_mol_ids_slave)                                                 \
  CB(mpi_sync_topo_part_info_slave)                                            \
=======
  CB(mpi_send_exclusion_slave)                                                 \
>>>>>>> e0db0e10
  CB(mpi_bcast_lb_params_slave)                                                \
  CB(mpi_bcast_cuda_global_part_vars_slave)                                    \
  CB(mpi_send_fluid_slave)                                                     \
  CB(mpi_recv_fluid_slave)                                                     \
  CB(mpi_iccp3m_iteration_slave)                                               \
  CB(mpi_bcast_max_mu_slave)                                                   \
  CB(mpi_kill_particle_motion_slave)                                           \
  CB(mpi_kill_particle_forces_slave)                                           \
  CB(mpi_system_CMS_slave)                                                     \
  CB(mpi_system_CMS_velocity_slave)                                            \
  CB(mpi_galilei_transform_slave)                                              \
  CB(mpi_setup_reaction_slave)                                                 \
  CB(mpi_check_runtime_errors_slave)                                           \
  CB(mpi_minimize_energy_slave)                                                \
  CB(mpi_gather_cuda_devices_slave)                                            \
  CB(mpi_scafacos_set_parameters_slave)                                        \
  CB(mpi_scafacos_set_r_cut_and_tune_slave)                                    \
  CB(mpi_scafacos_free_slave)                                                  \
  CB(mpi_resort_particles_slave)                                               \
  CB(mpi_get_pairs_slave)                                                      \
  CB(mpi_get_particles_slave)                                                  \
  CB(mpi_rotate_system_slave)                                                  \
  CB(mpi_update_particle_slave)                                                \
  CB(mpi_bcast_lb_particle_coupling_slave)                                     \
  CB(mpi_recv_lb_interpolated_velocity_slave)                                  \
  CB(mpi_set_interpolation_order_slave)

// create the forward declarations
#define CB(name) void name(int node, int param);
CALLBACK_LIST

#undef CB

#ifdef DOXYGEN
    (void); /* this line prevents an interaction in Doxygen between
               CALLBACK_LIST and the anonymous namespace that follows */
#endif

namespace {
#ifdef COMM_DEBUG
// create the list of names
#define CB(name) #name,

/** List of callback names for debugging. */
std::vector<std::string> names{CALLBACK_LIST};
#undef CB
#endif
} // namespace

/** Forward declarations */

int mpi_check_runtime_errors();

/**********************************************
 * procedures
 **********************************************/

#if defined(OPEN_MPI)
/** Workaround for "Read -1, expected XXXXXXX, errno = 14" that sometimes
 *  appears when CUDA is used. This is a bug in OpenMPI 2.0-2.1.2 and 3.0.0
 *  according to
 *  https://www.mail-archive.com/users@lists.open-mpi.org/msg32357.html,
 *  so we set btl_vader_single_copy_mechanism = none.
 */
static void openmpi_fix_vader() {
  if (OMPI_MAJOR_VERSION < 2 || OMPI_MAJOR_VERSION > 3)
    return;
  if (OMPI_MAJOR_VERSION == 2 && OMPI_MINOR_VERSION == 1 &&
      OMPI_RELEASE_VERSION >= 3)
    return;
  if (OMPI_MAJOR_VERSION == 3 &&
      (OMPI_MINOR_VERSION > 0 || OMPI_RELEASE_VERSION > 0))
    return;

  std::string varname = "btl_vader_single_copy_mechanism";
  std::string varval = "none";

  setenv((std::string("OMPI_MCA_") + varname).c_str(), varval.c_str(), 0);
}
#endif

void mpi_init() {
#ifdef OPEN_MPI
  openmpi_fix_vader();

  void *handle = 0;
  int mode = RTLD_NOW | RTLD_GLOBAL;
#ifdef RTLD_NOLOAD
  mode |= RTLD_NOLOAD;
#endif
  void *_openmpi_symbol = dlsym(RTLD_DEFAULT, "MPI_Init");
  if (!_openmpi_symbol) {
    fprintf(stderr, "%d: Aborting because unable to find OpenMPI symbol.\n",
            this_node);
    errexit();
  }
  Dl_info _openmpi_info;
  dladdr(_openmpi_symbol, &_openmpi_info);

  if (!handle)
    handle = dlopen(_openmpi_info.dli_fname, mode);

  if (!handle) {
    fprintf(stderr,
            "%d: Aborting because unable to load libmpi into the "
            "global symbol space.\n",
            this_node);
    errexit();
  }
#endif

#ifdef BOOST_MPI_HAS_NOARG_INITIALIZATION
  Communication::mpi_env = Utils::make_unique<boost::mpi::environment>();
#else
  int argc{};
  char **argv{};
  Communication::mpi_env =
      Utils::make_unique<boost::mpi::environment>(argc, argv);
#endif

  MPI_Comm_size(MPI_COMM_WORLD, &n_nodes);
  MPI_Dims_create(n_nodes, 3, node_grid);

  mpi_reshape_communicator({{node_grid[0], node_grid[1], node_grid[2]}},
                           /* periodicity */ {{1, 1, 1}});
  MPI_Cart_coords(comm_cart, this_node, 3, node_pos);

  Communication::m_callbacks =
      Utils::make_unique<Communication::MpiCallbacks>(comm_cart);

#define CB(name) Communication::m_callbacks->add(&name);
  CALLBACK_LIST
#undef CB

  ErrorHandling::init_error_handling(mpiCallbacks());
  partCfg(Utils::make_unique<PartCfg>(mpiCallbacks(), GetLocalParts()));

  on_program_start();
}

void mpi_reshape_communicator(std::array<int, 3> const &node_grid,
                              std::array<int, 3> const &periodicity) {
  MPI_Comm temp_comm;
  MPI_Cart_create(MPI_COMM_WORLD, 3, const_cast<int *>(node_grid.data()),
                  const_cast<int *>(periodicity.data()), 0, &temp_comm);
  comm_cart =
      boost::mpi::communicator(temp_comm, boost::mpi::comm_take_ownership);

  this_node = comm_cart.rank();
}

void mpi_call(SlaveCallback cb, int node, int param) {
#ifdef COMM_DEBUG
  auto it = std::find(slave_callbacks.begin(), slave_callbacks.end(), cb);

  if (it != slave_callbacks.end()) {
    auto const id = it - slave_callbacks.begin();
    COMM_TRACE(fprintf(stderr, "%d: issuing %s %d %d\n", this_node,
                       names[id].c_str(), node, param));
  }
#endif /* COMM_DEBUG */
  mpiCallbacks().call(cb, node, param);

  COMM_TRACE(fprintf(stderr, "%d: finished sending.\n", this_node));
}

/****************** REQ_PLACE/REQ_PLACE_NEW ************/

void mpi_place_particle(int pnode, int part, double p[3]) {
  mpi_call(mpi_place_particle_slave, pnode, part);

  if (pnode == this_node)
    local_place_particle(part, p, 0);
  else
    MPI_Send(p, 3, MPI_DOUBLE, pnode, SOME_TAG, comm_cart);

  set_resort_particles(Cells::RESORT_GLOBAL);
  on_particle_change();
}

void mpi_place_particle_slave(int pnode, int part) {

  if (pnode == this_node) {
    double p[3];
    MPI_Recv(p, 3, MPI_DOUBLE, 0, SOME_TAG, comm_cart, MPI_STATUS_IGNORE);
    local_place_particle(part, p, 0);
  }

  set_resort_particles(Cells::RESORT_GLOBAL);
  on_particle_change();
}

void mpi_place_new_particle(int pnode, int part, double p[3]) {
  mpi_call(mpi_place_new_particle_slave, pnode, part);
  added_particle(part);

  if (pnode == this_node)
    local_place_particle(part, p, 1);
  else
    MPI_Send(p, 3, MPI_DOUBLE, pnode, SOME_TAG, comm_cart);

  on_particle_change();
}

void mpi_place_new_particle_slave(int pnode, int part) {

  added_particle(part);

  if (pnode == this_node) {
    double p[3];
    MPI_Recv(p, 3, MPI_DOUBLE, 0, SOME_TAG, comm_cart, MPI_STATUS_IGNORE);
    local_place_particle(part, p, 1);
  }

  on_particle_change();
}

/****************** REQ_GET_PART ************/
Particle mpi_recv_part(int pnode, int part) {
  Particle ret;

  mpi_call(mpi_recv_part_slave, pnode, part);
  comm_cart.recv(pnode, SOME_TAG, ret);

  return ret;
}

void mpi_recv_part_slave(int pnode, int part) {
  if (pnode != this_node)
    return;

  assert(local_particles[part]);
  comm_cart.send(0, SOME_TAG, *local_particles[part]);
}

/****************** REQ_REM_PART ************/
void mpi_remove_particle(int pnode, int part) {
  mpi_call(mpi_remove_particle_slave, pnode, part);
  mpi_remove_particle_slave(pnode, part);
}

void mpi_remove_particle_slave(int pnode, int part) {
  if (part != -1) {
    n_part--;

    if (pnode == this_node)
      local_remove_particle(part);

    remove_all_bonds_to(part);
  } else
    local_remove_all_particles();

  on_particle_change();
}

/********************* REQ_MIN_ENERGY ********/

int mpi_minimize_energy() {
  mpi_call(mpi_minimize_energy_slave, 0, 0);
  return minimize_energy();
}

void mpi_minimize_energy_slave(int, int) { minimize_energy(); }

/********************* REQ_INTEGRATE ********/
int mpi_integrate(int n_steps, int reuse_forces) {
  mpi_call(mpi_integrate_slave, n_steps, reuse_forces);
  integrate_vv(n_steps, reuse_forces);
  COMM_TRACE(
      fprintf(stderr, "%d: integration task %d done.\n", this_node, n_steps));
  return mpi_check_runtime_errors();
}

void mpi_integrate_slave(int n_steps, int reuse_forces) {
  integrate_vv(n_steps, reuse_forces);
  COMM_TRACE(fprintf(
      stderr, "%d: integration for %d n_steps with %d reuse_forces done.\n",
      this_node, n_steps, reuse_forces));
}

/*************** REQ_BCAST_IA ************/
void mpi_bcast_all_ia_params() {
  mpi_call(mpi_bcast_all_ia_params_slave, -1, -1);
  boost::mpi::broadcast(comm_cart, ia_params, 0);
}

void mpi_bcast_all_ia_params_slave(int, int) {
  boost::mpi::broadcast(comm_cart, ia_params, 0);
}

void mpi_bcast_ia_params(int i, int j) {
  mpi_call(mpi_bcast_ia_params_slave, i, j);

  if (j >= 0) {
    /* non-bonded interaction parameters */
    boost::mpi::broadcast(comm_cart, *get_ia_param(i, j), 0);

    *get_ia_param(j, i) = *get_ia_param(i, j);
  } else {
    /* bonded interaction parameters */
    MPI_Bcast(&(bonded_ia_params[i]), sizeof(Bonded_ia_parameters), MPI_BYTE, 0,
              comm_cart);
#ifdef TABULATED
    /* For tabulated potentials we have to send the tables extra */
    if (bonded_ia_params[i].type == BONDED_IA_TABULATED) {
      boost::mpi::broadcast(comm_cart, *bonded_ia_params[i].p.tab.pot, 0);
    }
#endif
  }

  on_short_range_ia_change();
}

void mpi_bcast_ia_params_slave(int i, int j) {
  if (j >= 0) { /* non-bonded interaction parameters */

    boost::mpi::broadcast(comm_cart, *get_ia_param(i, j), 0);

    *get_ia_param(j, i) = *get_ia_param(i, j);

  } else {                   /* bonded interaction parameters */
    make_bond_type_exist(i); /* realloc bonded_ia_params on slave nodes! */
    MPI_Bcast(&(bonded_ia_params[i]), sizeof(Bonded_ia_parameters), MPI_BYTE, 0,
              comm_cart);
#ifdef TABULATED
    /* For tabulated potentials we have to send the tables extra */
    if (bonded_ia_params[i].type == BONDED_IA_TABULATED) {
      auto *tab_pot = new TabulatedPotential();
      boost::mpi::broadcast(comm_cart, *tab_pot, 0);

      bonded_ia_params[i].p.tab.pot = tab_pot;
    }
#endif
  }

  on_short_range_ia_change();
}

/*************** REQ_BCAST_IA_SIZE ************/

void mpi_bcast_max_seen_particle_type(int ns) {
  mpi_call(mpi_bcast_max_seen_particle_type_slave, -1, ns);
  mpi_bcast_max_seen_particle_type_slave(-1, ns);
}

void mpi_bcast_max_seen_particle_type_slave(int, int ns) {
  realloc_ia_params(ns);
}

/*************** REQ_GATHER ************/
void mpi_gather_stats(int job, void *result, void *result_t, void *result_nb,
                      void *result_t_nb) {
  switch (job) {
  case 1:
    mpi_call(mpi_gather_stats_slave, -1, 1);
    energy_calc((double *)result);
    break;
  case 2:
    /* calculate and reduce (sum up) virials for 'analyze pressure' or
       'analyze stress_tensor' */
    mpi_call(mpi_gather_stats_slave, -1, 2);
    pressure_calc((double *)result, (double *)result_t, (double *)result_nb,
                  (double *)result_t_nb, 0);
    break;
  case 3:
    mpi_call(mpi_gather_stats_slave, -1, 3);
    pressure_calc((double *)result, (double *)result_t, (double *)result_nb,
                  (double *)result_t_nb, 1);
    break;
  case 4:
    mpi_call(mpi_gather_stats_slave, -1, 4);
    predict_momentum_particles((double *)result);
    break;
#ifdef LB
  case 6:
    mpi_call(mpi_gather_stats_slave, -1, 6);
    lb_calc_fluid_momentum((double *)result);
    break;
  case 7:
    break;
#ifdef LB_BOUNDARIES
  case 8:
    mpi_call(mpi_gather_stats_slave, -1, 8);
    lb_collect_boundary_forces((double *)result);
    break;
#endif
#endif
  default:
    fprintf(
        stderr,
        "%d: INTERNAL ERROR: illegal request %d for mpi_gather_stats_slave\n",
        this_node, job);
    errexit();
  }
}

void mpi_gather_stats_slave(int, int job) {
  switch (job) {
  case 1:
    /* calculate and reduce (sum up) energies */
    energy_calc(nullptr);
    break;
  case 2:
    /* calculate and reduce (sum up) virials for 'analyze pressure' or 'analyze
     * stress_tensor'*/
    pressure_calc(nullptr, nullptr, nullptr, nullptr, 0);
    break;
  case 3:
    /* calculate and reduce (sum up) virials, revert velocities half a timestep
     * for 'analyze p_inst' */
    pressure_calc(nullptr, nullptr, nullptr, nullptr, 1);
    break;
  case 4:
    predict_momentum_particles(nullptr);
    break;
#ifdef LB
  case 6:
    lb_calc_fluid_momentum(nullptr);
    break;
  case 7:
    break;
#ifdef LB_BOUNDARIES
  case 8:
    lb_collect_boundary_forces(nullptr);
    break;
#endif
#endif
  default:
    fprintf(
        stderr,
        "%d: INTERNAL ERROR: illegal request %d for mpi_gather_stats_slave\n",
        this_node, job);
    errexit();
  }
}

/*************** REQ_SET_TIME_STEP ************/
void mpi_set_time_step_slave(double dt) {
  time_step = dt;
  time_step_squared = time_step * time_step;
  time_step_squared_half = time_step_squared / 2.;
  time_step_half = time_step / 2.;

  on_parameter_change(FIELD_TIMESTEP);
}

REGISTER_CALLBACK(mpi_set_time_step_slave)

void mpi_set_time_step(double time_s) {
  mpiCallbacks().call(mpi_set_time_step_slave, time_s);
  mpi_set_time_step_slave(time_s);
}

int mpi_check_runtime_errors() {
  mpi_call(mpi_check_runtime_errors_slave, 0, 0);
  return check_runtime_errors();
}

void mpi_check_runtime_errors_slave(int, int) { check_runtime_errors(); }

/*************** REQ_BCAST_COULOMB ************/
void mpi_bcast_coulomb_params() {
#if defined(ELECTROSTATICS) || defined(DIPOLES)
  mpi_call(mpi_bcast_coulomb_params_slave, 1, 0);
  mpi_bcast_coulomb_params_slave(-1, 0);
#endif
}

void mpi_bcast_coulomb_params_slave(int, int) {

#if defined(ELECTROSTATICS) || defined(DIPOLES)
  MPI_Bcast(&coulomb, sizeof(Coulomb_parameters), MPI_BYTE, 0, comm_cart);

#ifdef ELECTROSTATICS
  switch (coulomb.method) {
  case COULOMB_NONE:
  // fall through, scafacos has internal parameter propagation
  case COULOMB_SCAFACOS:
    break;
#ifdef P3M
  case COULOMB_ELC_P3M:
    MPI_Bcast(&elc_params, sizeof(ELC_struct), MPI_BYTE, 0, comm_cart);
  // fall through
  case COULOMB_P3M_GPU:
  case COULOMB_P3M:
    MPI_Bcast(&p3m.params, sizeof(p3m_parameter_struct), MPI_BYTE, 0,
              comm_cart);
    break;
#endif
  case COULOMB_DH:
    MPI_Bcast(&dh_params, sizeof(Debye_hueckel_params), MPI_BYTE, 0, comm_cart);
    break;
  case COULOMB_MMM1D:
  case COULOMB_MMM1D_GPU:
    MPI_Bcast(&mmm1d_params, sizeof(MMM1D_struct), MPI_BYTE, 0, comm_cart);
    break;
  case COULOMB_MMM2D:
    MPI_Bcast(&mmm2d_params, sizeof(MMM2D_struct), MPI_BYTE, 0, comm_cart);
    break;
  case COULOMB_RF:
  case COULOMB_INTER_RF:
    MPI_Bcast(&rf_params, sizeof(Reaction_field_params), MPI_BYTE, 0,
              comm_cart);
    break;
  default:
    fprintf(stderr,
            "%d: INTERNAL ERROR: cannot bcast coulomb params for "
            "unknown method %d\n",
            this_node, coulomb.method);
    errexit();
  }
#endif

#ifdef DIPOLES
  set_dipolar_method_local(coulomb.Dmethod);

  switch (coulomb.Dmethod) {
  case DIPOLAR_NONE:
    break;
#ifdef DP3M
  case DIPOLAR_MDLC_P3M:
    MPI_Bcast(&dlc_params, sizeof(DLC_struct), MPI_BYTE, 0, comm_cart);
  // fall through
  case DIPOLAR_P3M:
    MPI_Bcast(&dp3m.params, sizeof(p3m_parameter_struct), MPI_BYTE, 0,
              comm_cart);
    break;
#endif
  case DIPOLAR_ALL_WITH_ALL_AND_NO_REPLICA:
    break;
  case DIPOLAR_MDLC_DS:
  // fall trough
  case DIPOLAR_DS:
    break;
  case DIPOLAR_DS_GPU:
    break;
#ifdef DIPOLAR_BARNES_HUT
  case DIPOLAR_BH_GPU:
    break;
#endif
  case DIPOLAR_SCAFACOS:
    break;
  default:
    fprintf(stderr,
            "%d: INTERNAL ERROR: cannot bcast dipolar params for "
            "unknown method %d\n",
            this_node, coulomb.Dmethod);
    errexit();
  }

#endif

  on_coulomb_change();
#endif
}

/****************** REQ_RESCALE_PART ************/

void mpi_rescale_particles(int dir, double scale) {
  int pnode;

  mpi_call(mpi_rescale_particles_slave, -1, dir);
  for (pnode = 0; pnode < n_nodes; pnode++) {
    if (pnode == this_node) {
      local_rescale_particles(dir, scale);
    } else {
      MPI_Send(&scale, 1, MPI_DOUBLE, pnode, SOME_TAG, comm_cart);
    }
  }
  on_particle_change();
}

void mpi_rescale_particles_slave(int, int dir) {
  double scale = 0.0;
  MPI_Recv(&scale, 1, MPI_DOUBLE, 0, SOME_TAG, comm_cart, MPI_STATUS_IGNORE);
  local_rescale_particles(dir, scale);
  on_particle_change();
}

/*************** REQ_BCAST_CS *****************/

void mpi_bcast_cell_structure(int cs) {
  mpi_call(mpi_bcast_cell_structure_slave, -1, cs);
  cells_re_init(cs);
}

void mpi_bcast_cell_structure_slave(int, int cs) { cells_re_init(cs); }

/*************** REQ_BCAST_NPTISO_GEOM *****************/

void mpi_bcast_nptiso_geom() {
  mpi_call(mpi_bcast_nptiso_geom_slave, -1, 0);
  mpi_bcast_nptiso_geom_slave(-1, 0);
}

void mpi_bcast_nptiso_geom_slave(int, int) {
  MPI_Bcast(&nptiso.geometry, 1, MPI_INT, 0, comm_cart);
  MPI_Bcast(&nptiso.dimension, 1, MPI_INT, 0, comm_cart);
  MPI_Bcast(&nptiso.cubic_box, 1, MPI_INT, 0, comm_cart);
  MPI_Bcast(&nptiso.non_const_dim, 1, MPI_INT, 0, comm_cart);
}

/******************* REQ_BCAST_LBPAR ********************/

void mpi_bcast_lb_params(LBParam field, int value) {
#ifdef LB
  mpi_call(mpi_bcast_lb_params_slave, static_cast<int>(field), value);
  mpi_bcast_lb_params_slave(static_cast<int>(field), value);
#endif
}

void mpi_bcast_lb_params_slave(int field, int) {
#ifdef LB
  MPI_Bcast(&lbpar, sizeof(LB_Parameters), MPI_BYTE, 0, comm_cart);
  lb_lbfluid_on_lb_params_change(static_cast<LBParam>(field));
#endif
}

void mpi_bcast_lb_particle_coupling() {
  mpi_call(mpi_bcast_lb_particle_coupling_slave, 0, 0);
  boost::mpi::broadcast(comm_cart, lb_particle_coupling, 0);
}

/******************* REQ_BCAST_CUDA_GLOBAL_PART_VARS ********************/

void mpi_bcast_cuda_global_part_vars() {
#ifdef CUDA
  mpi_call(mpi_bcast_cuda_global_part_vars_slave, 1,
           0); // third parameter is meaningless
  mpi_bcast_cuda_global_part_vars_slave(-1, 0);
#endif
}

void mpi_bcast_cuda_global_part_vars_slave(int, int) {
#ifdef CUDA
  MPI_Bcast(gpu_get_global_particle_vars_pointer_host(),
            sizeof(CUDA_global_part_vars), MPI_BYTE, 0, comm_cart);
  espressoSystemInterface.requestParticleStructGpu();
#endif
}

/********************* REQ_SET_EXCL ********/
#ifdef EXCLUSIONS
void mpi_send_exclusion_slave(int part1, int part2, int _delete) {
  local_change_exclusion(part1, part2, _delete);
  on_particle_change();
}

REGISTER_CALLBACK(mpi_send_exclusion_slave)

void mpi_send_exclusion(int part1, int part2, int _delete) {
  mpi_call(mpi_send_exclusion_slave, part1, part2, _delete);
  mpi_send_exclusion_slave(part1, part2, _delete);
}
#endif

/************** REQ_SET_FLUID **************/
void mpi_send_fluid(int node, int index, double rho, Vector3d const &j,
                    Vector6d const &pi) {
#ifdef LB
  if (node == this_node) {
    lb_calc_n_from_rho_j_pi(index, rho, j, pi);
  } else {
    double data[10] = {rho,   j[0],  j[1],  j[2],  pi[0],
                       pi[1], pi[2], pi[3], pi[4], pi[5]};
    mpi_call(mpi_send_fluid_slave, node, index);
    MPI_Send(data, 10, MPI_DOUBLE, node, SOME_TAG, comm_cart);
  }
#endif
}

void mpi_send_fluid_slave(int node, int index) {
#ifdef LB
  if (node == this_node) {
    double data[10];
    MPI_Recv(data, 10, MPI_DOUBLE, 0, SOME_TAG, comm_cart, MPI_STATUS_IGNORE);
    Vector3d j = {{data[1], data[2], data[3]}};
    Vector6d pi = {{data[4], data[5], data[6], data[7], data[8], data[9]}};
    lb_calc_n_from_rho_j_pi(index, data[0], j, pi);
  }
#endif
}

/************** REQ_GET_FLUID **************/
void mpi_recv_fluid(int node, int index, double *rho, double *j, double *pi) {
#ifdef LB
  if (node == this_node) {
    lb_calc_local_fields(index, rho, j, pi);
  } else {
    double data[10];
    mpi_call(mpi_recv_fluid_slave, node, index);
    MPI_Recv(data, 10, MPI_DOUBLE, node, SOME_TAG, comm_cart,
             MPI_STATUS_IGNORE);
    *rho = data[0];
    j[0] = data[1];
    j[1] = data[2];
    j[2] = data[3];
    pi[0] = data[4];
    pi[1] = data[5];
    pi[2] = data[6];
    pi[3] = data[7];
    pi[4] = data[8];
    pi[5] = data[9];
  }
#endif
}

void mpi_recv_fluid_slave(int node, int index) {
#ifdef LB
  if (node == this_node) {
    double data[10];
    lb_calc_local_fields(index, &data[0], &data[1], &data[4]);
    MPI_Send(data, 10, MPI_DOUBLE, 0, SOME_TAG, comm_cart);
  }
#endif
}

#ifdef LB_BOUNDARIES
void mpi_recv_fluid_boundary_flag_slave(int node, int index) {
  if (node == this_node) {
    int data;
    lb_local_fields_get_boundary_flag(index, &data);
    MPI_Send(&data, 1, MPI_INT, 0, SOME_TAG, comm_cart);
  }
}

REGISTER_CALLBACK(mpi_recv_fluid_boundary_flag_slave)

/************** REQ_LB_GET_BOUNDARY_FLAG **************/
void mpi_recv_fluid_boundary_flag(int node, int index, int *boundary) {
  if (node == this_node) {
    lb_local_fields_get_boundary_flag(index, boundary);
  } else {
    int data = 0;
    mpi_call(mpi_recv_fluid_boundary_flag_slave, node, index);
    MPI_Recv(&data, 1, MPI_INT, node, SOME_TAG, comm_cart, MPI_STATUS_IGNORE);
    *boundary = data;
  }
}
#endif

/********************* REQ_ICCP3M_ITERATION ********/
int mpi_iccp3m_iteration() {
#ifdef ELECTROSTATICS
  mpi_call(mpi_iccp3m_iteration_slave, -1, 0);

  iccp3m_iteration();

  return check_runtime_errors();
#else
  return 0;
#endif
}

void mpi_iccp3m_iteration_slave(int, int) {
#ifdef ELECTROSTATICS
  iccp3m_iteration();

  check_runtime_errors();
#endif
}

/********************* REQ_ICCP3M_INIT********/
#ifdef ELECTROSTATICS
void mpi_iccp3m_init_slave(const iccp3m_struct &iccp3m_cfg_) {
#ifdef ELECTROSTATICS
  iccp3m_cfg = iccp3m_cfg_;

  check_runtime_errors();
#endif
}

REGISTER_CALLBACK(mpi_iccp3m_init_slave)

int mpi_iccp3m_init() {
#ifdef ELECTROSTATICS
  mpi_call(mpi_iccp3m_init_slave, iccp3m_cfg);

  return check_runtime_errors();
#else
  return 0;
#endif
}
#endif

#ifdef LB
void mpi_recv_fluid_populations_slave(int node, int index) {
  if (node == this_node) {
    double data[19];
    lb_get_populations(index, data);
    MPI_Send(data, 19, MPI_DOUBLE, 0, SOME_TAG, comm_cart);
  }
}

REGISTER_CALLBACK(mpi_recv_fluid_populations_slave)

void mpi_recv_fluid_populations(int node, int index, double *pop) {
  if (node == this_node) {
    lb_get_populations(index, pop);
  } else {
    mpi_call(mpi_recv_fluid_populations_slave, node, index);
    MPI_Recv(pop, 19, MPI_DOUBLE, node, SOME_TAG, comm_cart, MPI_STATUS_IGNORE);
  }
}

#endif

Vector3d mpi_recv_lb_interpolated_velocity(int node, Vector3d const &pos) {
#ifdef LB
  if (this_node == 0) {
    comm_cart.send(node, SOME_TAG, pos);
    mpi_call(mpi_recv_lb_interpolated_velocity_slave, node, 0);
    Vector3d interpolated_u{};
    comm_cart.recv(node, SOME_TAG, interpolated_u);
    return interpolated_u;
  }
#endif
  return {};
}

void mpi_recv_lb_interpolated_velocity_slave(int node, int) {
#ifdef LB
  if (node == this_node) {
    Vector3d pos{};
    comm_cart.recv(0, SOME_TAG, pos);
    auto const interpolated_u =
        lb_lbinterpolation_get_interpolated_velocity(pos);
    comm_cart.send(0, SOME_TAG, interpolated_u);
  }
#endif
}

#ifdef LB
void mpi_send_fluid_populations_slave(int node, int index) {
  if (node == this_node) {
    Vector19d populations;
    MPI_Recv(populations.data(), 19, MPI_DOUBLE, 0, SOME_TAG, comm_cart,
             MPI_STATUS_IGNORE);
    lb_set_populations(index, populations);
  }
}

REGISTER_CALLBACK(mpi_send_fluid_populations_slave)

void mpi_send_fluid_populations(int node, int index, const Vector19d &pop) {
  if (node == this_node) {
    lb_set_populations(index, pop);
  } else {
    mpi_call(mpi_send_fluid_populations_slave, node, index);
    MPI_Send(pop.data(), 19, MPI_DOUBLE, node, SOME_TAG, comm_cart);
  }
}
#endif

/****************************************************/

void mpi_bcast_max_mu() {
#if defined(DIPOLES) and defined(DP3M)
  mpi_call(mpi_bcast_max_mu_slave, -1, 0);

  calc_mu_max();

#endif
}

void mpi_bcast_max_mu_slave(int, int) {
#if defined(DIPOLES) and defined(DP3M)

  calc_mu_max();

#endif
}

/***** GALILEI TRANSFORM AND ASSOCIATED FUNCTIONS ****/

void mpi_kill_particle_motion(int rotation) {
  mpi_call(mpi_kill_particle_motion_slave, -1, rotation);
  local_kill_particle_motion(rotation);
  on_particle_change();
}

void mpi_kill_particle_motion_slave(int, int rotation) {
  local_kill_particle_motion(rotation);
  on_particle_change();
}

void mpi_kill_particle_forces(int torque) {
  mpi_call(mpi_kill_particle_forces_slave, -1, torque);
  local_kill_particle_forces(torque);
  on_particle_change();
}

void mpi_kill_particle_forces_slave(int, int torque) {
  local_kill_particle_forces(torque);
  on_particle_change();
}

void mpi_system_CMS() {
  int pnode;
  double data[4];
  double rdata[4];
  double *pdata = rdata;

  data[0] = 0.0;
  data[1] = 0.0;
  data[2] = 0.0;
  data[3] = 0.0;

  mpi_call(mpi_system_CMS_slave, -1, 0);

  for (pnode = 0; pnode < n_nodes; pnode++) {
    if (pnode == this_node) {
      local_system_CMS(pdata);
      data[0] += rdata[0];
      data[1] += rdata[1];
      data[2] += rdata[2];
      data[3] += rdata[3];
    } else {
      MPI_Recv(rdata, 4, MPI_DOUBLE, MPI_ANY_SOURCE, SOME_TAG, comm_cart,
               MPI_STATUS_IGNORE);
      data[0] += rdata[0];
      data[1] += rdata[1];
      data[2] += rdata[2];
      data[3] += rdata[3];
    }
  }

  gal.cms[0] = data[0] / data[3];
  gal.cms[1] = data[1] / data[3];
  gal.cms[2] = data[2] / data[3];
}

void mpi_system_CMS_slave(int, int) {
  double rdata[4];
  double *pdata = rdata;
  local_system_CMS(pdata);
  MPI_Send(rdata, 4, MPI_DOUBLE, 0, SOME_TAG, comm_cart);
}

void mpi_system_CMS_velocity() {
  int pnode;
  double data[4];
  double rdata[4];
  double *pdata = rdata;

  data[0] = 0.0;
  data[1] = 0.0;
  data[2] = 0.0;
  data[3] = 0.0;

  mpi_call(mpi_system_CMS_velocity_slave, -1, 0);

  for (pnode = 0; pnode < n_nodes; pnode++) {
    if (pnode == this_node) {
      local_system_CMS_velocity(pdata);
      data[0] += rdata[0];
      data[1] += rdata[1];
      data[2] += rdata[2];
      data[3] += rdata[3];
    } else {
      MPI_Recv(rdata, 4, MPI_DOUBLE, MPI_ANY_SOURCE, SOME_TAG, comm_cart,
               MPI_STATUS_IGNORE);
      data[0] += rdata[0];
      data[1] += rdata[1];
      data[2] += rdata[2];
      data[3] += rdata[3];
    }
  }

  gal.cms_vel[0] = data[0] / data[3];
  gal.cms_vel[1] = data[1] / data[3];
  gal.cms_vel[2] = data[2] / data[3];
}

void mpi_system_CMS_velocity_slave(int, int) {
  double rdata[4];
  double *pdata = rdata;
  local_system_CMS_velocity(pdata);
  MPI_Send(rdata, 4, MPI_DOUBLE, 0, SOME_TAG, comm_cart);
}

void mpi_galilei_transform() {
  double cmsvel[3];

  mpi_system_CMS_velocity();
  memmove(cmsvel, gal.cms_vel, 3 * sizeof(double));

  mpi_call(mpi_galilei_transform_slave, -1, 0);
  MPI_Bcast(cmsvel, 3, MPI_DOUBLE, 0, comm_cart);

  local_galilei_transform(cmsvel);

  on_particle_change();
}

void mpi_galilei_transform_slave(int, int) {
  double cmsvel[3];
  MPI_Bcast(cmsvel, 3, MPI_DOUBLE, 0, comm_cart);

  local_galilei_transform(cmsvel);
  on_particle_change();
}

/******************** REQ_SWIMMER_REACTIONS ********************/

void mpi_setup_reaction() {
#ifdef SWIMMER_REACTIONS
  mpi_call(mpi_setup_reaction_slave, -1, 0);
  local_setup_reaction();
#endif
}

void mpi_setup_reaction_slave(int, int) {
#ifdef SWIMMER_REACTIONS
  local_setup_reaction();
#endif
}

/*********************** MAIN LOOP for slaves ****************/

void mpi_loop() {
  if (this_node != 0)
    mpiCallbacks().loop();
}

/*********************** other stuff ****************/

#ifdef CUDA
std::vector<EspressoGpuDevice> mpi_gather_cuda_devices() {
  mpi_call(mpi_gather_cuda_devices_slave, 0, 0);
  return cuda_gather_gpus();
}
#endif

void mpi_gather_cuda_devices_slave(int, int) {
#ifdef CUDA
  cuda_gather_gpus();
#endif
}

std::vector<int> mpi_resort_particles(int global_flag) {
  mpi_call(mpi_resort_particles_slave, global_flag, 0);
  cells_resort_particles(global_flag);

  std::vector<int> n_parts;
  boost::mpi::gather(comm_cart, cells_get_n_particles(), n_parts, 0);

  return n_parts;
}

void mpi_resort_particles_slave(int global_flag, int) {
  cells_resort_particles(global_flag);

  boost::mpi::gather(comm_cart, cells_get_n_particles(), 0);
}<|MERGE_RESOLUTION|>--- conflicted
+++ resolved
@@ -123,13 +123,7 @@
   CB(mpi_rescale_particles_slave)                                              \
   CB(mpi_bcast_cell_structure_slave)                                           \
   CB(mpi_bcast_nptiso_geom_slave)                                              \
-<<<<<<< HEAD
-  CB(mpi_update_mol_ids_slave)                                                 \
-  CB(mpi_sync_topo_part_info_slave)                                            \
-=======
-  CB(mpi_send_exclusion_slave)                                                 \
->>>>>>> e0db0e10
-  CB(mpi_bcast_lb_params_slave)                                                \
+    CB(mpi_bcast_lb_params_slave)                                                \
   CB(mpi_bcast_cuda_global_part_vars_slave)                                    \
   CB(mpi_send_fluid_slave)                                                     \
   CB(mpi_recv_fluid_slave)                                                     \
