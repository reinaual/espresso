/*
  Copyright (C) 2010-2018 The ESPResSo project
  Copyright (C) 2002,2003,2004,2005,2006,2007,2008,2009,2010
    Max-Planck-Institute for Polymer Research, Theory Group

  This file is part of ESPResSo.

  ESPResSo is free software: you can redistribute it and/or modify
  it under the terms of the GNU General Public License as published by
  the Free Software Foundation, either version 3 of the License, or
  (at your option) any later version.

  ESPResSo is distributed in the hope that it will be useful,
  but WITHOUT ANY WARRANTY; without even the implied warranty of
  MERCHANTABILITY or FITNESS FOR A PARTICULAR PURPOSE.  See the
  GNU General Public License for more details.

  You should have received a copy of the GNU General Public License
  along with this program.  If not, see <http://www.gnu.org/licenses/>.
*/
/** \file
 *  Ghost particles and particle exchange.
 *
 *  For more information on ghosts,
 *  see \ref ghosts.hpp "ghosts.hpp"
 */
#include "ghosts.hpp"
#include "cells.hpp"
#include "communication.hpp"
#include "debug.hpp"
#include "errorhandling.hpp"
#include "particle_data.hpp"
#include "utils.hpp"

#include <algorithm>
#include <cstdio>
#include <cstdlib>
#include <cstring>
#include <mpi.h>
#include <vector>

/** Tag for communication in ghost_comm. */
#define REQ_GHOST_SEND 100

static int n_s_buffer = 0;
static int max_s_buffer = 0;
/** send buffer. Just grows, which should be ok */
static char *s_buffer = nullptr;

std::vector<int> s_bondbuffer;

static int n_r_buffer = 0;
static int max_r_buffer = 0;
/** recv buffer. Just grows, which should be ok */
static char *r_buffer = nullptr;

std::vector<int> r_bondbuffer;

/** whether the ghosts should also have velocity information, e. g. for DPD or
   RATTLE. You need this whenever you need the relative velocity of two
   particles. NO CHANGES OF THIS VALUE OUTSIDE OF \ref on_ghost_flags_change
   !!!!
*/
int ghosts_have_v = 0;

void prepare_comm(GhostCommunicator *comm, int data_parts, int num) {
  assert(comm);
  comm->data_parts = data_parts;

  GHOST_TRACE(fprintf(stderr, "%d: prepare_comm, data_parts = %d\n", this_node,
                      comm->data_parts));

  comm->num = num;
  comm->comm =
      (GhostCommunication *)Utils::malloc(num * sizeof(GhostCommunication));
  for (int i = 0; i < num; i++) {
    comm->comm[i].shift[0] = comm->comm[i].shift[1] = comm->comm[i].shift[2] =
        0.0;
    comm->comm[i].n_part_lists = 0;
    comm->comm[i].part_lists = nullptr;
  }
}

void free_comm(GhostCommunicator *comm) {
  int n;
  GHOST_TRACE(fprintf(stderr, "%d: free_comm: %p has %d ghost communications\n",
                      this_node, (void *)comm, comm->num));
  for (n = 0; n < comm->num; n++)
    free(comm->comm[n].part_lists);
  free(comm->comm);
}

int calc_transmit_size(GhostCommunication *gc, int data_parts) {
  int n_buffer_new;

  if (data_parts & GHOSTTRANS_PARTNUM)
    n_buffer_new = sizeof(int) * gc->n_part_lists;
  else {
    int count = 0;
    for (int p = 0; p < gc->n_part_lists; p++)
      count += gc->part_lists[p]->n;

    n_buffer_new = 0;
    if (data_parts & GHOSTTRANS_PROPRTS) {
      n_buffer_new += sizeof(ParticleProperties);
      // sending size of bond/exclusion lists
#ifdef GHOSTS_HAVE_BONDS
      n_buffer_new += sizeof(int);
#ifdef EXCLUSIONS
      n_buffer_new += sizeof(int);
#endif
#endif
    }
    if (data_parts & GHOSTTRANS_POSITION)
      n_buffer_new += sizeof(ParticlePosition);
    if (data_parts & GHOSTTRANS_MOMENTUM)
      n_buffer_new += sizeof(ParticleMomentum);
    if (data_parts & GHOSTTRANS_FORCE)
      n_buffer_new += sizeof(ParticleForce);
#ifdef LB
    if (data_parts & GHOSTTRANS_COUPLING)
      n_buffer_new += sizeof(ParticleLatticeCoupling);
#endif
#ifdef ENGINE
    if (data_parts & GHOSTTRANS_SWIMMING)
      n_buffer_new += sizeof(ParticleParametersSwimming);
#endif
    n_buffer_new *= count;
  }
  // also sending length of bond buffer
  if (data_parts & GHOSTTRANS_PROPRTS)
    n_buffer_new += sizeof(int);
  return n_buffer_new;
}

void prepare_send_buffer(GhostCommunication *gc, int data_parts) {
  GHOST_TRACE(fprintf(stderr, "%d: prepare sending to/bcast from %d\n",
                      this_node, gc->node));

  /* reallocate send buffer */
  n_s_buffer = calc_transmit_size(gc, data_parts);
  if (n_s_buffer > max_s_buffer) {
    max_s_buffer = n_s_buffer;
    s_buffer = Utils::realloc(s_buffer, max_s_buffer);
  }
  GHOST_TRACE(fprintf(stderr, "%d: will send %d\n", this_node, n_s_buffer));

  s_bondbuffer.resize(0);

  /* put in data */
  char *insert = s_buffer;
  for (int pl = 0; pl < gc->n_part_lists; pl++) {
    int np = gc->part_lists[pl]->n;
    if (data_parts & GHOSTTRANS_PARTNUM) {
      *(int *)insert = np;
      insert += sizeof(int);
      GHOST_TRACE(
          fprintf(stderr, "%d: %d particles assigned\n", this_node, np));
    } else {
      Particle *part = gc->part_lists[pl]->part;
      for (int p = 0; p < np; p++) {
        Particle *pt = &part[p];
        if (data_parts & GHOSTTRANS_PROPRTS) {
          memmove(insert, &pt->p, sizeof(ParticleProperties));
          insert += sizeof(ParticleProperties);
#ifdef GHOSTS_HAVE_BONDS
          *(int *)insert = pt->bl.n;
          insert += sizeof(int);
          if (pt->bl.n) {
            s_bondbuffer.insert(s_bondbuffer.end(), pt->bl.e,
                                pt->bl.e + pt->bl.n);
          }
#ifdef EXCLUSIONS
          *(int *)insert = pt->el.n;
          insert += sizeof(int);
          if (pt->el.n) {
            s_bondbuffer.insert(s_bondbuffer.end(), pt->el.e,
                                pt->el.e + pt->el.n);
          }
#endif
#endif
        }
        if (data_parts & GHOSTTRANS_POSSHFTD) {
          /* ok, this is not nice, but perhaps fast */
          ParticlePosition *pp = reinterpret_cast<ParticlePosition *>(insert);
          int i;
          memmove(pp, &pt->r, sizeof(ParticlePosition));
          for (i = 0; i < 3; i++)
            pp->p[i] += gc->shift[i];
          insert += sizeof(ParticlePosition);
        } else if (data_parts & GHOSTTRANS_POSITION) {
          memmove(insert, &pt->r, sizeof(ParticlePosition));
          insert += sizeof(ParticlePosition);
        }
        if (data_parts & GHOSTTRANS_MOMENTUM) {
          memmove(insert, &pt->m, sizeof(ParticleMomentum));
          insert += sizeof(ParticleMomentum);
        }
        if (data_parts & GHOSTTRANS_FORCE) {
          memmove(insert, &pt->f, sizeof(ParticleForce));
          insert += sizeof(ParticleForce);
        }
#ifdef LB
        if (data_parts & GHOSTTRANS_COUPLING) {
          memmove(insert, &pt->lc, sizeof(ParticleLatticeCoupling));
          insert += sizeof(ParticleLatticeCoupling);
        }
#endif
#ifdef ENGINE
        if (data_parts & GHOSTTRANS_SWIMMING) {
          memmove(insert, &pt->swim, sizeof(ParticleParametersSwimming));
          insert += sizeof(ParticleParametersSwimming);
        }
#endif
      }
    }
  }
  if (data_parts & GHOSTTRANS_PROPRTS) {
    GHOST_TRACE(fprintf(stderr, "%d: bond buffer size is %ld\n", this_node,
                        s_bondbuffer.size()));
    *(int *)insert = int(s_bondbuffer.size());
    insert += sizeof(int);
  }

  if (insert - s_buffer != n_s_buffer) {
    fprintf(stderr,
            "%d: INTERNAL ERROR: send buffer size %d "
            "differs from what I put in (%td)\n",
            this_node, n_s_buffer, insert - s_buffer);
    errexit();
  }
}

static void prepare_ghost_cell(Cell *cell, int size) {
#ifdef GHOSTS_HAVE_BONDS
  // free all allocated information, will be resent
  {
    int np = cell->n;
    Particle *part = cell->part;
    for (int p = 0; p < np; p++) {
      free_particle(part + p);
    }
  }
#endif
  cell->resize(size);
  // invalidate pointers etc
  {
    int np = cell->n;
    Particle *part = cell->part;
    for (int p = 0; p < np; p++) {
      Particle *pt = new (&part[p]) Particle();

      // init ghost variable
      pt->l.ghost = 1;
    }
  }
}

void prepare_recv_buffer(GhostCommunication *gc, int data_parts) {
  GHOST_TRACE(
      fprintf(stderr, "%d: prepare receiving from %d\n", this_node, gc->node));
  /* reallocate recv buffer */
  n_r_buffer = calc_transmit_size(gc, data_parts);
  if (n_r_buffer > max_r_buffer) {
    max_r_buffer = n_r_buffer;
    r_buffer = Utils::realloc(r_buffer, max_r_buffer);
  }
  GHOST_TRACE(fprintf(stderr, "%d: will get %d\n", this_node, n_r_buffer));
}

void put_recv_buffer(GhostCommunication *gc, int data_parts) {
  /* put back data */
  char *retrieve = r_buffer;

  std::vector<int>::const_iterator bond_retrieve = r_bondbuffer.begin();

  for (int pl = 0; pl < gc->n_part_lists; pl++) {
    auto cur_list = gc->part_lists[pl];
    if (data_parts & GHOSTTRANS_PARTNUM) {
      GHOST_TRACE(fprintf(
          stderr, "%d: reallocating cell %p to size %d, assigned to node %d\n",
          this_node, (void *)cur_list, *(int *)retrieve, gc->node));
      prepare_ghost_cell(cur_list, *(int *)retrieve);
      retrieve += sizeof(int);
    } else {
      int np = cur_list->n;
      Particle *part = cur_list->part;
      for (int p = 0; p < np; p++) {
        Particle *pt = &part[p];
        if (data_parts & GHOSTTRANS_PROPRTS) {
          memmove(&pt->p, retrieve, sizeof(ParticleProperties));
          retrieve += sizeof(ParticleProperties);
#ifdef GHOSTS_HAVE_BONDS
          int n_bonds;
          memmove(&n_bonds, retrieve, sizeof(int));
          retrieve += sizeof(int);
          if (n_bonds) {
            pt->bl.resize(n_bonds);
            std::copy_n(bond_retrieve, n_bonds, pt->bl.begin());
            bond_retrieve += n_bonds;
          }
#ifdef EXCLUSIONS
          int n_exclusions;
          memmove(&n_exclusions, retrieve, sizeof(int));
          retrieve += sizeof(int);
          if (n_exclusions) {
            pt->el.resize(n_exclusions);
            std::copy_n(bond_retrieve, n_exclusions, pt->el.begin());
            bond_retrieve += n_exclusions;
          }
#endif
#endif
          if (local_particles[pt->p.identity] == nullptr) {
            local_particles[pt->p.identity] = pt;
          }
        }
        if (data_parts & GHOSTTRANS_POSITION) {
          memmove(&pt->r, retrieve, sizeof(ParticlePosition));
          retrieve += sizeof(ParticlePosition);
        }
        if (data_parts & GHOSTTRANS_MOMENTUM) {
          memmove(&pt->m, retrieve, sizeof(ParticleMomentum));
          retrieve += sizeof(ParticleMomentum);
        }
        if (data_parts & GHOSTTRANS_FORCE) {
          memmove(&pt->f, retrieve, sizeof(ParticleForce));
          retrieve += sizeof(ParticleForce);
        }
#ifdef LB
        if (data_parts & GHOSTTRANS_COUPLING) {
          memmove(&pt->lc, retrieve, sizeof(ParticleLatticeCoupling));
          retrieve += sizeof(ParticleLatticeCoupling);
        }
#endif
#ifdef ENGINE
        if (data_parts & GHOSTTRANS_SWIMMING) {
          memmove(&pt->swim, retrieve, sizeof(ParticleParametersSwimming));
          retrieve += sizeof(ParticleParametersSwimming);
        }
#endif
      }
    }
  }

  if (data_parts & GHOSTTRANS_PROPRTS) {
    // skip the final information on bonds to be sent in a second round
    retrieve += sizeof(int);
  }

  if (retrieve - r_buffer != n_r_buffer) {
    fprintf(stderr,
            "%d: recv buffer size %d differs "
            "from what I read out (%td)\n",
            this_node, n_r_buffer, retrieve - r_buffer);
    errexit();
  }
  if (bond_retrieve != r_bondbuffer.end()) {
    fprintf(stderr,
            "%d: recv bond buffer was not used up, %td elements remain\n",
            this_node, r_bondbuffer.end() - bond_retrieve);
    errexit();
  }
  r_bondbuffer.resize(0);
}

void add_forces_from_recv_buffer(GhostCommunication *gc) {
  int pl, p;
  Particle *part, *pt;
  char *retrieve;

  /* put back data */
  retrieve = r_buffer;
  for (pl = 0; pl < gc->n_part_lists; pl++) {
    int np = gc->part_lists[pl]->n;
    part = gc->part_lists[pl]->part;
    for (p = 0; p < np; p++) {
      pt = &part[p];
      pt->f += *(reinterpret_cast<ParticleForce *>(retrieve));
      retrieve += sizeof(ParticleForce);
    }
  }
  if (retrieve - r_buffer != n_r_buffer) {
    fprintf(stderr,
            "%d: recv buffer size %d differs "
            "from what I put in %td\n",
            this_node, n_r_buffer, retrieve - r_buffer);
    errexit();
  }
}

void cell_cell_transfer(GhostCommunication *gc, int data_parts) {
  int pl, p, offset;
  Particle *part1, *part2, *pt1, *pt2;

  GHOST_TRACE(fprintf(stderr, "%d: local_transfer: type %d data_parts %d\n",
                      this_node, gc->type, data_parts));

  /* transfer data */
  offset = gc->n_part_lists / 2;
  for (pl = 0; pl < offset; pl++) {
    Cell *src_list = gc->part_lists[pl];
    Cell *dst_list = gc->part_lists[pl + offset];

    if (data_parts & GHOSTTRANS_PARTNUM) {
      prepare_ghost_cell(dst_list, src_list->n);
    } else {
      int np = src_list->n;
      part1 = src_list->part;
      part2 = dst_list->part;
      for (p = 0; p < np; p++) {
        pt1 = &part1[p];
        pt2 = &part2[p];
        if (data_parts & GHOSTTRANS_PROPRTS) {
          memmove(&pt2->p, &pt1->p, sizeof(ParticleProperties));
#ifdef GHOSTS_HAVE_BONDS
          pt2->bl = pt1->bl;
#ifdef EXCLUSIONS
          pt2->el = pt1->el;
#endif
#endif
        }
        if (data_parts & GHOSTTRANS_POSSHFTD) {
          /* ok, this is not nice, but perhaps fast */
          int i;
          memmove(&pt2->r, &pt1->r, sizeof(ParticlePosition));
          for (i = 0; i < 3; i++)
            pt2->r.p[i] += gc->shift[i];
        } else if (data_parts & GHOSTTRANS_POSITION)
          memmove(&pt2->r, &pt1->r, sizeof(ParticlePosition));
        if (data_parts & GHOSTTRANS_MOMENTUM) {
          memmove(&pt2->m, &pt1->m, sizeof(ParticleMomentum));
        }
        if (data_parts & GHOSTTRANS_FORCE)
          pt2->f += pt1->f;

#ifdef LB
        if (data_parts & GHOSTTRANS_COUPLING)
          memmove(&pt2->lc, &pt1->lc, sizeof(ParticleLatticeCoupling));
#endif
#ifdef ENGINE
        if (data_parts & GHOSTTRANS_SWIMMING)
          memmove(&pt2->swim, &pt1->swim, sizeof(ParticleParametersSwimming));
#endif
      }
    }
  }
}

void reduce_forces_sum(void *add, void *to, int *len, MPI_Datatype *type) {
<<<<<<< HEAD
  ParticleForce *cadd = (ParticleForce *)add, *cto = (ParticleForce *)to;
=======
  ParticleForce *cadd = static_cast<ParticleForce *>(add),
                *cto = static_cast<ParticleForce *>(to);
>>>>>>> 5f19027e
  int i, clen = *len / sizeof(ParticleForce);

  if (*type != MPI_BYTE || (*len % sizeof(ParticleForce)) != 0) {
    fprintf(stderr, "%d: transfer data type wrong\n", this_node);
    errexit();
  }

  for (i = 0; i < clen; i++)
    cto[i] += cadd[i];
}

static int is_send_op(int comm_type, int node) {
  return ((comm_type == GHOST_SEND) || (comm_type == GHOST_RDCE) ||
          (comm_type == GHOST_BCST && node == this_node));
}

static int is_recv_op(int comm_type, int node) {
  return ((comm_type == GHOST_RECV) ||
          (comm_type == GHOST_BCST && node != this_node) ||
          (comm_type == GHOST_RDCE && node == this_node));
}

void ghost_communicator(GhostCommunicator *gc) {
  ghost_communicator(gc, gc->data_parts);
}

void ghost_communicator(GhostCommunicator *gc, int data_parts) {
  MPI_Status status;
  int n, n2;
  /* if ghosts should have uptodate velocities, they have to be updated like
     positions (except for shifting...) */
  if (ghosts_have_v && (data_parts & GHOSTTRANS_POSITION))
    data_parts |= GHOSTTRANS_MOMENTUM;

  GHOST_TRACE(fprintf(stderr, "%d: ghost_comm %p, data_parts %d\n", this_node,
                      (void *)gc, data_parts));

  for (n = 0; n < gc->num; n++) {
    GhostCommunication *gcn = &gc->comm[n];
    int comm_type = gcn->type & GHOST_JOBMASK;
    int prefetch = gcn->type & GHOST_PREFETCH;
    int poststore = gcn->type & GHOST_PSTSTORE;
<<<<<<< HEAD
    int node      = gcn->node;

    GHOST_TRACE(fprintf(stderr, "%d: ghost_comm round %d, job %x\n", this_node, n, gc->comm[n].type));
    GHOST_TRACE(fprintf(stderr, "%d: ghost_comm shift %f %f %f\n",this_node, gc->comm[n].shift[0], gc->comm[n].shift[1], gc->comm[n].shift[2]));
=======
    int node = gcn->node;

    GHOST_TRACE(fprintf(stderr, "%d: ghost_comm round %d, job %x\n", this_node,
                        n, gc->comm[n].type));
    GHOST_TRACE(fprintf(stderr, "%d: ghost_comm shift %f %f %f\n", this_node,
                        gc->comm[n].shift[0], gc->comm[n].shift[1],
                        gc->comm[n].shift[2]));
>>>>>>> 5f19027e
    if (comm_type == GHOST_LOCL)
      cell_cell_transfer(gcn, data_parts);
    else {
      /* prepare send buffer if necessary */
      if (is_send_op(comm_type, node)) {
        /* ok, we send this step, prepare send buffer if not yet done */
        if (!prefetch)
          prepare_send_buffer(gcn, data_parts);
        else {
          GHOST_TRACE(fprintf(stderr,
                              "%d: ghost_comm using prefetched data for "
                              "operation %d, sending to %d\n",
                              this_node, n, node));
#ifdef ADDITIONAL_CHECKS
          if (n_s_buffer != calc_transmit_size(gcn, data_parts)) {
            fprintf(stderr,
                    "%d: ghost_comm transmission size and current size of "
                    "cells to transmit do not match\n",
                    this_node);
            errexit();
          }
#endif
        }
      } else {
        /* we do not send this time, let's look for a prefetch */
        if (prefetch) {
          /* find next action where we send and which has PREFETCH set */
          for (n2 = n + 1; n2 < gc->num; n2++) {
            GhostCommunication *gcn2 = &gc->comm[n2];
            int comm_type2 = gcn2->type & GHOST_JOBMASK;
            int prefetch2 = gcn2->type & GHOST_PREFETCH;
            int node2 = gcn2->node;
            if (is_send_op(comm_type2, node2) && prefetch2) {
              GHOST_TRACE(fprintf(stderr,
                                  "%d: ghost_comm prefetch operation %d, is "
                                  "send/bcast to/from %d\n",
                                  this_node, n2, node2));
              prepare_send_buffer(gcn2, data_parts);
              break;
            }
          }
        }
      }

      /* recv buffer for recv and multinode operations to this node */
      if (is_recv_op(comm_type, node))
        prepare_recv_buffer(gcn, data_parts);

      /* transfer data */
      switch (comm_type) {
      case GHOST_RECV: {
        GHOST_TRACE(fprintf(stderr,
                            "%d: ghost_comm receive from %d (%d bytes)\n",
                            this_node, node, n_r_buffer));
        MPI_Recv(r_buffer, n_r_buffer, MPI_BYTE, node, REQ_GHOST_SEND,
                 comm_cart, &status);
        if (data_parts & GHOSTTRANS_PROPRTS) {
          int n_bonds = *(int *)(r_buffer + n_r_buffer - sizeof(int));
          GHOST_TRACE(fprintf(stderr,
                              "%d: ghost_comm receive from %d (%d bonds)\n",
                              this_node, node, n_bonds));
          if (n_bonds) {
            r_bondbuffer.resize(n_bonds);
            MPI_Recv(&r_bondbuffer[0], n_bonds, MPI_INT, node, REQ_GHOST_SEND,
                     comm_cart, &status);
          }
        }
        break;
      }
      case GHOST_SEND: {
        GHOST_TRACE(fprintf(stderr, "%d: ghost_comm send to %d (%d bytes)\n",
                            this_node, node, n_s_buffer));
        MPI_Send(s_buffer, n_s_buffer, MPI_BYTE, node, REQ_GHOST_SEND,
                 comm_cart);
        int n_bonds = s_bondbuffer.size();
        if (!(data_parts & GHOSTTRANS_PROPRTS) && n_bonds > 0) {
          fprintf(stderr,
                  "%d: INTERNAL ERROR: not sending properties, but bond buffer "
                  "not empty\n",
                  this_node);
          errexit();
        }
        GHOST_TRACE(fprintf(stderr, "%d: ghost_comm send to %d (%d ints)\n",
                            this_node, node, n_bonds));
        if (n_bonds) {
          MPI_Send(&s_bondbuffer[0], n_bonds, MPI_INT, node, REQ_GHOST_SEND,
                   comm_cart);
        }
        break;
      }
      case GHOST_BCST:
        GHOST_TRACE(fprintf(stderr, "%d: ghost_comm bcast from %d (%d bytes)\n",
                            this_node, node,
                            (node == this_node) ? n_s_buffer : n_r_buffer));
        if (node == this_node) {
          MPI_Bcast(s_buffer, n_s_buffer, MPI_BYTE, node, comm_cart);
          int n_bonds = s_bondbuffer.size();
          if (!(data_parts & GHOSTTRANS_PROPRTS) && n_bonds > 0) {
            fprintf(stderr,
                    "%d: INTERNAL ERROR: not sending properties, but bond "
                    "buffer not empty\n",
                    this_node);
            errexit();
          }
          if (n_bonds) {
            MPI_Bcast(&s_bondbuffer[0], n_bonds, MPI_INT, node, comm_cart);
          }
        } else {
          MPI_Bcast(r_buffer, n_r_buffer, MPI_BYTE, node, comm_cart);
          if (data_parts & GHOSTTRANS_PROPRTS) {
            int n_bonds = *(int *)(r_buffer + n_r_buffer - sizeof(int));
            if (n_bonds) {
              r_bondbuffer.resize(n_bonds);
              MPI_Bcast(&r_bondbuffer[0], n_bonds, MPI_INT, node, comm_cart);
            }
          }
        }
        break;
      case GHOST_RDCE: {
        GHOST_TRACE(fprintf(stderr, "%d: ghost_comm reduce to %d (%d bytes)\n",
                            this_node, node, n_s_buffer));

        if (node == this_node)
          MPI_Reduce(reinterpret_cast<double *>(s_buffer),
                     reinterpret_cast<double *>(r_buffer),
                     n_s_buffer / sizeof(double), MPI_DOUBLE, MPI_SUM, node,
                     comm_cart);
        else
          MPI_Reduce(reinterpret_cast<double *>(s_buffer), nullptr,
                     n_s_buffer / sizeof(double), MPI_DOUBLE, MPI_SUM, node,
                     comm_cart);
      } break;
      }
      GHOST_TRACE(fprintf(stderr, "%d: ghost_comm done\n", this_node));

      /* recv op; write back data directly, if no PSTSTORE delay is requested.
       */
      if (is_recv_op(comm_type, node)) {
        if (!poststore) {
          /* forces have to be added, the rest overwritten. Exception is RDCE,
             where the addition is integrated into the communication. */
          if (data_parts == GHOSTTRANS_FORCE && comm_type != GHOST_RDCE)
            add_forces_from_recv_buffer(gcn);
          else
            put_recv_buffer(gcn, data_parts);
        } else {
          GHOST_TRACE(fprintf(
              stderr, "%d: ghost_comm delaying operation %d, recv from %d\n",
              this_node, n, node));
        }
      } else {
        /* send op; write back delayed data from last recv, when this was a
         * prefetch send. */
        if (poststore) {
          /* find previous action where we recv and which has PSTSTORE set */
          for (n2 = n - 1; n2 >= 0; n2--) {
            GhostCommunication *gcn2 = &gc->comm[n2];
            int comm_type2 = gcn2->type & GHOST_JOBMASK;
            int poststore2 = gcn2->type & GHOST_PSTSTORE;
            int node2 = gcn2->node;
            if (is_recv_op(comm_type2, node2) && poststore2) {
              GHOST_TRACE(fprintf(stderr,
                                  "%d: ghost_comm storing delayed recv, "
                                  "operation %d, from %d\n",
                                  this_node, n2, node2));
#ifdef ADDITIONAL_CHECKS
              if (n_r_buffer != calc_transmit_size(gcn2, data_parts)) {
                fprintf(stderr,
                        "%d: ghost_comm transmission size and current size of "
                        "cells to transmit do not match\n",
                        this_node);
                errexit();
              }
#endif
              /* as above */
              if (data_parts == GHOSTTRANS_FORCE && comm_type != GHOST_RDCE)
                add_forces_from_recv_buffer(gcn2);
              else
                put_recv_buffer(gcn2, data_parts);
              break;
            }
          }
        }
      }
    }
  }
}

/** Go through \ref ghost_cells and remove the ghost entries from \ref
    local_particles. Part of \ref dd_exchange_and_sort_particles.*/
void invalidate_ghosts() {
  int c, p;
  /* remove ghosts, but keep Real Particles */
  for (c = 0; c < ghost_cells.n; c++) {
    Particle *part = ghost_cells.cell[c]->part;
    int np = ghost_cells.cell[c]->n;
    for (p = 0; p < np; p++) {
      /* Particle is stored as ghost in the local_particles array,
         if the pointer stored there belongs to a ghost cell
         particle array. */
      if (&(part[p]) == local_particles[part[p].p.identity])
        local_particles[part[p].p.identity] = nullptr;
      free_particle(part + p);
    }
    ghost_cells.cell[c]->n = 0;
  }
}<|MERGE_RESOLUTION|>--- conflicted
+++ resolved
@@ -447,12 +447,8 @@
 }
 
 void reduce_forces_sum(void *add, void *to, int *len, MPI_Datatype *type) {
-<<<<<<< HEAD
-  ParticleForce *cadd = (ParticleForce *)add, *cto = (ParticleForce *)to;
-=======
   ParticleForce *cadd = static_cast<ParticleForce *>(add),
                 *cto = static_cast<ParticleForce *>(to);
->>>>>>> 5f19027e
   int i, clen = *len / sizeof(ParticleForce);
 
   if (*type != MPI_BYTE || (*len % sizeof(ParticleForce)) != 0) {
@@ -495,12 +491,6 @@
     int comm_type = gcn->type & GHOST_JOBMASK;
     int prefetch = gcn->type & GHOST_PREFETCH;
     int poststore = gcn->type & GHOST_PSTSTORE;
-<<<<<<< HEAD
-    int node      = gcn->node;
-
-    GHOST_TRACE(fprintf(stderr, "%d: ghost_comm round %d, job %x\n", this_node, n, gc->comm[n].type));
-    GHOST_TRACE(fprintf(stderr, "%d: ghost_comm shift %f %f %f\n",this_node, gc->comm[n].shift[0], gc->comm[n].shift[1], gc->comm[n].shift[2]));
-=======
     int node = gcn->node;
 
     GHOST_TRACE(fprintf(stderr, "%d: ghost_comm round %d, job %x\n", this_node,
@@ -508,7 +498,7 @@
     GHOST_TRACE(fprintf(stderr, "%d: ghost_comm shift %f %f %f\n", this_node,
                         gc->comm[n].shift[0], gc->comm[n].shift[1],
                         gc->comm[n].shift[2]));
->>>>>>> 5f19027e
+
     if (comm_type == GHOST_LOCL)
       cell_cell_transfer(gcn, data_parts);
     else {
