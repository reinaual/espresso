--- conflicted
+++ resolved
@@ -301,13 +301,8 @@
 
 void add_forces_from_recv_buffer(GhostCommunication *gc) {
   /* put back data */
-<<<<<<< HEAD
-  retrieve = r_buffer.data();
-  for (pl = 0; pl < gc->n_part_lists; pl++) {
-=======
-  char *retrieve = r_buffer;
+  char *retrieve = r_buffer.data();
   for (int pl = 0; pl < gc->n_part_lists; pl++) {
->>>>>>> fc08e8a1
     int np = gc->part_lists[pl]->n;
     Particle *part = gc->part_lists[pl]->part;
     for (int p = 0; p < np; p++) {
@@ -457,23 +452,10 @@
       /* transfer data */
       switch (comm_type) {
       case GHOST_RECV: {
-<<<<<<< HEAD
-        GHOST_TRACE(fprintf(stderr,
-                            "%d: ghost_comm receive from %d (%d bytes)\n",
-                            this_node, node, n_r_buffer));
         MPI_Recv(r_buffer.data(), n_r_buffer, MPI_BYTE, node, REQ_GHOST_SEND,
                  comm_cart, &status);
         if (data_parts & GHOSTTRANS_PROPRTS) {
           int n_bonds = *(int *)(r_buffer.data() + n_r_buffer - sizeof(int));
-          GHOST_TRACE(fprintf(stderr,
-                              "%d: ghost_comm receive from %d (%d bonds)\n",
-                              this_node, node, n_bonds));
-=======
-        MPI_Recv(r_buffer, n_r_buffer, MPI_BYTE, node, REQ_GHOST_SEND,
-                 comm_cart, &status);
-        if (data_parts & GHOSTTRANS_PROPRTS) {
-          int n_bonds = *(int *)(r_buffer + n_r_buffer - sizeof(int));
->>>>>>> fc08e8a1
           if (n_bonds) {
             r_bondbuffer.resize(n_bonds);
             MPI_Recv(&r_bondbuffer[0], n_bonds, MPI_INT, node, REQ_GHOST_SEND,
@@ -483,13 +465,7 @@
         break;
       }
       case GHOST_SEND: {
-<<<<<<< HEAD
-        GHOST_TRACE(fprintf(stderr, "%d: ghost_comm send to %d (%d bytes)\n",
-                            this_node, node, n_s_buffer));
         MPI_Send(s_buffer.data(), n_s_buffer, MPI_BYTE, node, REQ_GHOST_SEND,
-=======
-        MPI_Send(s_buffer, n_s_buffer, MPI_BYTE, node, REQ_GHOST_SEND,
->>>>>>> fc08e8a1
                  comm_cart);
         int n_bonds = s_bondbuffer.size();
         if (!(data_parts & GHOSTTRANS_PROPRTS) && n_bonds > 0) {
