/*
  Copyright (C) 2010-2018 The ESPResSo project
  Copyright (C) 2002,2003,2004,2005,2006,2007,2008,2009,2010
    Max-Planck-Institute for Polymer Research, Theory Group

  This file is part of ESPResSo.

  ESPResSo is free software: you can redistribute it and/or modify
  it under the terms of the GNU General Public License as published by
  the Free Software Foundation, either version 3 of the License, or
  (at your option) any later version.

  ESPResSo is distributed in the hope that it will be useful,
  but WITHOUT ANY WARRANTY; without even the implied warranty of
  MERCHANTABILITY or FITNESS FOR A PARTICULAR PURPOSE.  See the
  GNU General Public License for more details.

  You should have received a copy of the GNU General Public License
  along with this program.  If not, see <http://www.gnu.org/licenses/>.
*/
/** \file
 *  Domain decomposition for parallel computing.
 *
 *  The corresponding header file is grid.hpp.
 */

#include "grid.hpp"
#include "cells.hpp"
#include "communication.hpp"
#include "debug.hpp"
#include "global.hpp"

#include <boost/algorithm/clamp.hpp>
#include <mpi.h>
#include <utils/mpi/cart_comm.hpp>

#include <cmath>
#include <cstdio>
#include <cstdlib>
#include <cstring>

/**********************************************
 * variables
 **********************************************/

BoxGeometry box_geo;
LocalBox<double> local_geo;

Utils::Vector3i node_grid{};
<<<<<<< HEAD
Utils::Vector3i node_pos = {-1, -1, -1};
Utils::Vector<int, 6> node_neighbors{};

double min_box_l;
double min_local_box_l;
=======
>>>>>>> 1bd925a8

/************************************************************/

void init_node_grid() {
  grid_changed_n_nodes();
  cells_on_geometry_change(CELL_FLAG_GRIDCHANGED);
}

int map_position_node_array(const Utils::Vector3d &pos) {
  auto const f_pos = folded_position(pos, box_geo);

  Utils::Vector3i im;
  for (int i = 0; i < 3; i++) {
    im[i] = std::floor(f_pos[i] / local_geo.length()[i]);
    im[i] = boost::algorithm::clamp(im[i], 0, node_grid[i] - 1);
  }

  return Utils::Mpi::cart_rank(comm_cart, im);
}

Utils::Vector3i calc_node_pos(const boost::mpi::communicator &comm) {
  return Utils::Mpi::cart_coords<3>(comm, comm.rank());
}

Utils::Vector<int, 6>
calc_node_neighbors(const boost::mpi::communicator &comm) {
  using std::get;
  using Utils::Mpi::cart_shift;

  return {
      get<1>(cart_shift(comm, 0, -1)), get<1>(cart_shift(comm, 0, +1)),
      get<1>(cart_shift(comm, 1, -1)), get<1>(cart_shift(comm, 1, +1)),
      get<1>(cart_shift(comm, 2, -1)), get<1>(cart_shift(comm, 2, +1)),
  };
}

LocalBox<double> regular_decomposition(const BoxGeometry &box,
                                       Utils::Vector3i const &node_pos,
                                       Utils::Vector3i const &node_grid) {
  LocalBox<double> local_box;

  for (int i = 0; i < 3; i++) {
    local_box.local_box_l[i] = box.length()[i] / node_grid[i];
    local_box.my_left_[i] = node_pos[i] * local_box.length()[i];
    local_box.my_right_[i] = (node_pos[i] + 1) * local_box.length()[i];
  }

  for (int dir = 0; dir < 3; dir++) {
    /* left boundary ? */
<<<<<<< HEAD
    if (node_pos[dir] == 0) {
      local_geo.boundary_[2 * dir] = 1;
    } else {
      local_geo.boundary_[2 * dir] = 0;
    }
    /* right boundary ? */
    if (node_pos[dir] == node_grid[dir] - 1) {
      local_geo.boundary_[2 * dir + 1] = -1;
    } else {
      local_geo.boundary_[2 * dir + 1] = 0;
    }
  }

  neighbor_count = 6;

  return (neighbor_count);
}

void grid_changed_box_l() {
  for (int i = 0; i < 3; i++) {
    local_geo.local_box_l[i] = box_geo.length()[i] / (double)node_grid[i];
    local_geo.my_left_[i] = node_pos[i] * local_geo.length()[i];
    local_geo.my_right_[i] = (node_pos[i] + 1) * local_geo.length()[i];
  }
}

void grid_changed_n_nodes() {
  mpi_reshape_communicator({{node_grid[0], node_grid[1], node_grid[2]}},
                           {{1, 1, 1}});

  MPI_Cart_coords(comm_cart, this_node, 3, node_pos.data());
=======
    local_box.boundary_[2 * dir] = (node_pos[dir] == 0);
    /* right boundary ? */
    local_box.boundary_[2 * dir + 1] = -(node_pos[dir] == node_grid[dir] - 1);
  }

  return local_box;
}

void grid_changed_box_l(const BoxGeometry &box) {
  local_geo = regular_decomposition(box, calc_node_pos(comm_cart), node_grid);
}

void grid_changed_n_nodes() {
  comm_cart =
      Utils::Mpi::cart_create(comm_cart, node_grid, /* reorder */ false);
>>>>>>> 1bd925a8

  this_node = comm_cart.rank();

<<<<<<< HEAD
  grid_changed_box_l();
}

=======
  calc_node_neighbors(comm_cart);

  grid_changed_box_l(box_geo);
}

>>>>>>> 1bd925a8
void rescale_boxl(int dir, double d_new) {
  double scale =
      (dir - 3) ? d_new / box_geo.length()[dir] : d_new / box_geo.length()[0];

  /* If shrinking, rescale the particles first. */
  if (scale <= 1.) {
    mpi_rescale_particles(dir, scale);
  }

  if (dir < 3) {
    auto box_l = box_geo.length();
    box_l[dir] = d_new;
    box_geo.set_length(box_l);
  } else {
    box_geo.set_length({d_new, d_new, d_new});
  }

  mpi_bcast_parameter(FIELD_BOXL);

  if (scale > 1.) {
    mpi_rescale_particles(dir, scale);
  }
}<|MERGE_RESOLUTION|>--- conflicted
+++ resolved
@@ -47,14 +47,6 @@
 LocalBox<double> local_geo;
 
 Utils::Vector3i node_grid{};
-<<<<<<< HEAD
-Utils::Vector3i node_pos = {-1, -1, -1};
-Utils::Vector<int, 6> node_neighbors{};
-
-double min_box_l;
-double min_local_box_l;
-=======
->>>>>>> 1bd925a8
 
 /************************************************************/
 
@@ -104,39 +96,6 @@
 
   for (int dir = 0; dir < 3; dir++) {
     /* left boundary ? */
-<<<<<<< HEAD
-    if (node_pos[dir] == 0) {
-      local_geo.boundary_[2 * dir] = 1;
-    } else {
-      local_geo.boundary_[2 * dir] = 0;
-    }
-    /* right boundary ? */
-    if (node_pos[dir] == node_grid[dir] - 1) {
-      local_geo.boundary_[2 * dir + 1] = -1;
-    } else {
-      local_geo.boundary_[2 * dir + 1] = 0;
-    }
-  }
-
-  neighbor_count = 6;
-
-  return (neighbor_count);
-}
-
-void grid_changed_box_l() {
-  for (int i = 0; i < 3; i++) {
-    local_geo.local_box_l[i] = box_geo.length()[i] / (double)node_grid[i];
-    local_geo.my_left_[i] = node_pos[i] * local_geo.length()[i];
-    local_geo.my_right_[i] = (node_pos[i] + 1) * local_geo.length()[i];
-  }
-}
-
-void grid_changed_n_nodes() {
-  mpi_reshape_communicator({{node_grid[0], node_grid[1], node_grid[2]}},
-                           {{1, 1, 1}});
-
-  MPI_Cart_coords(comm_cart, this_node, 3, node_pos.data());
-=======
     local_box.boundary_[2 * dir] = (node_pos[dir] == 0);
     /* right boundary ? */
     local_box.boundary_[2 * dir + 1] = -(node_pos[dir] == node_grid[dir] - 1);
@@ -152,21 +111,14 @@
 void grid_changed_n_nodes() {
   comm_cart =
       Utils::Mpi::cart_create(comm_cart, node_grid, /* reorder */ false);
->>>>>>> 1bd925a8
 
   this_node = comm_cart.rank();
 
-<<<<<<< HEAD
-  grid_changed_box_l();
-}
-
-=======
   calc_node_neighbors(comm_cart);
 
   grid_changed_box_l(box_geo);
 }
 
->>>>>>> 1bd925a8
 void rescale_boxl(int dir, double d_new) {
   double scale =
       (dir - 3) ? d_new / box_geo.length()[dir] : d_new / box_geo.length()[0];
