--- conflicted
+++ resolved
@@ -875,28 +875,9 @@
       part, F);
 }
 
-<<<<<<< HEAD
-#if defined(MASS) || defined(LB_BOUNDARIES_GPU)
-int set_particle_mass(int part, double mass) {
-  auto const pnode = get_particle_node(part);
-
-  mpi_send_mass(pnode, part, mass);
-  return ES_OK;
-=======
-#ifdef SHANCHEN
-void set_particle_solvation(int part, double *solvation) {
-  std::array<double, 2 * LB_COMPONENTS> s;
-  std::copy(solvation, solvation + 2 * LB_COMPONENTS, s.begin());
-  mpi_update_particle_property<std::array<double, 2 * LB_COMPONENTS>,
-                               &ParticleProperties::solvation>(part, s);
-}
-
-#endif
-
 #if defined(MASS)
 void set_particle_mass(int part, double mass) {
   mpi_update_particle_property<double, &ParticleProperties::mass>(part, mass);
->>>>>>> 1b0ce9c7
 }
 #else
 const constexpr double ParticleProperties::mass;
