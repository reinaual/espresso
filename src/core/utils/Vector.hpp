--- conflicted
+++ resolved
@@ -164,17 +164,13 @@
 
 // Useful typedefs
 
-<<<<<<< HEAD
-typedef Vector<3, double> Vector3d;
-typedef Vector<6, double> Vector6d;
-typedef Vector<19, double> Vector19d;
-=======
 template <size_t N> using VectorXd = Vector<N, double>;
 using Vector2d = VectorXd<2>;
 using Vector3d = VectorXd<3>;
 using Vector4d = VectorXd<4>;
-
->>>>>>> 1b0ce9c7
+using Vector6d = VectorXd<6>;
+using Vector19d = VectorXd<19>;
+
 typedef Vector<3, int> Vector3i;
 
 namespace detail {
