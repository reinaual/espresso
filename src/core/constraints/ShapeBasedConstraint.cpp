--- conflicted
+++ resolved
@@ -37,53 +37,9 @@
   return global_mindist;
 }
 
-<<<<<<< HEAD
-    void ShapeBasedConstraint::add_force(Particle *p, const Vector3d &folded_pos) {
-  double dist, vec[3], force[3], torque1[3], torque2[3];
-=======
-void ShapeBasedConstraint::reflect_particle(Particle *p,
-                                            const double *distance_vector,
-                                            const double *folded_pos) const {
-  double vec[3];
-  double norm;
-
-  memcpy(vec, distance_vector, 3 * sizeof(double));
-
-  norm = sqrt(vec[0] * vec[0] + vec[1] * vec[1] + vec[2] * vec[2]);
-  p->r.p[0] = p->r.p[0] - 2 * vec[0];
-  p->r.p[1] = p->r.p[1] - 2 * vec[1];
-  p->r.p[2] = p->r.p[2] - 2 * vec[2];
-
-  /* vec seems to be the vector that points from the wall to the particle*/
-  /* now normalize it */
-  switch (m_reflection_type) {
-  case ReflectionType::NORMAL:
-    vec[0] /= norm;
-    vec[1] /= norm;
-    vec[2] /= norm;
-    /* calculating scalar product - reusing var norm */
-    norm = vec[0] * p->m.v[0] + vec[1] * p->m.v[1] + vec[2] * p->m.v[2];
-    /* now add twice the normal component to the velcity */
-    p->m.v[0] =
-        p->m.v[0] - 2 * vec[0] * norm; /* norm is still the scalar product! */
-    p->m.v[1] = p->m.v[1] - 2 * vec[1] * norm;
-    p->m.v[2] = p->m.v[2] - 2 * vec[2] * norm;
-    break;
-  case ReflectionType::NORMAL_TANGENTIAL:
-    /* if bounce back, invert velocity */
-    p->m.v[0] = -p->m.v[0];
-    p->m.v[1] = -p->m.v[1];
-    p->m.v[2] = -p->m.v[2];
-    break;
-  case ReflectionType::NONE:
-    break;
-  }
-}
-
-void ShapeBasedConstraint::add_force(Particle *p, Vector3d& folded_pos) {
+void ShapeBasedConstraint::add_force(Particle *p, const Vector3d& folded_pos) {
   double dist =0.;
   Vector3d dist_vec, force, torque1, torque2, outer_normal_vec;
->>>>>>> 29c25699
 
   IA_parameters *ia_params = get_ia_param(p->p.type, part_rep.p.type);
 
@@ -104,11 +60,7 @@
                                  force.data(), torque1.data(), torque2.data());
 #ifdef DPD
       if (thermo_switch & THERMO_DPD) {
-<<<<<<< HEAD
-          dpd_pair_force(p, &part_rep, ia_params, vec, dist, dist2);
-=======
-        add_dpd_pair_force(p, &part_rep, ia_params, dist_vec.data(), dist, dist2);
->>>>>>> 29c25699
+          dpd_pair_force(p, &part_rep, ia_params, dist_vec.data(), dist, dist2);
       }
 #endif
     } else if (m_penetrable && (dist <= 0)) {
@@ -118,26 +70,17 @@
                                    dist * dist, force.data(), torque1.data(), torque2.data());
 #ifdef DPD
         if (thermo_switch & THERMO_DPD) {
-<<<<<<< HEAD
-            dpd_pair_force(p, &part_rep, ia_params, vec, dist, dist2);
-=======
-          add_dpd_pair_force(p, &part_rep, ia_params, dist_vec.data(), dist, dist2);
->>>>>>> 29c25699
+            dpd_pair_force(p, &part_rep, ia_params, dist_vec.data(), dist, dist2);
         }
 #endif
       }
     } else {
-<<<<<<< HEAD
-=======
-      if (m_reflection_type != ReflectionType::NONE) {
-        reflect_particle(p, dist_vec.data(), folded_pos.data());
-      } else {
->>>>>>> 29c25699
         runtimeErrorMsg() << "Constraint"
                           << " violated by particle " << p->p.identity
                           << " dist " << dist;
     }
   }
+
   for (int j = 0; j < 3; j++) {
     p->f.f[j] += force[j];
 #ifdef ROTATION
@@ -145,9 +88,8 @@
     part_rep.f.torque[j] += torque2[j];
 #endif
   }
-  force=-force; //Newtons third law. Force acting on constraint due to particle is minus the force acting on the particle
-  m_local_force += force;
-  m_outer_normal_force+=outer_normal_vec.dot(force);  
+  m_local_force -= force;
+  m_outer_normal_force-=outer_normal_vec * force;
 }
 
 void ShapeBasedConstraint::add_energy(const Particle *p, const Vector3d &folded_pos,
