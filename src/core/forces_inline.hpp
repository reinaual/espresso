/*
  Copyright (C) 2010-2018 The ESPResSo project
  Copyright (C) 2002,2003,2004,2005,2006,2007,2008,2009,2010
    Max-Planck-Institute for Polymer Research, Theory Group

  This file is part of ESPResSo.

  ESPResSo is free software: you can redistribute it and/or modify
  it under the terms of the GNU General Public License as published by
  the Free Software Foundation, either version 3 of the License, or
  (at your option) any later version.

  ESPResSo is distributed in the hope that it will be useful,
  but WITHOUT ANY WARRANTY; without even the implied warranty of
  MERCHANTABILITY or FITNESS FOR A PARTICULAR PURPOSE.  See the
  GNU General Public License for more details.

  You should have received a copy of the GNU General Public License
  along with this program.  If not, see <http://www.gnu.org/licenses/>.
*/
#ifndef _FORCES_INLINE_HPP
#define _FORCES_INLINE_HPP

#include "config.hpp"

#include "bonded_interactions/angle_cosine.hpp"
#include "bonded_interactions/angle_cossquare.hpp"
#include "bonded_interactions/angle_harmonic.hpp"
#include "bonded_interactions/bonded_tab.hpp"
#include "bonded_interactions/dihedral.hpp"
#include "bonded_interactions/fene.hpp"
#include "bonded_interactions/harmonic.hpp"
#include "bonded_interactions/harmonic_dumbbell.hpp"
#include "bonded_interactions/quartic.hpp"
#include "bonded_interactions/subt_lj.hpp"
#include "bonded_interactions/thermalized_bond.hpp"
#include "bonded_interactions/umbrella.hpp"
#include "forces.hpp"
#include "immersed_boundary/ibm_tribend.hpp"
#include "immersed_boundary/ibm_triel.hpp"
#include "metadynamics.hpp"
#include "nonbonded_interactions/bmhtf-nacl.hpp"
#include "nonbonded_interactions/buckingham.hpp"
#include "nonbonded_interactions/gaussian.hpp"
#include "nonbonded_interactions/gay_berne.hpp"
#include "nonbonded_interactions/hat.hpp"
#include "nonbonded_interactions/hertzian.hpp"
#include "nonbonded_interactions/lj.hpp"
#include "nonbonded_interactions/ljcos.hpp"
#include "nonbonded_interactions/ljcos2.hpp"
#include "nonbonded_interactions/ljgen.hpp"
#include "nonbonded_interactions/morse.hpp"
#include "nonbonded_interactions/nonbonded_tab.hpp"
#include "nonbonded_interactions/smooth_step.hpp"
#include "nonbonded_interactions/soft_sphere.hpp"
#include "nonbonded_interactions/thole.hpp"
#include "nonbonded_interactions/wca.hpp"
#include "npt.hpp"
#include "object-in-fluid/affinity.hpp"
#include "object-in-fluid/membrane_collision.hpp"
#include "object-in-fluid/oif_global_forces.hpp"
#include "object-in-fluid/oif_local_forces.hpp"
#include "object-in-fluid/out_direction.hpp"
#include "thermostat.hpp"

#ifdef DIPOLES
#include "electrostatics_magnetostatics/dipole_inline.hpp"
#endif

#ifdef ELECTROSTATICS
#include "bonded_interactions/bonded_coulomb.hpp"
#include "bonded_interactions/bonded_coulomb_sr.hpp"
#include "electrostatics_magnetostatics/coulomb_inline.hpp"
#endif
#ifdef DPD
#include "dpd.hpp"
#endif

/** Initialize the forces for a ghost particle */
inline ParticleForce init_ghost_force(const Particle *) { return {}; }

/** Initialize the forces for a real particle */
inline ParticleForce init_local_particle_force(const Particle *part) {
  auto f = (thermo_switch & THERMO_LANGEVIN) ? friction_thermo_langevin(part)
                                             : ParticleForce{};

#ifdef EXTERNAL_FORCES
  // If individual coordinates are fixed, set force to 0.
  for (int j = 0; j < 3; j++)
    if (part->p.ext_flag & COORD_FIXED(j))
      f.f[j] = 0;
  // Add external force
  if (part->p.ext_flag & PARTICLE_EXT_FORCE)
    f.f += part->p.ext_force;
#endif

#ifdef ROTATION
  {

#ifdef EXTERNAL_FORCES
    if (part->p.ext_flag & PARTICLE_EXT_TORQUE) {
      f.torque += part->p.ext_torque;
    }
#endif

#ifdef ENGINE
    // apply a swimming force in the direction of
    // the particle's orientation axis
    if (part->swim.swimming) {
      f.f += part->swim.f_swim * part->r.calc_director();
    }
#endif
  }
#endif

  return f;
}

inline Utils::Vector3d calc_non_bonded_pair_force_parts(
    Particle const *const p1, Particle const *const p2,
    IA_parameters const *const ia_params, Utils::Vector3d const &d,
    double const dist, double const dist2, Utils::Vector3d *torque1 = nullptr,
    Utils::Vector3d *torque2 = nullptr) {
#ifdef NO_INTRA_NB
  if (p1->p.mol_id == p2->p.mol_id)
    return {};
#endif
  Utils::Vector3d force{};
/* Lennard-Jones */
#ifdef LENNARD_JONES
  force += add_lj_pair_force(ia_params, d, dist);
#endif
/* WCA */
#ifdef WCA
  force += add_wca_pair_force(p1, p2, ia_params, d, dist);
#endif
/* Lennard-Jones generic */
#ifdef LENNARD_JONES_GENERIC
  force += add_ljgen_pair_force(p1, p2, ia_params, d, dist);
#endif
/* smooth step */
#ifdef SMOOTH_STEP
  force += add_SmSt_pair_force(p1, p2, ia_params, d, dist, dist2);
#endif
/* Hertzian force */
#ifdef HERTZIAN
  force += add_hertzian_pair_force(p1, p2, ia_params, d, dist, dist2);
#endif
/* Gaussian force */
#ifdef GAUSSIAN
  force += add_gaussian_pair_force(p1, p2, ia_params, d, dist, dist2);
#endif
/* BMHTF NaCl */
#ifdef BMHTF_NACL
  force += add_BMHTF_pair_force(p1, p2, ia_params, d, dist, dist2);
#endif
/* Buckingham*/
#ifdef BUCKINGHAM
  force += add_buck_pair_force(p1, p2, ia_params, d, dist);
#endif
/* Morse*/
#ifdef MORSE
  force += add_morse_pair_force(p1, p2, ia_params, d, dist);
#endif
/*soft-sphere potential*/
#ifdef SOFT_SPHERE
  force += add_soft_pair_force(p1, p2, ia_params, d, dist);
#endif
/*repulsive membrane potential*/
#ifdef MEMBRANE_COLLISION
  force += add_membrane_collision_pair_force(p1, p2, ia_params, d, dist);
#endif
/*hat potential*/
#ifdef HAT
  force += add_hat_pair_force(p1, p2, ia_params, d, dist);
#endif
/* Lennard-Jones cosine */
#ifdef LJCOS
  force += add_ljcos_pair_force(p1, p2, ia_params, d, dist);
#endif
/* Lennard-Jones cosine */
#ifdef LJCOS2
  force += add_ljcos2_pair_force(p1, p2, ia_params, d, dist);
#endif
/* Thole damping */
#ifdef THOLE
  force += add_thole_pair_force(p1, p2, ia_params, d, dist);
#endif
/* tabulated */
#ifdef TABULATED
  force += add_tabulated_pair_force(p1, p2, ia_params, d, dist);
#endif
/* Gay-Berne */
#ifdef GAY_BERNE
  // The gb force function isn't inlined, probably due to its size
<<<<<<< HEAD
  if (dist < ia_params->GB_cut) {
    auto const forces =
        add_gb_pair_force(p1, p2, ia_params, d, dist, torque1, torque2);
    force += std::get<0>(forces);
    if (torque1) {
      *torque1 += std::get<1>(forces);
    }
    if (torque2) {
      *torque2 += std::get<2>(forces);
    }
=======
  if (dist < ia_params->gay_berne.cut) {
    add_gb_pair_force(p1, p2, ia_params, d, dist, force, torque1, torque2);
>>>>>>> 7e10ad0b
  }
#endif
  return force;
}

inline Utils::Vector3d
calc_non_bonded_pair_force(Particle const *const p1, Particle const *const p2,
                           IA_parameters const *const ia_params,
                           Utils::Vector3d const &d, double dist, double dist2,
                           Utils::Vector3d *torque1 = nullptr,
                           Utils::Vector3d *torque2 = nullptr) {
  return calc_non_bonded_pair_force_parts(p1, p2, ia_params, d, dist, dist2,
                                          torque1, torque2);
}

inline Utils::Vector3d calc_non_bonded_pair_force(Particle const *const p1,
                                                  Particle const *const p2,
                                                  Utils::Vector3d const &d,
                                                  double dist, double dist2) {
  IA_parameters const *const ia_params = get_ia_param(p1->p.type, p2->p.type);
  return calc_non_bonded_pair_force(p1, p2, ia_params, d, dist, dist2);
}

/** Calculate non-bonded forces between a pair of particles and update their
 *  forces and torques.
 *  @param[in,out] p1   particle 1.
 *  @param[in,out] p2   particle 2.
 *  @param[in] d        vector between @p p1 and @p p2.
 *  @param dist         distance between @p p1 and @p p2.
 *  @param dist2        distance squared between @p p1 and @p p2.
 */
inline void add_non_bonded_pair_force(Particle *const p1, Particle *const p2,
                                      Utils::Vector3d const &d, double dist,
                                      double dist2) {
  IA_parameters const *const ia_params = get_ia_param(p1->p.type, p2->p.type);
  Utils::Vector3d force{};
  Utils::Vector3d *torque1 = nullptr;
  Utils::Vector3d *torque2 = nullptr;
#if defined(ROTATION) || defined(DIPOLES)
  Utils::Vector3d _torque1{};
  Utils::Vector3d _torque2{};
  torque1 = &_torque1;
  torque2 = &_torque2;
#endif

  /***********************************************/
  /* bond creation and breaking                  */
  /***********************************************/

#ifdef AFFINITY
  /* affinity potential */
  // Prevent jump to non-inlined function
<<<<<<< HEAD
  if (dist < ia_params->affinity_cut) {
    force += add_affinity_pair_force(p1, p2, ia_params, d, dist);
=======
  if (dist < ia_params->affinity.cut) {
    add_affinity_pair_force(p1, p2, ia_params, d, dist, force);
>>>>>>> 7e10ad0b
  }
#endif

  FORCE_TRACE(fprintf(stderr, "%d: interaction %d<->%d dist %f\n", this_node,
                      p1->p.identity, p2->p.identity, dist));

  /***********************************************/
  /* non-bonded pair potentials                  */
  /***********************************************/

  if (dist < ia_params->max_cut) {
#ifdef EXCLUSIONS
    if (do_nonbonded(p1, p2))
#endif
      force += calc_non_bonded_pair_force(p1, p2, ia_params, d, dist, dist2,
                                          torque1, torque2);
  }

  /***********************************************/
  /* short-range electrostatics                  */
  /***********************************************/

#ifdef ELECTROSTATICS
  {
    auto const forces = Coulomb::calc_pair_force(p1, p2, d, dist);
    force += std::get<0>(forces);
#ifdef P3M
    p1->f.f += std::get<1>(forces);
    p2->f.f += std::get<2>(forces);
#endif
  }
#endif

  /*********************************************************************/
  /* everything before this contributes to the virial pressure in NpT, */
  /* but nothing afterwards                                            */
  /*********************************************************************/
#ifdef NPT
  if (integ_switch == INTEG_METHOD_NPT_ISO) {
    for (int j = 0; j < 3; j++) {
      nptiso.p_vir[j] += force[j] * d[j];
    }
  }
#endif

  /***********************************************/
  /* thermostat                                  */
  /***********************************************/

  /** The inter dpd force should not be part of the virial */
#ifdef DPD
  if (thermo_switch & THERMO_DPD) {
    force += dpd_pair_force(p1, p2, ia_params, d, dist, dist2);
  }
#endif

  /***********************************************/
  /* long-range magnetostatics                   */
  /***********************************************/

#ifdef DIPOLES
  /* real space magnetic dipole-dipole */
  {
    auto const forces = Dipole::calc_pair_force(p1, p2, d, dist, dist2);
    force += std::get<0>(forces);
    *torque1 += std::get<1>(forces);
    *torque2 += std::get<2>(forces);
  }
#endif /* ifdef DIPOLES */

  /***********************************************/
  /* add total non-bonded forces to particles    */
  /***********************************************/

  p1->f.f += force;
  p2->f.f -= force;
#if defined(ROTATION) || defined(DIPOLES)
  p1->f.torque += *torque1;
  p2->f.torque += *torque2;
#endif
}

/** Compute the bonded interaction force between particle pairs.
 *
 *  @param[in] p1          First particle.
 *  @param[in] p2          Second particle.
 *  @param[in] iaparams    Bonded parameters for the interaction.
 *  @param[in] d           Vector between @p p1 and @p p2.
 *  @param[out] torque     Torque on @p p1.
 *  @return whether the bond is broken and the force
 */
inline boost::optional<Utils::Vector3d>
calc_bond_pair_force(Particle const *const p1, Particle const *const p2,
                     Bonded_ia_parameters const *const iaparams,
                     Utils::Vector3d const &dx, Utils::Vector3d &torque) {

  boost::optional<Utils::Vector3d> result;

  switch (iaparams->type) {
  case BONDED_IA_FENE:
    result = calc_fene_pair_force(iaparams, dx);
    break;
#ifdef ROTATION
  case BONDED_IA_HARMONIC_DUMBBELL: {
    auto values = calc_harmonic_dumbbell_pair_force(p1, iaparams, dx);
    if (values) {
      result = boost::optional<Utils::Vector3d>(std::get<0>(values.get()));
      torque = std::get<1>(values.get());
    } else {
      result = boost::optional<Utils::Vector3d>();
    }
    break;
  }
#endif
  case BONDED_IA_HARMONIC:
    result = calc_harmonic_pair_force(iaparams, dx);
    break;
  case BONDED_IA_QUARTIC:
    result = calc_quartic_pair_force(iaparams, dx);
    break;
#ifdef ELECTROSTATICS
  case BONDED_IA_BONDED_COULOMB:
    result = calc_bonded_coulomb_pair_force(p1, p2, iaparams, dx);
    break;
  case BONDED_IA_BONDED_COULOMB_SR:
    result = calc_bonded_coulomb_sr_pair_force(iaparams, dx);
    break;
#endif
#ifdef LENNARD_JONES
  case BONDED_IA_SUBT_LJ:
    result = calc_subt_lj_pair_force(p1, p2, iaparams, dx);
    break;
#endif
<<<<<<< HEAD
  case BONDED_IA_TABULATED:
    if (iaparams->num == 1)
      result = calc_tab_bond_force(iaparams, dx);
    else
      result = boost::optional<Utils::Vector3d>(Utils::Vector3d{});
=======
  case BONDED_IA_TABULATED_DISTANCE:
    bond_broken = calc_tab_bond_force(iaparams, dx, force);
>>>>>>> 7e10ad0b
    break;
#ifdef UMBRELLA
  case BONDED_IA_UMBRELLA:
    result = calc_umbrella_pair_force(p1, p2, iaparams, dx);
    break;
#endif
  default:
    result = boost::optional<Utils::Vector3d>(Utils::Vector3d{});
    break;

  } // switch type

  return result;
}

/** Calculate bonded forces for one particle.
 *  @param p1   particle for which to calculate forces
 */
inline void add_bonded_force(Particle *const p1) {
  int i = 0;
  while (i < p1->bl.n) {
    Utils::Vector3d force1{};
    Utils::Vector3d force2{};
    Utils::Vector3d force3{};
    Utils::Vector3d force4{};
    Utils::Vector3d torque1{};
    Particle *p2 = nullptr;
    Particle *p3 = nullptr;
    Particle *p4 = nullptr;
    int type_num = p1->bl.e[i++];
    Bonded_ia_parameters const *const iaparams = &bonded_ia_params[type_num];
    int type = iaparams->type;
    int n_partners = iaparams->num;
    bool bond_broken = true;

    if (n_partners) {
      p2 = local_particles[p1->bl.e[i++]];
      if (!p2) {
        runtimeErrorMsg() << "bond broken between particles " << p1->p.identity;
        return;
      }

      /* fetch particle 3 eventually */
      if (n_partners >= 2) {
        p3 = local_particles[p1->bl.e[i++]];
        if (!p3) {
          runtimeErrorMsg()
              << "bond broken between particles " << p1->p.identity << ", "
              << p1->bl.e[i - 2] << " and " << p1->bl.e[i - 1]
              << " (particles are not stored on the same node)";
          return;
        }
      }

      /* fetch particle 4 eventually */
      if (n_partners >= 3) {
        p4 = local_particles[p1->bl.e[i++]];
        if (!p4) {
          runtimeErrorMsg()
              << "bond broken between particles " << p1->p.identity << ", "
              << p1->bl.e[i - 3] << ", " << p1->bl.e[i - 2] << " and "
              << p1->bl.e[i - 1] << " (particles not stored on the same node)";
          return;
        }
      }
    }

    if (n_partners == 1) {
      /* because of the NPT pressure calculation for pair forces, we need the
         1->2 distance vector here. For many body interactions this vector is
         not needed,
         and the pressure calculation not yet clear. */
      auto const dx = get_mi_vector(p1->r.p, p2->r.p, box_geo);
      auto result = calc_bond_pair_force(p1, p2, iaparams, dx, torque1);
      if (result) {
        force1 = result.get();
        bond_broken = false;
      }

#ifdef NPT
      if (integ_switch == INTEG_METHOD_NPT_ISO) {
        for (int j = 0; j < 3; j++)
          nptiso.p_vir[j] += force1[j] * dx[j];
      }
#endif

      switch (type) {
      case BONDED_IA_THERMALIZED_DIST: {
        auto result = calc_thermalized_bond_forces(p1, p2, iaparams, dx);
        if (result) {
          std::tie(force1, force2) = result.get();
          bond_broken = false;
        }
        break;
      }
      default:
        break;
      }
    } // 1 partner
    else if (n_partners == 2) {
      switch (type) {
      case BONDED_IA_ANGLE_HARMONIC:
        std::tie(force1, force2, force3) =
            calc_angle_harmonic_force(p1, p2, p3, iaparams);
        bond_broken = false;
        break;
      case BONDED_IA_ANGLE_COSINE:
        std::tie(force1, force2, force3) =
            calc_angle_cosine_force(p1, p2, p3, iaparams);
        bond_broken = false;
        break;
      case BONDED_IA_ANGLE_COSSQUARE:
        std::tie(force1, force2, force3) =
            calc_angle_cossquare_force(p1, p2, p3, iaparams);
        bond_broken = false;
        break;
#ifdef OIF_GLOBAL_FORCES
      case BONDED_IA_OIF_GLOBAL_FORCES:
        bond_broken = false;
        break;
#endif
<<<<<<< HEAD
      case BONDED_IA_TABULATED:
        if (iaparams->num == 2) {
          std::tie(force1, force2, force3) =
              calc_tab_angle_force(p1, p2, p3, iaparams);
          bond_broken = false;
        }
=======
      case BONDED_IA_TABULATED_ANGLE:
        bond_broken =
            calc_tab_angle_force(p1, p2, p3, iaparams, force1, force2, force3);
>>>>>>> 7e10ad0b
        break;
      case BONDED_IA_IBM_TRIEL: {
        auto result = IBM_Triel_CalcForce(p1, p2, p3, iaparams);
        if (result) {
          std::tie(force1, force2, force3) = result.get();
          bond_broken = false;
        }
        break;
      }
      default:
        runtimeErrorMsg() << "add_bonded_force: bond type of atom "
                          << p1->p.identity << " unknown " << type << ","
                          << n_partners << "\n";
        return;
      }
    } // 2 partners (angle bonds...)
    else if (n_partners == 3) {
      switch (type) {
#ifdef MEMBRANE_COLLISION
      case BONDED_IA_OIF_OUT_DIRECTION: {
        p1->p.out_direction = calc_out_direction(p1, p2, p3, p4, iaparams);
        bond_broken = false;
        break;
      }
#endif
#ifdef OIF_LOCAL_FORCES
      case BONDED_IA_OIF_LOCAL_FORCES:
        // in OIF nomenclature, particles p2 and p3 are common to both triangles
        std::tie(force1, force2, force3, force4) =
            calc_oif_local(p1, p2, p3, p4, iaparams);
        bond_broken = false;
        break;
#endif
      // IMMERSED_BOUNDARY
      case BONDED_IA_IBM_TRIBEND:
        std::tie(force1, force2, force3, force4) =
            IBM_Tribend_CalcForce(p1, p2, p3, p4, iaparams);
        bond_broken = false;
        break;
      case BONDED_IA_DIHEDRAL: {
        auto result = calc_dihedral_force(p1, p2, p3, p4, iaparams);
        if (result) {
          std::tie(force1, force2, force3) = result.get();
          force4 = -(force1 + force2 + force3);
          bond_broken = false;
        }
        break;
<<<<<<< HEAD
      }
      case BONDED_IA_TABULATED:
        if (iaparams->num == 3) {
          auto result = calc_tab_dihedral_force(p1, p2, p3, p4, iaparams);
          if (result) {
            std::tie(force1, force2, force3) = result.get();
            force4 = -(force1 + force2 + force3);
            bond_broken = false;
          }
        }
=======
      case BONDED_IA_TABULATED_DIHEDRAL:
        bond_broken = calc_tab_dihedral_force(p1, p2, p3, p4, iaparams, force1,
                                              force2, force3);
>>>>>>> 7e10ad0b
        break;
      default:
        runtimeErrorMsg() << "add_bonded_force: bond type of atom "
                          << p1->p.identity << " unknown " << type << ","
                          << n_partners << "\n";
        return;
      }
    } // 3 bond partners

    switch (n_partners) {
    case 1:
      if (bond_broken) {
        runtimeErrorMsg() << "bond broken between particles " << p1->p.identity
                          << " and " << p2->p.identity;
        continue;
      }

      switch (type) {
      case BONDED_IA_THERMALIZED_DIST:
        p1->f.f += force1;
        p2->f.f += force2;
        break;
      default:
        p1->f.f += force1;
        p2->f.f -= force1;
      }
#ifdef ROTATION
      if (type == BONDED_IA_HARMONIC_DUMBBELL) {
        p1->f.torque += torque1;
      }
#endif
      break;
    case 2:
      if (bond_broken) {
        runtimeErrorMsg() << "bond broken between particles " << p1->p.identity
                          << ", " << p2->p.identity << " and "
                          << p3->p.identity;
        continue;
      }

      p1->f.f += force1;
      p2->f.f += force2;
      p3->f.f += force3;
      break;
    case 3:
      if (bond_broken) {
        runtimeErrorMsg() << "bond broken between particles " << p1->p.identity
                          << ", " << p2->p.identity << ", " << p3->p.identity
                          << " and " << p4->p.identity;
        continue;
      }

      switch (type) {
      case BONDED_IA_TABULATED:
        if (iaparams->num == 3) {
          p1->f.f += force1;
          p2->f.f += force2;
          p3->f.f += force3;
          p4->f.f += force4;
        }
        break;
      case BONDED_IA_DIHEDRAL:
      case BONDED_IA_IBM_TRIBEND:
#ifdef OIF_LOCAL_FORCES
      case BONDED_IA_OIF_LOCAL_FORCES:
#endif
        p1->f.f += force1;
        p2->f.f += force2;
        p3->f.f += force3;
        p4->f.f += force4;
        break;
      } // Switch type of 4-particle bond
      break;
    } // switch number of partners (add forces to particles)
  }   // loop over the particle's bond list
}

inline void check_particle_force(Particle const *const part) {
  for (int i = 0; i < 3; i++) {
    if (std::isnan(part->f.f[i])) {
      runtimeErrorMsg() << "force on particle " << part->p.identity
                        << " was NAN.";
    }
  }

#ifdef ROTATION
  for (int i = 0; i < 3; i++) {
    if (std::isnan(part->f.torque[i])) {
      runtimeErrorMsg() << "torque on particle " << part->p.identity
                        << " was NAN.";
    }
  }
#endif
}

inline void add_single_particle_force(Particle *const p) {
  if (p->bl.n) {
    add_bonded_force(p);
  }
}

#endif<|MERGE_RESOLUTION|>--- conflicted
+++ resolved
@@ -193,8 +193,7 @@
 /* Gay-Berne */
 #ifdef GAY_BERNE
   // The gb force function isn't inlined, probably due to its size
-<<<<<<< HEAD
-  if (dist < ia_params->GB_cut) {
+  if (dist < ia_params->gay_berne.cut) {
     auto const forces =
         add_gb_pair_force(p1, p2, ia_params, d, dist, torque1, torque2);
     force += std::get<0>(forces);
@@ -204,10 +203,6 @@
     if (torque2) {
       *torque2 += std::get<2>(forces);
     }
-=======
-  if (dist < ia_params->gay_berne.cut) {
-    add_gb_pair_force(p1, p2, ia_params, d, dist, force, torque1, torque2);
->>>>>>> 7e10ad0b
   }
 #endif
   return force;
@@ -260,13 +255,8 @@
 #ifdef AFFINITY
   /* affinity potential */
   // Prevent jump to non-inlined function
-<<<<<<< HEAD
-  if (dist < ia_params->affinity_cut) {
+  if (dist < ia_params->affinity.cut) {
     force += add_affinity_pair_force(p1, p2, ia_params, d, dist);
-=======
-  if (dist < ia_params->affinity.cut) {
-    add_affinity_pair_force(p1, p2, ia_params, d, dist, force);
->>>>>>> 7e10ad0b
   }
 #endif
 
@@ -294,6 +284,7 @@
     auto const forces = Coulomb::calc_pair_force(p1, p2, d, dist);
     force += std::get<0>(forces);
 #ifdef P3M
+    // forces from the virtual charges
     p1->f.f += std::get<1>(forces);
     p2->f.f += std::get<2>(forces);
 #endif
@@ -400,16 +391,8 @@
     result = calc_subt_lj_pair_force(p1, p2, iaparams, dx);
     break;
 #endif
-<<<<<<< HEAD
-  case BONDED_IA_TABULATED:
-    if (iaparams->num == 1)
-      result = calc_tab_bond_force(iaparams, dx);
-    else
-      result = boost::optional<Utils::Vector3d>(Utils::Vector3d{});
-=======
   case BONDED_IA_TABULATED_DISTANCE:
-    bond_broken = calc_tab_bond_force(iaparams, dx, force);
->>>>>>> 7e10ad0b
+    result = calc_tab_bond_force(iaparams, dx);
     break;
 #ifdef UMBRELLA
   case BONDED_IA_UMBRELLA:
@@ -531,18 +514,10 @@
         bond_broken = false;
         break;
 #endif
-<<<<<<< HEAD
-      case BONDED_IA_TABULATED:
-        if (iaparams->num == 2) {
-          std::tie(force1, force2, force3) =
-              calc_tab_angle_force(p1, p2, p3, iaparams);
-          bond_broken = false;
-        }
-=======
       case BONDED_IA_TABULATED_ANGLE:
-        bond_broken =
-            calc_tab_angle_force(p1, p2, p3, iaparams, force1, force2, force3);
->>>>>>> 7e10ad0b
+        std::tie(force1, force2, force3) =
+            calc_tab_angle_force(p1, p2, p3, iaparams);
+        bond_broken = false;
         break;
       case BONDED_IA_IBM_TRIEL: {
         auto result = IBM_Triel_CalcForce(p1, p2, p3, iaparams);
@@ -590,23 +565,16 @@
           bond_broken = false;
         }
         break;
-<<<<<<< HEAD
-      }
-      case BONDED_IA_TABULATED:
-        if (iaparams->num == 3) {
-          auto result = calc_tab_dihedral_force(p1, p2, p3, p4, iaparams);
-          if (result) {
-            std::tie(force1, force2, force3) = result.get();
-            force4 = -(force1 + force2 + force3);
-            bond_broken = false;
-          }
+      }
+      case BONDED_IA_TABULATED_DIHEDRAL: {
+        auto result = calc_tab_dihedral_force(p1, p2, p3, p4, iaparams);
+        if (result) {
+          std::tie(force1, force2, force3) = result.get();
+          force4 = -(force1 + force2 + force3);
+          bond_broken = false;
         }
-=======
-      case BONDED_IA_TABULATED_DIHEDRAL:
-        bond_broken = calc_tab_dihedral_force(p1, p2, p3, p4, iaparams, force1,
-                                              force2, force3);
->>>>>>> 7e10ad0b
-        break;
+        break;
+      }
       default:
         runtimeErrorMsg() << "add_bonded_force: bond type of atom "
                           << p1->p.identity << " unknown " << type << ","
@@ -659,14 +627,7 @@
       }
 
       switch (type) {
-      case BONDED_IA_TABULATED:
-        if (iaparams->num == 3) {
-          p1->f.f += force1;
-          p2->f.f += force2;
-          p3->f.f += force3;
-          p4->f.f += force4;
-        }
-        break;
+      case BONDED_IA_TABULATED_DIHEDRAL:
       case BONDED_IA_DIHEDRAL:
       case BONDED_IA_IBM_TRIBEND:
 #ifdef OIF_LOCAL_FORCES
