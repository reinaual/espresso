--- conflicted
+++ resolved
@@ -17,7 +17,7 @@
 /** \file lbgpu.h
  * Header file for lbgpu.c
  *
- * Header file for the Lattice Boltzmann implementation in lbgpu_cfile.c
+ * This is the header file for the Lattice Boltzmann implementation in lbgpu_cfile.c
  */
 
 
@@ -55,16 +55,10 @@
 #define LBPAR_BOUNDARY  7 /**< boundary parameters */
 #endif
 /*@}*/
-<<<<<<< HEAD
-
-
-/** Data structure holding the parameters for the Lattice Boltzmann system on the GPU. */
-=======
 #endif /* LB_GPU */
 #if defined (LB) || defined (LB_GPU)
 /**-------------------------------------------------------------------------*/
 /** Data structure holding the parameters for the Lattice Boltzmann system for gpu. */
->>>>>>> ac2798a7
 typedef struct {
 
   /** number density (LJ units) */
@@ -112,21 +106,34 @@
   unsigned int number_of_particles;
   /** Flag indicating whether fluctuations are present. */
   int fluct;
-  /** Flag to calc and print out phys values */
+  /**to calc and print out phys values */
   int calc_val;
-  /** Flag to inidacte if external forces are present */
+
   int external_force;
-  /** Externel forces */
+
   float ext_force[3];
-  /** seed given via TCL */
+
   unsigned int your_seed;
-  /** Flag for reinit of the fluid */
+
   unsigned int reinit;
 
 } LB_parameters_gpu;
-<<<<<<< HEAD
-
-/** Data structure holding the velocitydensities for the Lattice Boltzmann system on the GPU. */
+/** Data structure holding the phys. values for the Lattice Boltzmann system. */
+typedef struct {
+
+  /** velocitydensity of the node */
+  float rho;
+
+  /** veolcity of the node */
+  float v[3];
+
+  /** stresstensor of the node */
+  /** use this value only (due to memory saving) if you want to print out the value (used in calc_values)*/
+  //float pi[6];
+
+} LB_values_gpu;
+
+/** Data structure holding the velocitydensities for the Lattice Boltzmann system. */
 typedef struct {
 
   /** velocitydensity of the node */
@@ -138,56 +145,22 @@
 
 } LB_nodes_gpu;
 
-/** Data structure holding the physical values for the Lattice Boltzmann system on the GPU. */
-=======
-/** Data structure holding the phys. values for the Lattice Boltzmann system. */
->>>>>>> ac2798a7
-typedef struct {
-
-  /** velocitydensity of the node */
-  float rho;
-
-  /** veolcity of the node */
-  float v[3];
-
-  /** stresstensor of the node */
-  /** use this value only (due to memory saving) if you want to print out the value (used in calc_values)*/
-  //float pi[6];
-
-} LB_values_gpu;
-
-<<<<<<< HEAD
-/** Data structure for the randomnr and the seed on the GPU. */
-=======
-/** Data structure holding the velocitydensities for the Lattice Boltzmann system. */
-typedef struct {
-
-  /** velocitydensity of the node */
-  float *vd;
-  /** seed for the random gen */
-  unsigned int *seed;
-  /** flag indicating whether this site belongs to a boundary */
-  unsigned int *boundary;
-
-} LB_nodes_gpu;
-
 
 /** Data structure for the randomnr and the seed. */
->>>>>>> ac2798a7
-typedef struct {
-  /** array containing two random numbers*/
+typedef struct {
+
   float randomnr[2];
-  /** seed/state of the random number generator */
+
   unsigned int seed;
 
 } LB_randomnr_gpu;
-/** Data structure for the particle force on the GPU. */
+
 typedef struct {
   /** force on the particle given to md part */
   float f[3];
 
 } LB_particle_force_gpu;
-/** Data structure for the particle properties on the GPU*/
+
 typedef struct {
   /** particle position given from md part*/
   float p[3];
@@ -199,21 +172,21 @@
   unsigned int fixed;
 
 } LB_particle_gpu;
-/** Data structure for the node force ont he GPU*/
+
 typedef struct {
 
   float *force;
 
 } LB_node_force_gpu;
-/** Data structure for the external node force on the GPU*/
-typedef struct {
-  /** array containing external node force */
+
+typedef struct {
+
   float force[3];
-  
+
   unsigned int index;
 
 } LB_extern_nodeforce_gpu;
-/** Data structure for the seed/state of the randomnumber generators on the GPU*/
+
 typedef struct {
 
   unsigned int seed;
