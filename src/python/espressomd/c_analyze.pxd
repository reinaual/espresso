#
# Copyright (C) 2013,2014,2015,2016 The ESPResSo project
#
# This file is part of ESPResSo.
#
# ESPResSo is free software: you can redistribute it and/or modify
# it under the terms of the GNU General Public License as published by
# the Free Software Foundation, either version 3 of the License, or
# (at your option) any later version.
#
# ESPResSo is distributed in the hope that it will be useful,
# but WITHOUT ANY WARRANTY; without even the implied warranty of
# MERCHANTABILITY or FITNESS FOR A PARTICULAR PURPOSE.  See the
# GNU General Public License for more details.
#
# You should have received a copy of the GNU General Public License
# along with this program.  If not, see <http://www.gnu.org/licenses/>.
#
# For C-extern Analysis

#
# TODO: Merge blocks of cdef extern for same headers.
#


from __future__ import print_function, absolute_import
cimport numpy as np
from espressomd.utils cimport *
from libcpp.string cimport string  # import std::string as string
from libcpp.vector cimport vector  # import std::vector as vector
from libcpp.map cimport map  # import std::map as map

cdef extern from "particle_data.hpp":
    cdef int updatePartCfg(int bonds_flag)
    int n_particle_types

cdef extern from "statistics.hpp":
    cdef void calc_structurefactor(int * p_types, int n_types, int order, double ** sf)
    cdef vector[vector[double]] modify_stucturefactor(int order, double * sf)

cdef extern from "statistics.hpp":
    ctypedef struct Observable_stat:
        int init_status
        double_list data
        int n_coulomb
        int n_dipolar
        int n_non_bonded
        double * bonded
        double * non_bonded
        double * coulomb
        double * dipolar
        double * vs_relative

cdef extern from "statistics.hpp":
    ctypedef struct Observable_stat_non_bonded:
        pass
    cdef double mindist(int_list * set1, int_list * set2)
    cdef void nbhood(double pos[3], double r_catch, int_list * il, int planedims[3])
    cdef double distto(double pos[3], int pid)
    cdef double * obsstat_bonded(Observable_stat * stat, int j)
    cdef double * obsstat_nonbonded(Observable_stat * stat, int i, int j)
    cdef double * obsstat_nonbonded_inter(Observable_stat_non_bonded * stat, int i, int j)
    cdef double * obsstat_nonbonded_intra(Observable_stat_non_bonded * stat, int i, int j)
    cdef vector[double] calc_linear_momentum(int include_particles, int include_lbfluid)
    cdef vector[double] centerofmass(int part_type)
    cdef int calc_cylindrical_average(vector[double] center, vector[double] direction, double length,
                                      double radius, int bins_axial, int bins_radial, vector[int] types,
                                      map[string, vector[vector[vector[double]]]] & distribution)


cdef extern from "pressure.hpp":
    cdef Observable_stat total_pressure
    cdef Observable_stat_non_bonded total_pressure_non_bonded
    cdef Observable_stat total_p_tensor
    cdef Observable_stat_non_bonded total_p_tensor_non_bonded
    cdef void update_pressure(int)
    cdef void analyze_pressure_all(vector[string] & pressure_labels, vector[double] & pressures, int v_comp)
    cdef double analyze_pressure(string pressure_to_calc, int v_comp)
    cdef double analyze_pressure_pair(string pressure_to_calc, int type1, int type2, int v_comp)
    cdef double analyze_pressure_single(string pressure_to_calc, int bond_or_type, int v_comp)
    cdef void analyze_stress_tensor_all(vector[string] & stressTensorLabel, vector[double] & stressTensorValues, int v_comp)
    cdef int analyze_stress_tensor(string pressure_to_calc, int v_comp, vector[double] & stress)
    cdef int analyze_stress_pair(string pressure_to_calc, int type1, int type2, int v_comp, vector[double] & stress)
    cdef int analyze_stress_single(string pressure_to_calc, int bond_or_type, int v_comp, vector[double] & stress)
    cdef int analyze_local_stress_tensor(int * periodic, double * range_start, double * range, int * bins, double_list * local_stress_tensor)

cdef extern from "energy.hpp":
    cdef Observable_stat total_energy
    cdef Observable_stat_non_bonded total_energy_non_bonded

cdef extern from "energy.hpp":
    cdef void master_energy_calc()
    cdef void init_energies(Observable_stat * stat)

cdef extern from "statistics_chain.hpp":
    int sortPartCfg()
    int chain_start
    int chain_n_chains
    int chain_length
    void calc_re(double ** re)
    void calc_rg(double ** rg)
    void calc_rh(double ** rh)

cdef extern from "interaction_data.hpp":
    int n_bonded_ia

cdef extern from "statistics.hpp":
    void calc_rdf(vector[int] p1_types, vector[int] p2_types,
                  double r_min, double r_max, int r_bins, vector[double] rdf)

    void calc_rdf_av(vector[int] p1_types, vector[int] p2_types,
                     double r_min, double r_max, int r_bins, vector[double] rdf, int n_conf)

    void calc_rdf_intermol_av(vector[int] p1_types, vector[int] p2_types,
                              double r_min, double r_max, int r_bins, vector[double] rdf, int n_conf)
    void angularmomentum(int p_type, double * com)
    void calc_gyration_tensor(int p_type, vector[double] gt)
    void momentofinertiamatrix(int p_type, double * MofImatrix)
    void analyze_rdfchain(double r_min, double r_max, int r_bins, double ** f1, double ** f2, double ** f3)

cdef extern from "statistics.hpp":
<<<<<<< HEAD
    int n_part
    int n_part_conf
    int n_configs
    void analyze_append()

cdef extern from "statistics.hpp":
    void calc_part_distribution(int *p1_types, int n_p1, int *p2_types, int n_p2,
                                double r_min, double r_max, int r_bins, int log_flag, 
                                double *low, double *dist)
=======
    void calc_part_distribution(int * p1_types, int n_p1, int * p2_types, int n_p2,
                                double r_min, double r_max, int r_bins, int log_flag,
                                double * low, double * dist)
>>>>>>> 9a867532
<|MERGE_RESOLUTION|>--- conflicted
+++ resolved
@@ -119,18 +119,10 @@
     void analyze_rdfchain(double r_min, double r_max, int r_bins, double ** f1, double ** f2, double ** f3)
 
 cdef extern from "statistics.hpp":
-<<<<<<< HEAD
+    void calc_part_distribution(int * p1_types, int n_p1, int * p2_types, int n_p2,
+                                double r_min, double r_max, int r_bins, int log_flag,
+                                double * low, double * dist)
     int n_part
     int n_part_conf
     int n_configs
     void analyze_append()
-
-cdef extern from "statistics.hpp":
-    void calc_part_distribution(int *p1_types, int n_p1, int *p2_types, int n_p2,
-                                double r_min, double r_max, int r_bins, int log_flag, 
-                                double *low, double *dist)
-=======
-    void calc_part_distribution(int * p1_types, int n_p1, int * p2_types, int n_p2,
-                                double r_min, double r_max, int r_bins, int log_flag,
-                                double * low, double * dist)
->>>>>>> 9a867532
