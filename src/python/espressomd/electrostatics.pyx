--- conflicted
+++ resolved
@@ -20,81 +20,6 @@
 import numpy as np
 from actors import Actor
 
-<<<<<<< HEAD
-class ElectrostaticInteraction(Actor):
-  def _tune(self):
-    raise Exception("Subclasses of ElectrostaticInteraction must define the _tune() method or chosen method does not support tuning.")
-  
-  
-IF P3M == 1:
-  class P3M(ElectrostaticInteraction):
-    def validateParams(self):
-      default_params=self.defaultParams()
-      if not (self._params["bjerrum_length"] > 0.0):
-        raise ValueError("Bjerrum_length should be a positive double")
-
-      if not (self._params["r_cut"]>=0 or self._params["r_cut"]==default_params["r_cut"]):
-        raise ValueError("P3M r_cut has to be >=0")
-
-      if not (isinstance(self._params["mesh"],int) or len(self._params["mesh"])):
-        raise ValueError("P3M mesh has to be an integer or integer list of length 3")
-
-      if (isinstance(self._params["mesh"],basestring) and len(self._params["mesh"]) == 3):
-        if (self._params["mesh"][0]%2 != 0 and self._params["mesh"][0] != -1) or (self._params["mesh"][1]%2 != 0 and self._params["mesh"][1] != -1) or (self._params["mesh"][2]%2 != 0 and self._params["mesh"][2] != -1):
-          raise ValueError("P3M requires an even number of mesh points in all directions")
-
-      if not (self._params["cao"] >= -1 and self._params["cao"] <= 7):
-        raise ValueError("P3M cao has to be an integer between -1 and 7")
-
-      if not (self._params["accuracy"] > 0):
-        raise ValueError("P3M accuracy has to be positive")
-
-      if self._params["epsilon"] == "metallic":
-        self._params = 0.0
-
-      if not (isinstance(self._params["epsilon"],float) or self._params["epsilon"] == "metallic"):
-        raise ValueError("epsilon should be a double or 'metallic'")
-
-      if not (self._params["inter"] == default_params["inter"] or self._params["inter"] > 0):
-          raise ValueError("inter should be a positive integer")
-
-      if not (self._params["mesh_off"] == default_params["mesh_off"] or len(self._params["mesh_off"]) == 3):
-          raise ValueError("mesh_off should be a list of length 3 and values between 0.0 and 1.0")
-
-
-
-    def validKeys(self):
-      return "alpha_L","r_cut_iL","mesh","mesh_off","cao","inter","accuracy","epsilon","cao_cut","a","ai","alpha","r_cut","inter2","cao3","additional_mesh","bjerrum_length","tune"
-
-    def requiredKeys(self): 
-      return ["bjerrum_length","accuracy"]
-
-    def defaultParams(self):
-      return {"cao":-1,\
-              "inter":-1,\
-              "r_cut":-1,\
-              "accuracy":-1,\
-              "mesh":[-1,-1,-1],\
-              "epsilon":0.0,\
-              "mesh_off":[-1,-1,-1],\
-              "tune":True}
-
-    def _getParamsFromEsCore(self):
-      params = {}
-      params.update(p3m.params)
-      params["bjerrum_length"] = coulomb.bjerrum
-      params["tune"] = self._params["tune"]
-      return params
-
-
-    def _setParamsInEsCore(self):
-      coulomb_set_bjerrum(self._params["bjerrum_length"])
-      p3m_set_eps(self._params["epsilon"])
-      p3m_set_ninterpol(self._params["inter"])
-      python_p3m_set_mesh_offset(self._params["mesh_off"])
-      python_p3m_set_params(self._params["r_cut"],self._params["mesh"],self._params["cao"],self._params["alpha"],self._params["accuracy"])
-=======
->>>>>>> c4531554
 
 class ElectrostaticInteraction(Actor):
 
