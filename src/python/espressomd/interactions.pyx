#
# Copyright (C) 2013,2014,2015,2016 The ESPResSo project
#
# This file is part of ESPResSo.
#
# ESPResSo is free software: you can redistribute it and/or modify
# it under the terms of the GNU General Public License as published by
# the Free Software Foundation, either version 3 of the License, or
# (at your option) any later version.
#
# ESPResSo is distributed in the hope that it will be useful,
# but WITHOUT ANY WARRANTY; without even the implied warranty of
# MERCHANTABILITY or FITNESS FOR A PARTICULAR PURPOSE.  See the
# GNU General Public License for more details.
#
# You should have received a copy of the GNU General Public License
# along with this program.  If not, see <http://www.gnu.org/licenses/>.
#
from __future__ import print_function, absolute_import
include "myconfig.pxi"
from . import utils

# Non-bonded interactions

cdef class NonBondedInteraction(object):
    """Base class for non-bonded interactions.

    """

    cdef public object _part_types
    cdef object _params

    # init dict to access all user defined nonbonded-inters via
    # user_interactions[type1][type2][parameter]
    user_interactions = {}

    def __init__(self, *args, **kwargs):
        """Represents an instance of a non-bonded interaction, such as Lennard-Jones.
        Either called with two particle type ids, in which case, the interaction
        will represent the bonded interaction as it is defined in the Espresso core
        or called with keyword arguments describing a new interaction."""

        # Interaction id as argument
        if len(args) == 2 and isinstance(args[0], int) and isinstance(args[1], int):
            self._part_types = args

            # Load the parameters currently set in the Espresso core
            self._params = self._get_params_from_es_core()

        # Or have we been called with keyword args describing the interaction
        elif len(args) == 0:
            # Initialize default values
            self._params = self.default_params()
            self._part_types = [-1, -1]

            # Check if all required keys are given
            for k in self.required_keys():
                if k not in kwargs:
                    raise ValueError(
                        "At least the following keys have to be given as keyword arguments: " + self.required_keys().__str__())

            self._params.update(kwargs)

            # Validation of parameters
            self.validate_params()

        else:
            raise Exception(
                "The constructor has to be called either with two particle type ids (as interger), or with a set of keyword arguments describing a new interaction")

    def is_valid(self):
        """Check, if the data stored in the instance still matches what is in Espresso."""

        # check, if the bond parameters saved in the class still match those
        # saved in Espresso
        temp_params = self._get_params_from_es_core()
        if self._params != temp_params:
            return False

        # If we're still here, the instance is valid
        return True

    def get_params(self):
        """Get interaction parameters."""
        # If this instance refers to an actual interaction defined in the es core, load
        # current parameters from there
        if self._part_types[0] >= 0 and self._part_types[1] >= 0:
            self._params = self._get_params_from_es_core()

        return self._params

    def __str__(self):
        return self.__class__.__name__ + "(" + str(self.get_params()) + ")"

    def set_params(self, **p):
        """Update parameters."""
        # Check, if any key was passed, which is not known
        for k in p.keys():
            if k not in self.valid_keys():
                raise ValueError(
                    "Only the following keys are supported: " + self.valid_keys().__str__())

        # When an interaction is newly activated, all required keys must be
        # given
        if not self.is_active():
            for k in self.required_keys():
                if k not in p:
                    raise ValueError(
                        "At least the following keys have to be given as keyword arguments: " + self.required_keys().__str__())

        # If this instance refers to an interaction defined in the espresso core,
        # load the parameters from there

        if self._part_types[0] >= 0 and self._part_types[1] >= 0:
            self._params = self._get_params_from_es_core()

        # Put in values given by the user
        self._params.update(p)

        if self._part_types[0] >= 0 and self._part_types[1] >= 0:
            self._set_params_in_es_core()

        # update interaction dict when user sets interaction
        if self._part_types[0] not in self.user_interactions:
            self.user_interactions[self._part_types[0]] = {}
        self.user_interactions[self._part_types[0]][self._part_types[1]] = {}
        new_params = self.get_params()
        for p_key in new_params:
            self.user_interactions[self._part_types[0]][
                self._part_types[1]][p_key] = new_params[p_key]
        self.user_interactions[self._part_types[0]][
            self._part_types[1]]['type_name'] = self.type_name()

    def validate_params(self):
        """Check that parameters are valid.

        """
        return True

    def __getattribute__(self, name):
        """Every time _set_params_in_es_core is called, the parameter dict is also updated."""
        attr = object.__getattribute__(self, name)
        if hasattr(attr, '__call__') and attr.__name__ == "_set_params_in_es_core":
            def sync_params(*args, **kwargs):
                result = attr(*args, **kwargs)
                self._params.update(self._get_params_from_es_core())
                return result
            return sync_params
        else:
            return attr

    def _get_params_from_es_core(self):
        raise Exception(
            "Subclasses of NonBondedInteraction must define the _get_params_from_es_core() method.")

    def _set_params_in_es_core(self):
        raise Exception(
            "Subclasses of NonBondedInteraction must define the _set_params_in_es_core() method.")

    def default_params(self):
        """Virtual method.

        """
        raise Exception(
            "Subclasses of NonBondedInteraction must define the default_params() method.")

    def is_active(self):
        """Virtual method.

        """
        # If this instance refers to an actual interaction defined in the es core, load
        # current parameters from there
        if self._part_types[0] >= 0 and self._part_types[1] >= 0:
            self._params = self._get_params_from_es_core()
        raise Exception(
            "Subclasses of NonBondedInteraction must define the is_active() method.")

    def type_name(self):
        """Virtual method.

        """
        raise Exception(
            "Subclasses of NonBondedInteraction must define the type_name() method.")

    def valid_keys(self):
        """Virtual method.

        """
        raise Exception(
            "Subclasses of NonBondedInteraction must define the valid_keys() method.")

    def required_keys(self):
        """Virtual method.

        """
        raise Exception(
            "Subclasses of NonBondedInteraction must define the required_keys() method.")

# Lennard-Jones

IF LENNARD_JONES == 1:
    cdef class LennardJonesInteraction(NonBondedInteraction):

        def validate_params(self):
            """Check that parameters are valid.

            Raises
            ------
            ValueError
                If not true.
            """
            if self._params["epsilon"] < 0:
                raise ValueError("Lennard-Jones eps has to be >=0")
            if self._params["sigma"] < 0:
                raise ValueError("Lennard-Jones sigma has to be >=0")
            if self._params["cutoff"] < 0:
                raise ValueError("Lennard-Jones cutoff has to be >=0")
            return True

        def _get_params_from_es_core(self):
            cdef ia_parameters * ia_params
            ia_params = get_ia_param_safe(
                self._part_types[0],
                self._part_types[1])
            return {
                "epsilon": ia_params.LJ_eps,
                "sigma": ia_params.LJ_sig,
                "cutoff": ia_params.LJ_cut,
                "shift": ia_params.LJ_shift,
                "offset": ia_params.LJ_offset,
                "min": ia_params.LJ_min}

        def is_active(self):
            """Check if interaction is active.

            """
            return (self._params["epsilon"] > 0)

        def set_params(self, **kwargs):
            """ Set parameters for the Lennard-Jones interaction.

            Parameters
            ----------

            epsilon : float
                      The magnitude of the interaction.
            sigma : float
                    Determines the interaction length scale.
            cutoff : float
                     Cutoff distance of the interaction.
            shift : float, string
                    Constant shift of the potential. (4*epsilon*shift).
            offset : float, optional
                     Offset distance of the interaction.
            min : float, optional
                  Restricts the interaction to a minimal distance.
            """
            super(LennardJonesInteraction, self).set_params(**kwargs)

        def _set_params_in_es_core(self):
            # Handle the case of shift="auto"
            if self._params["shift"] == "auto":
                # Calc shift
                self._params["shift"] = -((self._params["sigma"] / self._params["cutoff"])**12 - (
                    self._params["sigma"] / self._params["cutoff"])**6)

            if lennard_jones_set_params(
<<<<<<< HEAD
                self._part_types[0], self._part_types[1],
                                        self._params["epsilon"],
                                        self._params["sigma"],
                                        self._params["cutoff"],
                                        self._params["shift"],
                                        self._params["offset"],
                                        self._params["min"]):
=======
                    self._part_types[0], self._part_types[1],
                    self._params["epsilon"],
                    self._params["sigma"],
                    self._params["cutoff"],
                    self._params["shift"],
                    self._params["offset"],
                    self._params["cap"],
                    self._params["min"]):
>>>>>>> 36b67e7e
                raise Exception("Could not set Lennard Jones parameters")

        def default_params(self):
            """Python dictionary of default parameters.

            """
            return {
                "epsilon": 0.,
                "sigma": 0.,
                "cutoff": 0.,
                "shift": 0.,
                "offset": 0.,
                "min": 0.}

        def type_name(self):
            """Name of interaction type.

            """
            return "LennardJones"

        def valid_keys(self):
<<<<<<< HEAD
            return "epsilon", "sigma", "cutoff", "shift", "offset", "min"
=======
            """All parameters that can be set.

            """
            return "epsilon", "sigma", "cutoff", "shift", "offset", "cap", "min"
>>>>>>> 36b67e7e

        def required_keys(self):
            """Parameters that have to be set.

            """
            return "epsilon", "sigma", "cutoff", "shift"

# Gay-Berne

IF GAY_BERNE:
    cdef class GayBerneInteraction(NonBondedInteraction):

        def validate_params(self):
            """Check that parameters are valid.

            """
            return True

        def _get_params_from_es_core(self):
            cdef ia_parameters * ia_params
            ia_params = get_ia_param_safe(
                self._part_types[0],
                self._part_types[1])
            return {
                "eps": ia_params.GB_eps,
                "sig": ia_params.GB_sig,
                "cut": ia_params.GB_cut,
                "k1": ia_params.GB_k1,
                "k2": ia_params.GB_k2,
                "mu": ia_params.GB_mu,
                "nu": ia_params.GB_nu}

        def is_active(self):
            """Check if interaction is active.

            """
            return (self._params["eps"] > 0)

        def set_params(self, **kwargs):
            """ Set parameters for the Gay-Berne interaction.

            Parameters
            ----------

            eps : float
                  Potential well depth.
            sig : float
                  Interaction range.
            cut : float
                  Cutoff distance of the interaction.
            k1  : float, string
                  Molecular elongation.
            k2  : float, optional
                  Ratio of the potential well depths for the side-by-side
                  and end-to-end configurations.
            mu  : float, optional
                  Adjustable exponent.
            nu  : float, optional
                  Adjustable exponent.
            """
            super(GayBerneInteraction, self).set_params(**kwargs)

        def _set_params_in_es_core(self):
            if gay_berne_set_params(self._part_types[0], self._part_types[1],
                                    self._params["eps"],
                                    self._params["sig"],
                                    self._params["cut"],
                                    self._params["k1"],
                                    self._params["k2"],
                                    self._params["mu"],
                                    self._params["nu"]):
                raise Exception("Could not set Gay-Berne parameters")

        def default_params(self):
            """Python dictionary of default parameters.

            """
            return {
                "eps": 0.0,
                "sig": 0.0,
                "cut": 0.0,
                "k1": 0.0,
                "k2": 0.0,
                "mu": 0.0,
                "nu": 0.0}

        def type_name(self):
            """Name of interaction type.

            """
            return "GayBerne"

        def valid_keys(self):
            """All parameters that can be set.

            """
            return "eps", "sig", "cut", "k1", "k2", "mu", "nu"

        def required_keys(self):
            """Parameters that have to be set.

            """
            return "eps", "sig", "cut", "k1", "k2", "mu", "nu"

# Generic Lennard Jones

IF LENNARD_JONES_GENERIC == 1:

    cdef class GenericLennardJonesInteraction(NonBondedInteraction):

        def validate_params(self):
            """Check that parameters are valid.

            Raises
            ------
            ValueError
                If not true.
            """
            if self._params["epsilon"] < 0:
                raise ValueError("Generic Lennard-Jones eps has to be >=0")
            if self._params["sigma"] < 0:
                raise ValueError("Generic Lennard-Jones sigma has to be >=0")
            if self._params["cutoff"] < 0:
                raise ValueError("Generic Lennard-Jones cutoff has to be >=0")
            return True

        def _get_params_from_es_core(self):
            cdef ia_parameters * ia_params
            ia_params = get_ia_param_safe(
                self._part_types[0],
                self._part_types[1])
            return {
                "epsilon": ia_params.LJGEN_eps,
                "sigma": ia_params.LJGEN_sig,
                "cutoff": ia_params.LJGEN_cut,
                "shift": ia_params.LJGEN_shift,
                "offset": ia_params.LJGEN_offset,
                "e1": ia_params.LJGEN_a1,
                "e2": ia_params.LJGEN_a2,
                "b1": ia_params.LJGEN_b1,
                "b2": ia_params.LJGEN_b2,
                "lam": ia_params.LJGEN_lambda,
                "delta": ia_params.LJGEN_softrad
            }

        def is_active(self):
            """Check if interaction is active.

            """
            return (self._params["epsilon"] > 0)

        def _set_params_in_es_core(self):
            # Handle the case of shift="auto"
            if self._params["shift"] == "auto":
                # Calc shift
                self._params["shift"] = -(self._params["b1"] * (self._params["sigma"] / self._params["cutoff"])**self._params[
                                          "e1"] - self._params["b2"] * (self._params["sigma"] / self._params["cutoff"])**self._params["e2"])
            IF LJGEN_SOFTCORE:
                if ljgen_set_params(self._part_types[0], self._part_types[1],
                                    self._params["epsilon"],
                                    self._params["sigma"],
                                    self._params["cutoff"],
                                    self._params["shift"],
                                    self._params["offset"],
                                    self._params["e1"],
                                    self._params["e2"],
                                    self._params["b1"],
                                    self._params["b2"],
                                    self._params["lam"],
                                    self._params["delta"]):
                    raise Exception(
                        "Could not set Generic Lennard Jones parameters")
            ELSE:
                if ljgen_set_params(self._part_types[0], self._part_types[1],
                                    self._params["epsilon"],
                                    self._params["sigma"],
                                    self._params["cutoff"],
                                    self._params["shift"],
                                    self._params["offset"],
                                    self._params["e1"],
                                    self._params["e2"],
                                    self._params["b1"],
                                    self._params["b2"],
                                    ):
                    raise Exception(
                        "Could not set Generic Lennard Jones parameters")

        def default_params(self):
            """Python dictionary of default parameters.

            """
            return {
                "epsilon": 0.,
                "sigma": 0.,
                "cutoff": 0.,
                "shift": 0.,
                "offset": 0.,
                "e1": 0,
                "e2": 0,
                "b1": 0.,
                "b2": 0.,
                "delta": 0.,
                "lam": 0.}

        def type_name(self):
            """Name of interaction type.

            """
            return "GenericLennardJones"

        def set_params(self, **kwargs):
            """
            Set parameters for the generic Lennard-Jones interaction.

            Parameters
            ----------
            epsilon : float
                      The magnitude of the interaction.
            sigma : float
                    Determines the interaction length scale.
            cutoff : float
                     Cutoff distance of the interaction.
            shift : float, string
                    Constant shift of the potential.
            offset : float
                     Offset distance of the interaction.
            e1 : int
                 Exponent of the repulsion term.
            e2 : int
                 Exponent of the attraction term.
            b1 : float
                 Prefactor of the repulsion term.
            b2 : float
                 Prefactor of the attraction term.
            delta : float, optional
                    LJGEN_SOFTCORE parameter. Allows control over how smoothly
                    the potential drops to zero as lambda approaches zero.
            lam : float, optional
                     LJGEN_SOFTCORE parameter lambda. Tune the strength of the
                     interaction.
            """
            super(GenericLennardJonesInteraction, self).set_params(**kwargs)

        def valid_keys(self):
            """All parameters that can be set.

            """
            return "epsilon", "sigma", "cutoff", "shift", "offset", "e1", "e2", "b1", "b2", "delta", "lam"

        def required_keys(self):
            """Parameters that have to be set.

            """
            return "epsilon", "sigma", "cutoff", "shift", "offset", "e1", "e2", "b1", "b2"


class NonBondedInteractionHandle(object):

    """Provides access to all Non-bonded interactions between
    two particle types."""

    type1 = -1
    type2 = -1

    # Here, one line per non-bonded ia
    lennard_jones = None
    generic_lennard_jones = None
    tabulated = None
    gay_berne = None

    def __init__(self, _type1, _type2):
        """Takes two particle types as argument"""
        if not (isinstance(_type1, int) and isinstance(_type2, int)):
            raise TypeError("The particle types have to be of type integer.")
        self.type1 = _type1
        self.type2 = _type2

        # Here, add one line for each nonbonded ia
        IF LENNARD_JONES:
            self.lennard_jones = LennardJonesInteraction(_type1, _type2)
        IF LENNARD_JONES_GENERIC:
            self.generic_lennard_jones = GenericLennardJonesInteraction(
                _type1, _type2)
        IF TABULATED == 1:
            self.tabulated = TabulatedNonBonded(_type1, _type2)
        IF GAY_BERNE:
            self.gay_berne = GayBerneInteraction(_type1, _type2)


cdef class NonBondedInteractions(object):

    """Access to non-bonded interaction parameters via [i,j], where i,j are particle
    types. Returns NonBondedInteractionHandle.
    Also: access to force capping
    """

    def __getitem__(self, key):
        if not isinstance(key, tuple):
            raise ValueError(
                "NonBondedInteractions[] expects two particle types as indices.")
        if len(key) != 2 or (not isinstance(key[0], int)) or (not isinstance(key[1], int)):
            raise ValueError(
                "NonBondedInteractions[] expects two particle types as indices.")
        return NonBondedInteractionHandle(key[0], key[1])

<<<<<<< HEAD
=======
    def set_force_cap(self, cap):
        """Setter function for force cap.

        """
        if forcecap_set_params(cap):
            raise Exception("Could not set forcecap")

    def get_force_cap(self):
        """Getter function for force cap.

        """
        return force_cap

>>>>>>> 36b67e7e
    def __getstate__(self):
        # contains info about ALL nonbonded interactions
        odict = NonBondedInteractionHandle(-1, -
                                           1).lennard_jones.user_interactions
        return odict

    def __setstate__(self, odict):
        for _type1 in odict:
            for _type2 in odict[_type1]:
                attrs = dir(NonBondedInteractionHandle(_type1, _type2))
                for a in attrs:
                    attr_ref = getattr(
                        NonBondedInteractionHandle(_type1, _type2), a)
                    type_name_ref = getattr(attr_ref, "type_name", None)
                    if callable(type_name_ref) and type_name_ref() == odict[_type1][_type2]['type_name']:
                        # found nonbonded inter, e.g.
                        # LennardJonesInteraction(_type1, _type2)
                        inter_instance = attr_ref
                        break
                    else:
                        continue

                del odict[_type1][_type2]['type_name']
                inter_instance.set_params(**odict[_type1][_type2])


cdef class BondedInteraction(object):
    """Base class for bonded interactions.

    """

    # This means, the instance does not yet represent a bond in the simulation
    _bond_id = -1

    def __init__(self, *args, **kwargs):
        """
           Either called with an interaction id, in which case, the interaction
           will represent the bonded interaction as it is defined in Espresso core
           Or called with keyword arguments describing a new interaction.
        """
        # Interaction id as argument
        if len(args) == 1 and isinstance(args[0], int):
            bond_id = args[0]
            # Check, if the bond in Espresso core is really defined as a FENE
            # bond
            if bonded_ia_params[bond_id].type != self.type_number():
                raise Exception(
                    "The bond with this id is not defined as a " + self.type_name() + " bond in the Espresso core.")

            self._bond_id = bond_id

            # Load the parameters currently set in the Espresso core
            self._params = self._get_params_from_es_core()
            self._bond_id = bond_id

        # Or have we been called with keyword args describing the interaction
        elif len(args) == 0:
            # Check if all required keys are given
            for k in self.required_keys():
                if k not in kwargs:
                    raise ValueError(
                        "At least the following keys have to be given as keyword arguments: " + self.required_keys().__str__())

            self.params = kwargs

            # Validation of parameters
            self.validate_params()

        else:
            raise Exception(
                "The constructor has to be called either with a bond id (as interger), or with a set of keyword arguments describing a new interaction")

    def is_valid(self):
        """Check, if the data stored in the instance still matches what is in Espresso"""
        # Check if the bond type in Espresso still matches the bond type saved
        # in this class
        if bonded_ia_params[self._bond_id].type != self.type_number():
            return False

        # check, if the bond parameters saved in the class still match those
        # saved in Espresso
        temp_params = self._get_params_from_es_core()
        if self._params != temp_params:
            return False

        # If we're still here, the instance is valid
        return True

    property params:
        def __get__(self):
            return self._params

        def __set__(self, p):
            # Check, if any key was passed, which is not known
            for k in p.keys():
                if k not in self.valid_keys():
                    raise ValueError(
                        "Only the following keys are supported: " + self.valid_keys().__str__)

            # Initialize default values
            self.set_default_params()
            # Put in values given by the user
            self._params.update(p)

    def validate_params(self):
        """Check that parameters are valid.

        """
        return True

    def __getattribute__(self, name):
        """Every time _set_params_in_es_core is called, the parameter dict is also updated."""
        attr = object.__getattribute__(self, name)
        if hasattr(attr, '__call__') and attr.__name__ == "_set_params_in_es_core":
            def sync_params(*args, **kwargs):
                result = attr(*args, **kwargs)
                self._params.update(self._get_params_from_es_core())
                return result
            return sync_params
        else:
            return attr

    def _get_params_from_es_core(self):
        raise Exception(
            "Subclasses of BondedInteraction must define the _get_params_from_es_core() method.")

    def _set_params_in_es_core(self):
        raise Exception(
            "Subclasses of BondedInteraction must define the _set_params_in_es_core() method.")

    def __str__(self):
        return self.__class__.__name__ + "(" + str(self._params) + ")"

    def set_default_params(self):
        """Sets parameters that are not required to their default value.

        """
        raise Exception(
            "Subclasses of BondedInteraction must define the set_default_params() method.")

    def type_number(self):
        raise Exception(
            "Subclasses of BondedInteraction must define the type_number() method.")

    def type_name(self):
        """Name of interaction type.

        """
        raise Exception(
            "Subclasses of BondedInteraction must define the type_name() method.")

    def valid_keys(self):
        """All parameters that can be set.

        """
        raise Exception(
            "Subclasses of BondedInteraction must define the valid_keys() method.")

    def required_keys(self):
        """Parameters that have to be set.

        """
        raise Exception(
            "Subclasses of BondedInteraction must define the required_keys() method.")

    def __repr__(self):
        if self._bond_id == -1:
            id_str = "inactive"
        else:
            id_str = str(self._bond_id)

        return self.__class__.__name__ + "(" + id_str + "): " + self._params.__str__()

    def __richcmp__(self, other, i):
        if i != 2:
            raise Exception("only == supported")
        if self.__class__ != other.__class__:
            return False
        if self._bond_id != other._bond_id:
            return False
        return self._params == other._params


class BondedInteractionNotDefined(object):

    def __init__(self, *args, **kwargs):
        raise Exception(
            self.__class__.__name__ + " not compiled into Espresso core")

    def type_number(self):
        raise Exception(("%s has to be defined in myconfig.hpp.") % self.name)

    def type_name(self):
        """Name of interaction type.

        """
        raise Exception(("%s has to be defined in myconfig.hpp.") % self.name)

    def valid_keys(self):
        """All parameters that can be set.

        """
        raise Exception(("%s has to be defined in myconfig.hpp.") % self.name)

    def required_keys(self):
        """Parameters that have to be set.

        """
        raise Exception(("%s has to be defined in myconfig.hpp.") % self.name)

    def set_default_params(self):
        """Sets parameters that are not required to their default value.

        """
        raise Exception(("%s has to be defined in myconfig.hpp.") % self.name)

    def _get_params_from_es_core(self):
        raise Exception(("%s has to be defined in myconfig.hpp.") % self.name)

    def _set_params_in_es_core(self):
        raise Exception(("%s has to be defined in myconfig.hpp.") % self.name)


class FeneBond(BondedInteraction):

    def __init__(self, *args, **kwargs):
        """
        FeneBond initializer. Used to instatiate a FeneBond identifier
        with a given set of parameters.

        Parameters
        ----------
        k : float
            Specifies the magnitude of the bond interaction.
        d_r_max : float
                  Specifies the maximum stretch and compression length of the
                  bond.
        r_0 : float, optional
              Specifies the equilibrium length of the bond.
        """
        super(FeneBond, self).__init__(*args, **kwargs)

    def type_number(self):
        return BONDED_IA_FENE

    def type_name(self):
        """Name of interaction type.

        """
        return "FENE"

    def valid_keys(self):
        """All parameters that can be set.

        """
        return "k", "d_r_max", "r_0"

    def required_keys(self):
        """Parameters that have to be set.

        """
        return "k", "d_r_max"

    def set_default_params(self):
        """Sets parameters that are not required to their default value.

        """
        """Sets parameters that are not required to their default value.

        """
        self._params = {"r_0": 0.}
        # Everything else has to be supplied by the user, anyway

    def _get_params_from_es_core(self):
        return \
            {"k": bonded_ia_params[self._bond_id].p.fene.k,
             "d_r_max": bonded_ia_params[self._bond_id].p.fene.drmax,
             "r_0": bonded_ia_params[self._bond_id].p.fene.r0}

    def _set_params_in_es_core(self):
        fene_set_params(
            self._bond_id, self._params["k"], self._params["d_r_max"], self._params["r_0"])


class HarmonicBond(BondedInteraction):

    def __init__(self, *args, **kwargs):
        """
        HarmonicBond initializer. Used to instatiate a HarmonicBond identifier
        with a given set of parameters.

        Parameters
        ----------
        k : float
            Specifies the magnitude of the bond interaction.
        r_0 : float
              Specifies the equilibrium length of the bond.
        r_cut : float, optional
                Specifies maximum distance beyond which the bond is considered
                broken.
        """
        super(HarmonicBond, self).__init__(*args, **kwargs)

    def type_number(self):
        return BONDED_IA_HARMONIC

    def type_name(self):
        """Name of interaction type.

        """
        return "HARMONIC"

    def valid_keys(self):
        """All parameters that can be set.

        """
        return "k", "r_0", "r_cut"

    def required_keys(self):
        """Parameters that have to be set.

        """
        return "k", "r_0"

    def set_default_params(self):
        """Sets parameters that are not required to their default value.

        """
        self._params = {"k'": 0., "r_0": 0., "r_cut": 0.}

    def _get_params_from_es_core(self):
        return \
            {"k": bonded_ia_params[self._bond_id].p.harmonic.k,
             "r_0": bonded_ia_params[self._bond_id].p.harmonic.r,
             "r_cut": bonded_ia_params[self._bond_id].p.harmonic.r_cut}

    def _set_params_in_es_core(self):
        harmonic_set_params(
            self._bond_id, self._params["k"], self._params["r_0"], self._params["r_cut"])


IF ROTATION:
    class HarmonicDumbbellBond(BondedInteraction):

        def __init__(self, *args, **kwargs):
            """
            HarmonicDumbbellBond initializer. Used to instatiate a
            HarmonicDumbbellBond identifier with a given set of parameters.

            Parameters
            ----------
            k1 : float
                Specifies the magnitude of the bond interaction.
            k2 : float
                Specifies the magnitude of the angular interaction.
            r_0 : float
                  Specifies the equilibrium length of the bond.
            r_cut : float, optional
                    Specifies maximum distance beyond which the bond is considered
                    broken.
            """
            super(HarmonicDumbbellBond, self).__init__(*args, **kwargs)

        def type_number(self):
            return BONDED_IA_HARMONIC_DUMBBELL

        def type_name(self):
            """Name of interaction type.

            """
            return "HARMONIC_DUMBBELL"

        def valid_keys(self):
            """All parameters that can be set.

            """
            return "k1", "k2", "r_0", "r_cut"

        def required_keys(self):
            """Parameters that have to be set.

            """
            return "k1", "k2", "r_0"

        def set_default_params(self):
            """Sets parameters that are not required to their default value.

            """
            self._params = {"r_cut": 0.}

        def _get_params_from_es_core(self):
            return \
                {"k1": bonded_ia_params[self._bond_id].p.harmonic_dumbbell.k1,
                 "k2": bonded_ia_params[self._bond_id].p.harmonic_dumbbell.k2,
                 "r_0": bonded_ia_params[self._bond_id].p.harmonic_dumbbell.r,
                 "r_cut": bonded_ia_params[self._bond_id].p.harmonic_dumbbell.r_cut}

        def _set_params_in_es_core(self):
            harmonic_dumbbell_set_params(
                self._bond_id, self._params["k1"], self._params["k2"],
                self._params["r_0"], self._params["r_cut"])

IF ROTATION != 1:
    class HarmonicDumbbellBond(BondedInteraction):

        def __init__(self, *args, **kwargs):
            """
            HarmonicDumbbellBond initializer. Used to instatiate a
            HarmonicDumbbellBond identifier with a given set of parameters.

            Parameters
            ----------
            k1 : float
                Specifies the magnitude of the bond interaction.
            k2 : float
                Specifies the magnitude of the angular interaction.
            r_0 : float
                  Specifies the equilibrium length of the bond.
            r_cut : float, optional
                    Specifies maximum distance beyond which the bond is considered
                    broken.
            """
            raise Exception(
                "HarmonicDumbbellBond: ROTATION has to be defined in myconfig.hpp.")

        def type_number(self):
            raise Exception(
                "HarmonicDumbbellBond: ROTATION has to be defined in myconfig.hpp.")

        def type_name(self):
            """Name of interaction type.

            """
            raise Exception(
                "HarmonicDumbbellBond: ROTATION has to be defined in myconfig.hpp.")

        def valid_keys(self):
            """All parameters that can be set.

            """
            raise Exception(
                "HarmonicDumbbellBond: ROTATION has to be defined in myconfig.hpp.")

        def required_keys(self):
            """Parameters that have to be set.

            """
            raise Exception(
                "HarmonicDumbbellBond: ROTATION has to be defined in myconfig.hpp.")

        def set_default_params(self):
            """Sets parameters that are not required to their default value.

            """
            raise Exception(
                "HarmonicDumbbellBond: ROTATION has to be defined in myconfig.hpp.")

        def _get_params_from_es_core(self):
            raise Exception(
                "HarmonicDumbbellBond: ROTATION has to be defined in myconfig.hpp.")

        def _set_params_in_es_core(self):
            raise Exception(
                "HarmonicDumbbellBond: ROTATION has to be defined in myconfig.hpp.")


IF BOND_CONSTRAINT == 1:
    class RigidBond(BondedInteraction):

        def __init__(self, *args, **kwargs):
            """
            RigidBond initializer. Used to instantiate a RigidBond identifier
            with a given set of parameters.

            Parameters
            ----------
            r : float
                Specifies the length of the rigid bond.
            ptol : float, optional
                   Specifies the tolerance for positional deviations.
            vtop : float, optional
                   Specifies the tolerance for velocity deviations.
            """
            super(RigidBond, self).__init__(*args, **kwargs)

        def type_number(self):
            return BONDED_IA_RIGID_BOND

        def type_name(self):
            """Name of interaction type.

            """
            return "RIGID"

        def valid_keys(self):
            """All parameters that can be set.

            """
            return "r", "ptol", "vtol"

        def required_keys(self):
            """Parameters that have to be set.

            """
            return "r"

        def set_default_params(self):
            """Sets parameters that are not required to their default value.

            """
            # TODO rationality of Default Parameters has to be checked
            self._params = {"r": 0.,
                            "ptol": 0.001,
                            "vtol": 0.001}

        def _get_params_from_es_core(self):
            return {"r": bonded_ia_params[self._bond_id].p.rigid_bond.d2**0.5, "ptol": bonded_ia_params[self._bond_id].p.rigid_bond.p_tol, "vtol": bonded_ia_params[self._bond_id].p.rigid_bond.v_tol}

        def _set_params_in_es_core(self):
            rigid_bond_set_params(
                self._bond_id, self._params["r"], self._params["ptol"], self._params["vtol"])
ELSE:
    class RigidBond(BondedInteractionNotDefined):
        name = "RIGID"


class Dihedral(BondedInteraction):

    def type_number(self):
        return BONDED_IA_DIHEDRAL

    def type_name(self):
        """Name of interaction type.

        """
        return "DIHEDRAL"

    def valid_keys(self):
        """All parameters that can be set.

        """
        return "mult", "bend", "phase"

    def required_keys(self):
        """Parameters that have to be set.

        """
        return "mult", "bend", "phase"

    def set_default_params(self):
        """Sets parameters that are not required to their default value.

        """
        self._params = {"mult'": 1., "bend": 0., "phase": 0.}

    def _get_params_from_es_core(self):
        return \
            {"mult": bonded_ia_params[self._bond_id].p.dihedral.mult,
             "bend": bonded_ia_params[self._bond_id].p.dihedral.bend,
             "phase": bonded_ia_params[self._bond_id].p.dihedral.phase}

    def _set_params_in_es_core(self):
        dihedral_set_params(
            self._bond_id, self._params["mult"], self._params["bend"], self._params["phase"])


IF TABULATED == 1:
    class Tabulated(BondedInteraction):

        def __init__(self, *args, **kwargs):
            """
            Tabulated bond initializer. Used to instantiate a Tabulated bond identifier
            with a given set of parameters.

            Parameters
            ----------
            type : str
                   Specifies the type of bonded interaction. Possible inputs:
                   'distance', 'angle' and 'dihedral'.
            filename : str
                       Filename of the tabular.
            """
            super(Tabulated, self).__init__(*args, **kwargs)

        def type_number(self):
            return BONDED_IA_TABULATED

        def type_name(self):
            """Name of interaction type.

            """
            return "TABULATED"

        def valid_keys(self):
            """All parameters that can be set.

            """
            return "type", "filename", "npoints", "minval", "maxval", "invstepsize"

        def required_keys(self):
            """Parameters that have to be set.

            """
            return "type", "filename"

        def set_default_params(self):
            """Sets parameters that are not required to their default value.

            """
            self._params = {"type": "bond", "filename": ""}

        def _get_params_from_es_core(self):
            make_bond_type_exist(self._bond_id)
            res = \
                {"type": bonded_ia_params[self._bond_id].p.tab.type,
                 "filename":
                     utils.to_str(
                         bonded_ia_params[self._bond_id].p.tab.filename),
                 "npoints": bonded_ia_params[self._bond_id].p.tab.npoints,
                 "minval": bonded_ia_params[self._bond_id].p.tab.minval,
                 "maxval": bonded_ia_params[self._bond_id].p.tab.maxval,
                 "invstepsize": bonded_ia_params[self._bond_id].p.tab.invstepsize}
            if res["type"] == 1:
                res["type"] = "distance"
            if res["type"] == 2:
                res["type"] = "angle"
            if res["type"] == 3:
                res["type"] = "dihedral"
            return res

        def _set_params_in_es_core(self):
            if self._params["type"] == "distance":
                type_num = 1
            else:
                if self._params["type"] == "angle":
                    type_num = 2
                else:
                    if self._params["type"] == "dihedral":
                        type_num = 3
                    else:
                        raise ValueError(
                            "Tabulated type needs to be distance, angle, or diherdal")

            res = tabulated_bonded_set_params(
                self._bond_id, < TabulatedBondedInteraction > type_num, utils.to_char_pointer(self._params["filename"]))
            msg = ""
            if res == 1:
                msg = "unknon bond type"
            if res == 3:
                msg = "cannot open file"
            if res == 4:
                msg = "file too short"
            if msg == 5:
                msg = "file broken"
            if msg == 6:
                msg = "parameter out of bound"
            if res:
                raise Exception("Could not setup tabulated bond. " + msg)
            # Retrieve some params, Es calculates.
            self._params = self._get_params_from_es_core()

    cdef class TabulatedNonBonded(NonBondedInteraction):

        cdef int state

        def __init__(self, *args, **kwargs):
            self.state = -1
            super(TabulatedNonBonded, self).__init__(*args, **kwargs)

        def type_number(self):
            return "TABULATED_NONBONDED"

        def type_name(self):
            """Name of interaction type.

            """
            return "TABULATED"

        def valid_keys(self):
            """All parameters that can be set.

            """
            return "filename"

        def required_keys(self):
            """Parameters that have to be set.

            """
            return ["filename", ]

        def set_default_params(self):
            """Sets parameters that are not required to their default value.

            """
            self._params = {"filename": ""}

        def _get_params_from_es_core(self):
            cdef ia_parameters * ia_params
            ia_params = get_ia_param_safe(
                self._part_types[0],
                self._part_types[1])
            return {
                "filename": utils.to_str(ia_params.TAB_filename)}

        def _set_params_in_es_core(self):
            self.state = tabulated_set_params(self._part_types[0], self._part_types[
                                              1], utils.to_char_pointer(self._params["filename"]))

        def is_active(self):
            """Check if interaction is active.

            """
            if self.state == 0:
                return True

IF TABULATED != 1:
    class Tabulated(BondedInteraction):

        def type_number(self):
            raise Exception("TABULATED has to be defined in myconfig.hpp.")

        def type_name(self):
            """Name of interaction type.

            """
            raise Exception("TABULATED has to be defined in myconfig.hpp.")

        def valid_keys(self):
            """All parameters that can be set.

            """
            raise Exception("TABULATED has to be defined in myconfig.hpp.")

        def required_keys(self):
            """Parameters that have to be set.

            """
            raise Exception("TABULATED has to be defined in myconfig.hpp.")

        def set_default_params(self):
            """Sets parameters that are not required to their default value.

            """
            raise Exception("TABULATED has to be defined in myconfig.hpp.")

        def _get_params_from_es_core(self):
            raise Exception("TABULATED has to be defined in myconfig.hpp.")

        def _set_params_in_es_core(self):
            raise Exception("TABULATED has to be defined in myconfig.hpp.")


IF LENNARD_JONES == 1:
    class Subt_Lj(BondedInteraction):

        def type_number(self):
            return BONDED_IA_SUBT_LJ

        def type_name(self):
            """Name of interaction type.

            """
            return "SUBT_LJ"

        def valid_keys(self):
            """All parameters that can be set.

            """
            return "r", "k"

        def required_keys(self):
            """Parameters that have to be set.

            """
            return "r", "k"

        def set_default_params(self):
            """Sets parameters that are not required to their default value.

            """
            self._params = {"k": 0, "r": 0}

        def _get_params_from_es_core(self):
            return \
                {"k": bonded_ia_params[self._bond_id].p.subt_lj.k,
                 "r": bonded_ia_params[self._bond_id].p.subt_lj.r}

        def _set_params_in_es_core(self):
            subt_lj_set_params(
                self._bond_id, self._params["k"], self._params["r"])

IF BOND_VIRTUAL == 1:
    class Virtual(BondedInteraction):

        def __init__(self, *args, **kwargs):
            """
            VirtualBond initializer. Used to instantiate a VirtualBond identifier.
            """
            super(Virtual, self).__init__(*args, **kwargs)

        def type_number(self):
            return BONDED_IA_VIRTUAL_BOND

        def type_name(self):
            """Name of interaction type.

            """
            return "VIRTUAL"

        def valid_keys(self):
            """All parameters that can be set.

            """
            return {}

        def required_keys(self):
            """Parameters that have to be set.

            """
            return []

        def set_default_params(self):
            """Sets parameters that are not required to their default value.

            """
            self._params = {}

        def _get_params_from_es_core(self):
            return {}

        def _set_params_in_es_core(self):
            virtual_set_params(self._bond_id)

ELSE:
    class Virtual(BondedInteractionNotDefined):
        name = "BOND_VIRTUAL"

IF BOND_ENDANGLEDIST == 1:
    class Endangledist(BondedInteraction):

        def type_number(self):
            return BONDED_IA_ENDANGLEDIST

        def type_name(self):
            """Name of interaction type.

            """
            return "ENDANGLEDIST"

        def valid_keys(self):
            """All parameters that can be set.

            """
            return "bend", "phi0", "distmin", "distmax"

        def required_keys(self):
            """Parameters that have to be set.

            """
            return "bend", "phi0", "distmin", "distmax"

        def set_default_params(self):
            """Sets parameters that are not required to their default value.

            """
            self._params = {"bend": 0, "phi0": 0, "distmin": 0, "distmax": 1}

        def _get_params_from_es_core(self):
            return \
                {"bend": bonded_ia_params[self._bond_id].p.endangledist.bend,
                 "phi0": bonded_ia_params[self._bond_id].p.endangledist.phi0,
                 "distmin":
                     bonded_ia_params[self._bond_id].p.endangledist.distmin,
                 "distmax": bonded_ia_params[self._bond_id].p.endangledist.distmax}

        def _set_params_in_es_core(self):
            endangledist_set_params(
                self._bond_id, self._params["bend"], self._params[
                    "phi0"], self._params["distmin"],
                self._params["distmax"])

ELSE:
    class Endangledist(BondedInteractionNotDefined):
        name = "BOND_ENDANGLEDIST"

IF OVERLAPPED == 1:
    class Overlapped(BondedInteraction):

        def type_number(self):
            return BONDED_IA_OVERLAPPED

        def type_name(self):
            """Name of interaction type.

            """
            return "OVERLAPPED"

        def valid_keys(self):
            """All parameters that can be set.

            """
            return "overlap_type", "filename"

        def required_keys(self):
            """Parameters that have to be set.

            """
            return "overlap_type", "filename"

        def set_default_params(self):
            """Sets parameters that are not required to their default value.

            """
            self._params = {"overlap_type": 0, "filename": ""}

        def _get_params_from_es_core(self):
            make_bond_type_exist(self._bond_id)
            return \
                {"bend": bonded_ia_params[self._bond_id].p.overlap.type,
                 "phi0": utils.to_str(bonded_ia_params[self._bond_id].p.overlap.filename)}

        def _set_params_in_es_core(self):
            overlapped_bonded_set_params(
                self._bond_id, self._params["overlap_type"], utils.to_char_pointer(self._params["filename"]))

ELSE:
    class Overlapped(BondedInteractionNotDefined):
        name = "OVERLAPPED"

IF BOND_ANGLE == 1:
    class Angle_Harmonic(BondedInteraction):

        def type_number(self):
            return BONDED_IA_ANGLE_HARMONIC

        def type_name(self):
            """Name of interaction type.

            """
            return "ANGLE_HARMONIC"

        def valid_keys(self):
            """All parameters that can be set.

            """
            return "bend", "phi0"

        def required_keys(self):
            """Parameters that have to be set.

            """
            return "bend", "phi0"

        def set_default_params(self):
            """Sets parameters that are not required to their default value.

            """
            self._params = {"bend": 0, "phi0": 0}

        def _get_params_from_es_core(self):
            return \
                {"bend": bonded_ia_params[self._bond_id].p.angle_harmonic.bend,
                 "phi0": bonded_ia_params[self._bond_id].p.angle_harmonic.phi0}

        def _set_params_in_es_core(self):
            angle_harmonic_set_params(
                self._bond_id, self._params["bend"], self._params["phi0"])
ELSE:
    class Angle_Harmonic(BondedInteractionNotDefined):
        name = "BOND_ANGLE"

IF BOND_ANGLE == 1:
    class Angle_Cosine(BondedInteraction):

        def type_number(self):
            return BONDED_IA_ANGLE_COSINE

        def type_name(self):
            """Name of interaction type.

            """
            return "ANGLE_COSINE"

        def valid_keys(self):
            """All parameters that can be set.

            """
            return "bend", "phi0"

        def required_keys(self):
            """Parameters that have to be set.

            """
            return "bend", "phi0"

        def set_default_params(self):
            """Sets parameters that are not required to their default value.

            """
            self._params = {"bend": 0, "phi0": 0}

        def _get_params_from_es_core(self):
            return \
                {"bend": bonded_ia_params[self._bond_id].p.angle_cosine.bend,
                 "phi0": bonded_ia_params[self._bond_id].p.angle_cosine.phi0}

        def _set_params_in_es_core(self):
            angle_cosine_set_params(
                self._bond_id, self._params["bend"], self._params["phi0"])
ELSE:
    class Angle_Cosine(BondedInteractionNotDefined):
        name = "BOND_ANGLE"

IF BOND_ANGLE == 1:
    class Angle_Cossquare(BondedInteraction):

        def type_number(self):
            return BONDED_IA_ANGLE_COSSQUARE

        def type_name(self):
            """Name of interaction type.

            """
            return "ANGLE_COSSQUARE"

        def valid_keys(self):
            """All parameters that can be set.

            """
            return "bend", "phi0"

        def required_keys(self):
            """Parameters that have to be set.

            """
            return "bend", "phi0"

        def set_default_params(self):
            """Sets parameters that are not required to their default value.

            """
            self._params = {"bend": 0, "phi0": 0}

        def _get_params_from_es_core(self):
            return \
                {"bend": bonded_ia_params[self._bond_id].p.angle_cossquare.bend,
                 "phi0": bonded_ia_params[self._bond_id].p.angle_cossquare.phi0}

        def _set_params_in_es_core(self):
            angle_cossquare_set_params(
                self._bond_id, self._params["bend"], self._params["phi0"])
ELSE:
    class Angle_Cossquare(BondedInteractionNotDefined):
        name = "BOND_ANGLE"


class Oif_Global_Forces(BondedInteraction):

    def type_number(self):
        return BONDED_IA_OIF_GLOBAL_FORCES

    def type_name(self):
        """Name of interaction type.

        """
        return "OIF_GLOBAL_FORCES"

    def valid_keys(self):
        """All parameters that can be set.

        """
        return "A0_g", "ka_g", "V0", "kv"

    def required_keys(self):
        """Parameters that have to be set.

        """
        return "A0_g", "ka_g", "V0", "kv"

    def set_default_params(self):
        """Sets parameters that are not required to their default value.

        """
        self._params = {"A0_g": 1., "ka_g": 0., "V0": 1., "kv": 0.}

    def _get_params_from_es_core(self):
        return \
            {"A0_g": bonded_ia_params[self._bond_id].p.oif_global_forces.A0_g,
             "ka_g": bonded_ia_params[self._bond_id].p.oif_global_forces.ka_g,
             "V0": bonded_ia_params[self._bond_id].p.oif_global_forces.V0,
             "kv": bonded_ia_params[self._bond_id].p.oif_global_forces.kv}

    def _set_params_in_es_core(self):
        oif_global_forces_set_params(
            self._bond_id, self._params["A0_g"], self._params["ka_g"], self._params["V0"], self._params["kv"])


class Oif_Local_Forces(BondedInteraction):

    def type_number(self):
        return BONDED_IA_OIF_LOCAL_FORCES

    def type_name(self):
        """Name of interaction type.

        """
        return "OIF_LOCAL_FORCES"

    def valid_keys(self):
        """All parameters that can be set.

        """
        return "r0", "ks", "kslin", "phi0", "kb", "A01", "A02", "kal"

    def required_keys(self):
        """Parameters that have to be set.

        """
        return "r0", "ks", "kslin", "phi0", "kb", "A01", "A02", "kal"

    def set_default_params(self):
        """Sets parameters that are not required to their default value.

        """
        self._params = {"r0": 1., "ks": 0., "kslin": 0.,
                        "phi0": 0., "kb": 0., "A01": 0., "A02": 0., "kal": 0.}

    def _get_params_from_es_core(self):
        return \
            {"r0": bonded_ia_params[self._bond_id].p.oif_local_forces.r0,
             "ks": bonded_ia_params[self._bond_id].p.oif_local_forces.ks,
             "kslin": bonded_ia_params[self._bond_id].p.oif_local_forces.kslin,
             "phi0": bonded_ia_params[self._bond_id].p.oif_local_forces.phi0,
             "kb": bonded_ia_params[self._bond_id].p.oif_local_forces.kb,
             "A01": bonded_ia_params[self._bond_id].p.oif_local_forces.A01,
             "A02": bonded_ia_params[self._bond_id].p.oif_local_forces.A02,
             "kal": bonded_ia_params[self._bond_id].p.oif_local_forces.kal}

    def _set_params_in_es_core(self):
        oif_local_forces_set_params(
            self._bond_id, self._params["r0"], self._params["ks"], self._params["kslin"], self._params["phi0"], self._params["kb"], self._params["A01"], self._params["A02"], self._params["kal"])


bonded_interaction_classes = {
    int(BONDED_IA_FENE): FeneBond,
    int(BONDED_IA_HARMONIC): HarmonicBond,
    int(BONDED_IA_HARMONIC_DUMBBELL): HarmonicDumbbellBond,
    int(BONDED_IA_RIGID_BOND): RigidBond,
    int(BONDED_IA_DIHEDRAL): Dihedral,
    int(BONDED_IA_TABULATED): Tabulated,
    int(BONDED_IA_VIRTUAL_BOND): Virtual,
    int(BONDED_IA_ENDANGLEDIST): Endangledist,
    int(BONDED_IA_OVERLAPPED): Overlapped,
    int(BONDED_IA_ANGLE_HARMONIC): Angle_Harmonic,
    int(BONDED_IA_ANGLE_COSINE): Angle_Cosine,
    int(BONDED_IA_ANGLE_COSSQUARE): Angle_Cossquare,
    int(BONDED_IA_OIF_GLOBAL_FORCES): Oif_Global_Forces,
    int(BONDED_IA_OIF_LOCAL_FORCES): Oif_Local_Forces,
}
IF LENNARD_JONES:
    bonded_interaction_classes[int(BONDED_IA_SUBT_LJ)] = Subt_Lj


class BondedInteractions(object):

    """Represents the bonded interactions. Individual interactions can be accessed using
    BondedInteractions[i], where i is the bond id. Will return a bonded interaction
    from bonded_interaction_classes"""

    def __getitem__(self, key):
        if not isinstance(key, int):
            raise ValueError(
                "Index to BondedInteractions[] has to be an integer referring to a bond id")

        # Find out the type of the interaction from Espresso
        if key >= n_bonded_ia:
            raise IndexError(
                "Index to BondedInteractions[] out of range")
        bond_type = bonded_ia_params[key].type

        # Check if the bonded interaction exists in Espresso core
        if bond_type == -1:
            raise ValueError(
                "The bonded interaction with the id " + str(key) + " is not yet defined.")

        # Find the appropriate class representing such a bond
        bond_class = bonded_interaction_classes[bond_type]

        # And return an instance of it, which refers to the bonded interaction
        # id in Espresso
        return bond_class(key)

    def __setitem__(self, key, value):
        # Validate arguments

        # type of key must be int
        if not isinstance(key, int):
            raise ValueError(
                "Index to BondedInteractions[] has to ba an integer referring to a bond id")

        # Value must be subclass off BondedInteraction
        if not isinstance(value, BondedInteraction):
            raise ValueError(
                "Only subclasses of BondedInteraction can be assigned.")

        # Save the bond id in the BondedInteraction instance
        value._bond_id = key

        # Set the parameters of the BondedInteraction instance in the Es core
        value._set_params_in_es_core()

    def __len__(self):
        return n_bonded_ia

    # Support iteration over active bonded interactions
    def __iter__(self):
        for i in range(n_bonded_ia):
            if bonded_ia_params[i].type != -1:
                yield self[i]

    def add(self, bonded_ia):
        """Add a bonded ia to the simulation>"""
        self[n_bonded_ia] = bonded_ia

    def __getstate__(self):
        params = {}
        for i, bonded_instance in enumerate(self):
            if hasattr(bonded_instance, 'params'):
                params[i] = bonded_instance.params
                params[i]['bond_type'] = bonded_instance.type_number()
            else:
                params[i] = None
        return params

    def __setstate__(self, params):
        for i in params:
            if params[i] is not None:
                bond_type = params[i]['bond_type']
                del params[i]['bond_type']
                self[i] = bonded_interaction_classes[bond_type](**params[i])<|MERGE_RESOLUTION|>--- conflicted
+++ resolved
@@ -265,7 +265,6 @@
                     self._params["sigma"] / self._params["cutoff"])**6)
 
             if lennard_jones_set_params(
-<<<<<<< HEAD
                 self._part_types[0], self._part_types[1],
                                         self._params["epsilon"],
                                         self._params["sigma"],
@@ -273,16 +272,7 @@
                                         self._params["shift"],
                                         self._params["offset"],
                                         self._params["min"]):
-=======
-                    self._part_types[0], self._part_types[1],
-                    self._params["epsilon"],
-                    self._params["sigma"],
-                    self._params["cutoff"],
-                    self._params["shift"],
-                    self._params["offset"],
-                    self._params["cap"],
-                    self._params["min"]):
->>>>>>> 36b67e7e
+
                 raise Exception("Could not set Lennard Jones parameters")
 
         def default_params(self):
@@ -304,14 +294,10 @@
             return "LennardJones"
 
         def valid_keys(self):
-<<<<<<< HEAD
+            """All parameters that can be set.
+
+            """
             return "epsilon", "sigma", "cutoff", "shift", "offset", "min"
-=======
-            """All parameters that can be set.
-
-            """
-            return "epsilon", "sigma", "cutoff", "shift", "offset", "cap", "min"
->>>>>>> 36b67e7e
 
         def required_keys(self):
             """Parameters that have to be set.
@@ -617,22 +603,6 @@
                 "NonBondedInteractions[] expects two particle types as indices.")
         return NonBondedInteractionHandle(key[0], key[1])
 
-<<<<<<< HEAD
-=======
-    def set_force_cap(self, cap):
-        """Setter function for force cap.
-
-        """
-        if forcecap_set_params(cap):
-            raise Exception("Could not set forcecap")
-
-    def get_force_cap(self):
-        """Getter function for force cap.
-
-        """
-        return force_cap
-
->>>>>>> 36b67e7e
     def __getstate__(self):
         # contains info about ALL nonbonded interactions
         odict = NonBondedInteractionHandle(-1, -
