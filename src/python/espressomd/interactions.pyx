--- conflicted
+++ resolved
@@ -848,219 +848,6 @@
         def required_keys(self):
             return []
 
-<<<<<<< HEAD
-# Generic Lennard Jones
-
-IF LENNARD_JONES_GENERIC == 1:
-
-    cdef class GenericLennardJonesInteraction(NonBondedInteraction):
-
-        def validate_params(self):
-            """Check that parameters are valid.
-
-            Raises
-            ------
-            ValueError
-                If not true.
-            """
-            if self._params["epsilon"] < 0:
-                raise ValueError("Generic Lennard-Jones eps has to be >=0")
-            if self._params["sigma"] < 0:
-                raise ValueError("Generic Lennard-Jones sigma has to be >=0")
-            if self._params["cutoff"] < 0:
-                raise ValueError("Generic Lennard-Jones cutoff has to be >=0")
-            return True
-
-        def _get_params_from_es_core(self):
-            cdef ia_parameters * ia_params
-            ia_params = get_ia_param_safe(
-                self._part_types[0],
-                self._part_types[1])
-            return {
-                "epsilon": ia_params.LJGEN_eps,
-                "sigma": ia_params.LJGEN_sig,
-                "cutoff": ia_params.LJGEN_cut,
-                "shift": ia_params.LJGEN_shift,
-                "offset": ia_params.LJGEN_offset,
-                "e1": ia_params.LJGEN_a1,
-                "e2": ia_params.LJGEN_a2,
-                "b1": ia_params.LJGEN_b1,
-                "b2": ia_params.LJGEN_b2,
-                "lam": ia_params.LJGEN_lambda,
-                "delta": ia_params.LJGEN_softrad
-            }
-
-        def is_active(self):
-            """Check if interaction is active.
-
-            """
-            return (self._params["epsilon"] > 0)
-
-        def _set_params_in_es_core(self):
-            # Handle the case of shift="auto"
-            if self._params["shift"] == "auto":
-                # Calc shift
-                self._params["shift"] = -(self._params["b1"] * (self._params["sigma"] / self._params["cutoff"])**self._params[
-                                          "e1"] - self._params["b2"] * (self._params["sigma"] / self._params["cutoff"])**self._params["e2"])
-            IF LJGEN_SOFTCORE:
-                if ljgen_set_params(self._part_types[0], self._part_types[1],
-                                    self._params["epsilon"],
-                                    self._params["sigma"],
-                                    self._params["cutoff"],
-                                    self._params["shift"],
-                                    self._params["offset"],
-                                    self._params["e1"],
-                                    self._params["e2"],
-                                    self._params["b1"],
-                                    self._params["b2"],
-                                    self._params["lam"],
-                                    self._params["delta"]):
-                    raise Exception(
-                        "Could not set Generic Lennard Jones parameters")
-            ELSE:
-                if ljgen_set_params(self._part_types[0], self._part_types[1],
-                                    self._params["epsilon"],
-                                    self._params["sigma"],
-                                    self._params["cutoff"],
-                                    self._params["shift"],
-                                    self._params["offset"],
-                                    self._params["e1"],
-                                    self._params["e2"],
-                                    self._params["b1"],
-                                    self._params["b2"],
-                                    ):
-                    raise Exception(
-                        "Could not set Generic Lennard Jones parameters")
-
-        def default_params(self):
-            """Python dictionary of default parameters.
-
-            """
-            return {
-                "epsilon": 0.,
-                "sigma": 0.,
-                "cutoff": 0.,
-                "shift": 0.,
-                "offset": 0.,
-                "e1": 0,
-                "e2": 0,
-                "b1": 0.,
-                "b2": 0.,
-                "delta": 0.,
-                "lam": 0.}
-
-        def type_name(self):
-            """Name of interaction type.
-
-            """
-            return "GenericLennardJones"
-
-        def set_params(self, **kwargs):
-            """
-            Set parameters for the generic Lennard-Jones interaction.
-
-            Parameters
-            ----------
-            epsilon : :obj:`float`
-                      The magnitude of the interaction.
-            sigma : :obj:`float`
-                    Determines the interaction length scale.
-            cutoff : :obj:`float`
-                     Cutoff distance of the interaction.
-            shift : :obj:`float`, string
-                    Constant shift of the potential.
-            offset : :obj:`float`
-                     Offset distance of the interaction.
-            e1 : :obj:`int`
-                 Exponent of the repulsion term.
-            e2 : :obj:`int`
-                 Exponent of the attraction term.
-            b1 : :obj:`float`
-                 Prefactor of the repulsion term.
-            b2 : :obj:`float`
-                 Prefactor of the attraction term.
-            delta : :obj:`float`, optional
-                    LJGEN_SOFTCORE parameter. Allows control over how smoothly
-                    the potential drops to zero as lambda approaches zero.
-            lam : :obj:`float`, optional
-                     LJGEN_SOFTCORE parameter lambda. Tune the strength of the
-                     interaction.
-
-            """
-            super(GenericLennardJonesInteraction, self).set_params(**kwargs)
-
-        def valid_keys(self):
-            """All parameters that can be set.
-
-            """
-            return "epsilon", "sigma", "cutoff", "shift", "offset", "e1", "e2", "b1", "b2", "delta", "lam"
-
-        def required_keys(self):
-            """Parameters that have to be set.
-
-            """
-            return "epsilon", "sigma", "cutoff", "shift", "offset", "e1", "e2", "b1", "b2"
-
-# Thole damping
-
-IF THOLE:
-    cdef class TholeInteraction(NonBondedInteraction):
-
-        def validate_params(self):
-            return True
-
-        def _get_params_from_es_core(self):
-            cdef ia_parameters * ia_params
-            ia_params = get_ia_param_safe(self._part_types[0], self._part_types[1])
-            return {
-                "scaling_coeff": ia_params.THOLE_scaling_coeff,
-                "q1q2": ia_params.THOLE_q1q2
-            }
-
-        def is_active(self):
-            return (self._params["scaling_coeff"] != 0)
-
-        def set_params(self, **kwargs):
-            """ Set parameters for the Thole interaction.
-
-            Parameters
-            ----------
-            scaling_coeff : :obj:`float`
-                            The facor used in the thole damping function between 
-                            polarizable particles i and j. Usually caluclated by 
-                            the polarizabilities alpha_i, alpha_j and damping 
-                            parameters  a_i, a_j via
-                            scaling_coeff = (a_i+a_j)/2 / ((alpha_i*alpha_j)^(1/2))^(1/3)
-            q1q2: :obj:`float`
-                  charge factor of the involved charges. Has to be set because 
-                  it acts only on the portion of the drude core charge that is 
-                  associated to the dipole of the atom. For charged, polarizable 
-                  atoms that charge is not equal to the particle charge property.
-
-            """
-            super(TholeInteraction, self).set_params(**kwargs)
-
-        def _set_params_in_es_core(self):
-            # Handle the case of shift="auto"
-            if thole_set_params(self._part_types[0], self._part_types[1],
-                                        self._params["scaling_coeff"],
-                                        self._params["q1q2"]):
-                raise Exception("Could not set Thole parameters")
-
-        def default_params(self):
-            return {"scaling_coeff": 0., "q1q2": 0.}
-
-        def type_name(self):
-            return "Thole"
-
-        def valid_keys(self):
-            return "scaling_coeff", "q1q2"
-
-        def required_keys(self):
-            return "scaling_coeff", "q1q2"
-
-=======
->>>>>>> 9662f575
 # Smooth-step
 
 IF SMOOTH_STEP == 1:
@@ -1789,7 +1576,6 @@
         IF THOLE:
             self.thole = TholeInteraction(_type1, _type2)
 
-
 cdef class NonBondedInteractions(object):
     """
     Access to non-bonded interaction parameters via [i,j], where i,j are particle
