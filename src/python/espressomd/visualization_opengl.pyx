--- conflicted
+++ resolved
@@ -13,7 +13,6 @@
 include "myconfig.pxi"
 
 from copy import deepcopy
-
 
 class openGLLive(object):
     """This class provides live visualization using pyOpenGL.
@@ -73,7 +72,6 @@
 
         # DEFAULT PROPERTIES
         self.specs = {
-<<<<<<< HEAD
             'window_size': [800, 800],
             'name': 'Espresso Visualization',
             'background_color': [0, 0, 0],
@@ -131,65 +129,6 @@
 
             'drag_enabled': False,
             'drag_force': 3.0
-=======
-            'window_size':                [800, 800],
-            'name':                       'Espresso Visualization',
-            'background_color':           [0, 0, 0],
-            'update_fps':                 30.0,
-            'periodic_images':            [0, 0, 0],
-            'draw_box':                   True,
-            'draw_axis':                  True,
-            'quality_particles':          16,
-            'quality_bonds':              16,
-            'quality_arrows':             16,
-            'quality_constraints':        32,
-            'close_cut_distance':         0.1,
-            'far_cut_distance':           5,
-            'camera_position':            'auto',
-            'camera_target':              'auto',
-            'camera_right':               [1.0, 0.0, 0.0],
-            #'camera_rotation':           [3.55, -0.4],
-
-            'particle_coloring':          'auto',
-            'particle_sizes':             'auto',
-            'particle_type_colors':       [[1, 1, 0, 1], [1, 0, 1, 1], [0, 0, 1, 1], [0, 1, 1, 1], [1, 1, 1, 1], [1, 0.5, 0, 1], [0.5, 0, 1, 1]],
-            'particle_type_materials':    [[0.6, 1, 0.1], [0.6, 1, 0.1], [0.6, 1, 0.1], [0.6, 1, 0.1], [0.6, 1, 0.1], [0.6, 1, 0.1], [0.6, 1, 0.1]],
-            'particle_charge_colors':     [[1, 0, 0, 1], [0, 1, 0, 1]],
-
-            'draw_constraints':           True,
-            'rasterize_pointsize':        10,
-            'rasterize_resolution':       75.0,
-            'constraint_type_colors':     [[0.5, 0.5, 0.5, 0.9], [0, 0.5, 0.5, 0.9], [0.5, 0, 0.5, 0.9], [0.5, 0.5, 0, 0.9], [0, 0, 0.5, 0.9], [0.5, 0, 0, 0.9]],
-            'constraint_type_materials':  [[0.6, 1, 0.1], [0.6, 1, 0.1], [0.6, 1, 0.1], [0.6, 1, 0.1], [0.6, 1, 0.1], [0.6, 1, 0.1], [0.6, 1, 0.1]],
-
-            'draw_bonds':                 True,
-            'bond_type_radius':           [0.5, 0.5, 0.5, 0.5, 0.5, 0.5, 0.5],
-            'bond_type_colors':           [[1, 1, 1, 1], [1, 0, 1, 1], [0, 0, 1, 1], [0, 1, 1, 1], [1, 1, 0, 1], [1, 0.5, 0, 1], [0.5, 0, 1, 1]],
-            'bond_type_materials':        [[0.6, 1, 0.1], [0.6, 1, 0.1], [0.6, 1, 0.1], [0.6, 1, 0.1], [0.6, 1, 0.1], [0.6, 1, 0.1], [0.6, 1, 0.1]],
-
-            'ext_force_arrows':           True,
-            'ext_force_arrows_scale':     [1, 1, 1, 1, 1, 1, 1],
-
-            'LB':                         False,
-            'LB_plane_axis':              2,
-            'LB_plane_dist':              0,
-            'LB_plane_ngrid':             5,
-            'LB_vel_scale':               1.0,  
-
-            'light_pos':                  'auto',
-            'light_colors':               [[0.1, 0.1, 0.2, 1.0], [0.9, 0.9, 0.9, 1.0], [1.0, 1.0, 1.0, 1.0]],
-            'light_brightness':           1.0,
-            'light_size':                 'auto',
-
-            'spotlight_enabled':          True,
-            'spotlight_colors':           [[0.1, 0.1, 0.2, 1.0], [0.5, 0.5, 0.5, 1.0], [1.0, 1.0, 1.0, 1.0]],
-            'spotlight_angle':            45,
-            'spotlight_focus':            1,
-            'spotlight_brightness':       0.4,
-
-            'drag_enabled':               False,
-            'drag_force':                 3.0
->>>>>>> c0adc640
         }
 
         # OVERWRITE WITH USER PROPERTIES
@@ -214,7 +153,9 @@
         self.timers = []
 
     def registerCallback(self, cb, interval=1000):
-        """Register timed callbacks."""
+        """Register timed callbacks.
+
+        """
 
         self.timers.append((int(interval), cb))
 
@@ -265,7 +206,9 @@
 
     def update(self):
         """Update method to be called after integration.
-       Changes of espresso system can only happen here."""
+        Changes of espresso system can only happen here.
+
+        """
         if self.started:
 
             # UPDATE ON STARTUP
@@ -304,51 +247,27 @@
     # GET THE PARTICLE DATA
     def _updateParticles(self):
         IF EXTERNAL_FORCES and ELECTROSTATICS:
-<<<<<<< HEAD
             self.particles = {'coords': self.system.part[:].pos_folded,
                               'types': self.system.part[:].type,
-=======
-            self.particles = {'coords':     self.system.part[:].pos_folded,
-                              'types':      self.system.part[:].type,
->>>>>>> c0adc640
                               'ext_forces': self.system.part[:].ext_force,
                               'charges': self.system.part[:].q}
         ELIF EXTERNAL_FORCES and not ELECTROSTATICS:
-<<<<<<< HEAD
             self.particles = {'coords': self.system.part[:].pos_folded,
                               'types': self.system.part[:].type,
-=======
-            self.particles = {'coords':     self.system.part[:].pos_folded,
-                              'types':      self.system.part[:].type,
->>>>>>> c0adc640
                               'ext_forces': self.system.part[:].ext_force,
                               'charges': [0] * len(self.system.part)}
         ELIF not EXTERNAL_FORCES and ELECTROSTATICS:
-<<<<<<< HEAD
             self.particles = {'coords': self.system.part[:].pos_folded,
                               'types': self.system.part[:].type,
-=======
-            self.particles = {'coords':     self.system.part[:].pos_folded,
-                              'types':      self.system.part[:].type,
->>>>>>> c0adc640
                               'ext_forces': [0, 0, 0] * len(self.system.part),
                               'charges': self.system.part[:].q}
         ELIF not EXTERNAL_FORCES and not ELECTROSTATICS:
-<<<<<<< HEAD
             self.particles = {'coords': self.system.part[:].pos_folded,
                               'types': self.system.part[:].type,
                               'ext_forces': [0, 0, 0] * len(self.system.part),
                               'charges': [0] * len(self.system.part)}
 
     def updateLB(self):
-=======
-            self.particles = {'coords':     self.system.part[:].pos_folded,
-                              'types':      self.system.part[:].type,
-                              'ext_forces': [0, 0, 0] * len(self.system.part),
-                              'charges':    [0] * len(self.system.part)}
-    
-    def _updateLB(self):
->>>>>>> c0adc640
         agrid = self.lb_params['agrid']
         self.lb_plane_vel = []
         ng = self.specs['LB_plane_ngrid']
@@ -385,8 +304,7 @@
                 t = c.get_parameter('particle_type')
                 s = c.get_parameter('shape')
                 n = s.name()
-                if n in ['Shapes::Wall', 'Shapes::Cylinder',
-                         'Shapes::Sphere', 'Shapes::SpheroCylinder']:
+                if n in ['Shapes::Wall', 'Shapes::Cylinder', 'Shapes::Sphere', 'Shapes::SpheroCylinder']:
                     coll_shape_obj[n].append([s, t])
                 else:
                     coll_shape_obj['Shapes::Misc'].append([s, t])
@@ -444,9 +362,8 @@
                 for k in range(int(res[2])):
                     p = np.array([i, j, k]) * sp
                     dist, vec = shape.call_method(
-                        "calc_distance", position=p.tolist())
-                    if not np.isnan(vec).any() and not np.isnan(
-                            dist) and abs(dist) < sp:
+                            "calc_distance", position=p.tolist())
+                    if not np.isnan(vec).any() and not np.isnan(dist) and abs(dist) < sp:
                         points.append((p - vec).tolist())
         return points
 
@@ -469,19 +386,6 @@
         if self.specs['LB']:
             self._drawLBVel()
         if self.specs['draw_box']:
-<<<<<<< HEAD
-            self.drawSystemBox()
-
-        if self.specs['draw_axis']:
-            axis_fac = 0.2
-            axis_r = np.min(self.system.box_l) / 50.0
-            drawArrow([0, 0, 0], [self.system.box_l[0] * axis_fac, 0, 0],
-                      axis_r, [1, 0, 0, 1], self.specs['quality_arrows'])
-            drawArrow([0, 0, 0], [0, self.system.box_l[2] * axis_fac, 0],
-                      axis_r, [0, 1, 0, 1], self.specs['quality_arrows'])
-            drawArrow([0, 0, 0], [0, 0, self.system.box_l[2] * axis_fac],
-                      axis_r, [0, 0, 1, 1], self.specs['quality_arrows'])
-=======
             self._drawSystemBox()
        
         if self.specs['draw_axis']:
@@ -490,7 +394,6 @@
             _drawArrow([0,0,0], [self.system.box_l[0] * axis_fac, 0, 0], axis_r, [1, 0, 0, 1], self.specs['quality_arrows'])
             _drawArrow([0,0,0], [0, self.system.box_l[2] * axis_fac, 0], axis_r, [0, 1, 0, 1], self.specs['quality_arrows'])
             _drawArrow([0,0,0], [0, 0, self.system.box_l[2] * axis_fac], axis_r, [0, 0, 1, 1], self.specs['quality_arrows'])
->>>>>>> c0adc640
 
         self._drawSystemParticles()
 
@@ -518,34 +421,21 @@
             _drawSpheroCylinder(
                 s[0], s[1], s[2], self._modulo_indexing(
                     self.specs['constraint_type_colors'], s[3]),
-<<<<<<< HEAD
-                self.modulo_indexing(self.specs['constraint_type_materials'], s[3]), self.specs['quality_constraints'])
-=======
                                self._modulo_indexing(self.specs['constraint_type_materials'], s[3]), self.specs['quality_constraints'])
->>>>>>> c0adc640
 
         for s in self.shapes['Shapes::Wall']:
             _drawPlane(
                 s[0], self._modulo_indexing(
                     self.specs['constraint_type_colors'], s[1]),
-<<<<<<< HEAD
-                self.modulo_indexing(self.specs['constraint_type_materials'], s[1]))
-=======
                       self._modulo_indexing(self.specs['constraint_type_materials'], s[1]))
->>>>>>> c0adc640
 
         for s in self.shapes['Shapes::Cylinder']:
             _drawCylinder(s[0], s[1], s[2], self._modulo_indexing(self.specs['constraint_type_colors'], s[3]), self._modulo_indexing(
                 self.specs['constraint_type_materials'], s[3]), self.specs['quality_constraints'], True)
 
         for s in self.shapes['Shapes::Misc']:
-<<<<<<< HEAD
-            drawPoints(s[0], self.specs['rasterize_pointsize'], self.modulo_indexing(
-                self.specs['constraint_type_colors'], s[1]), self.modulo_indexing(self.specs['constraint_type_materials'], s[1]))
-=======
             _drawPoints(s[0], self.specs['rasterize_pointsize'],  self._modulo_indexing(
                 self.specs['constraint_type_colors'], s[1]), self._modulo_indexing(self.specs['constraint_type_materials'], s[1]))
->>>>>>> c0adc640
 
         for i in range(6):
             glDisable(GL_CLIP_PLANE0 + i)
@@ -605,12 +495,9 @@
 
             _drawSphere(pos, radius, color, material,
                        self.specs['quality_particles'])
-            for imx in range(-self.specs['periodic_images'][0],
-                             self.specs['periodic_images'][0] + 1):
-                for imy in range(-self.specs['periodic_images'][1],
-                                 self.specs['periodic_images'][1] + 1):
-                    for imz in range(-self.specs['periodic_images'][2],
-                                     self.specs['periodic_images'][2] + 1):
+            for imx in range(-self.specs['periodic_images'][0], self.specs['periodic_images'][0] + 1):
+                for imy in range(-self.specs['periodic_images'][1], self.specs['periodic_images'][1] + 1):
+                    for imz in range(-self.specs['periodic_images'][2], self.specs['periodic_images'][2] + 1):
                         if imx != 0 or imy != 0 or imz != 0:
                             _redrawSphere(
                                 pos + (imx * self.imPos[0] + imy * self.imPos[1] + imz * self.imPos[2]), radius, self.specs['quality_particles'])
@@ -641,12 +528,9 @@
             if bondLen_sqr < box_l2_sqr:
                 _drawCylinder(coords[b[0]], coords[b[1]], radius,
                              col, mat, self.specs['quality_bonds'])
-                for imx in range(-self.specs['periodic_images'][0],
-                                 self.specs['periodic_images'][0] + 1):
-                    for imy in range(-self.specs['periodic_images'][1],
-                                     self.specs['periodic_images'][1] + 1):
-                        for imz in range(-self.specs['periodic_images'][2],
-                                         self.specs['periodic_images'][2] + 1):
+                for imx in range(-self.specs['periodic_images'][0], self.specs['periodic_images'][0] + 1):
+                    for imy in range(-self.specs['periodic_images'][1], self.specs['periodic_images'][1] + 1):
+                        for imz in range(-self.specs['periodic_images'][2], self.specs['periodic_images'][2] + 1):
                             if imx != 0 or imy != 0 or imz != 0:
                                 im = np.array([imx, imy, imz])
                                 _drawCylinder(coords[b[0]] + im * self.imPos[dim], coords[b[1]] +
@@ -675,12 +559,9 @@
                 _drawCylinder(coords[b[1]], s1, radius, col,
                              mat, self.specs['quality_bonds'])
 
-                for imx in range(-self.specs['periodic_images'][0],
-                                 self.specs['periodic_images'][0] + 1):
-                    for imy in range(-self.specs['periodic_images'][1],
-                                     self.specs['periodic_images'][1] + 1):
-                        for imz in range(-self.specs['periodic_images'][2],
-                                         self.specs['periodic_images'][2] + 1):
+                for imx in range(-self.specs['periodic_images'][0], self.specs['periodic_images'][0] + 1):
+                    for imy in range(-self.specs['periodic_images'][1], self.specs['periodic_images'][1] + 1):
+                        for imz in range(-self.specs['periodic_images'][2], self.specs['periodic_images'][2] + 1):
                             if imx != 0 or imy != 0 or imz != 0:
                                 im = np.array([imx, imy, imz])
                                 _drawCylinder(coords[b[0]] + im * self.imPos[dim], s0 + im *
@@ -703,32 +584,8 @@
             p = lbl[0]
             v = lbl[1]
             c = np.linalg.norm(v)
-<<<<<<< HEAD
-            drawArrow(p, v * self.specs['LB_vel_scale'],
-                      self.lb_arrow_radius, [1, 1, 1, 1], 16)
-
-        # grid = 10
-        #velRelax = 0.2
-        #cubeSize = grid * 0.25
-        #r = np.array([grid] * 3)
-
-        #min_vel_new = np.array([1e100] * 3)
-        #max_vel_new = np.array([-1e100] * 3)
-        # for ix in range(r[0]):
-        #    for iy in range(r[1]):
-        #        for iz in range(r[2]):
-        #            c = self.system.box_l * \
-        #                (np.array([ix, iy, iz]) +
-        #                 np.array([0.5, 0.5, 0.5])) / r
-        #            #v = self.system.actors[0][.lb_lbnode_get_u(c)
-        #            col = (np.array(v) - self.lb_min_vel) / self.lb_vel_range
-        #            alpha = 0.1  # np.linalg.norm(col)
-        #            drawCube(c, cubeSize, col, alpha)
-
-=======
             _drawArrow(p, v * self.specs['LB_vel_scale'], self.lb_arrow_radius, [1,1,1,1], 16)
         
->>>>>>> c0adc640
     # USE MODULO IF THERE ARE MORE PARTICLE TYPES THAN TYPE DEFINITIONS FOR
     # COLORS, MATERIALS ETC..
     def _modulo_indexing(self, l, t):
@@ -739,13 +596,11 @@
     def _colorByCharge(self, q):
         if q < 0:
             c = 1.0 * q / self.minq
-            return np.array(
-                self.specs['particle_charge_colors'][0]) * c + (1 - c) * np.array([1, 1, 1, 1])
+            return np.array(self.specs['particle_charge_colors'][0]) * c + (1 - c) * np.array([1, 1, 1, 1])
         else:
             c = 1.0 * q / self.maxq
 
-            return np.array(
-                self.specs['particle_charge_colors'][1]) * c + (1 - c) * np.array([1, 1, 1, 1])
+            return np.array(self.specs['particle_charge_colors'][1]) * c + (1 - c) * np.array([1, 1, 1, 1])
 
     # ON INITIALIZATION, CHECK q_max/q_min
     def _updateChargeColorRange(self):
@@ -759,17 +614,18 @@
         def display():
             if self.hasParticleData:
                 glClear(GL_COLOR_BUFFER_BIT | GL_DEPTH_BUFFER_BIT)
-                # glLoadIdentity()
+                #glLoadIdentity()
+
 
                 glLoadMatrixf(self.camera.modelview)
-                # self.camera.rotateSystem3()
-                # self.camera.glLookAt()
+                #self.camera.rotateSystem3()
+                #self.camera.glLookAt()
 
                 if self.updateLightPos:
                     self._setLightPos()
                     self.updateLightPos = False
 
-                # self.camera.rotateSystem()
+                #self.camera.rotateSystem()
 
                 self._draw()
 
@@ -795,7 +651,7 @@
         def motion(x, y):
             self.mouseManager._mouseMove(x, y)
             return
-
+        
         def idleUpdate():
             return
 
@@ -890,15 +746,13 @@
 
     def _IdToColorf(self, pid):
         pid += 1
-        return [int(pid / (256 * 256)) / 255.0, int((pid %
-                                                     (256 * 256)) / 256) / 255.0, (pid % 256) / 255.0, 1.0]
+        return [int(pid / (256 * 256)) / 255.0, int((pid % (256 * 256)) / 256) / 255.0, (pid % 256) / 255.0, 1.0]
 
     def _fcolorToId(self, fcol):
         if (fcol == [0, 0, 0]).all():
             return -1
         else:
-            return 256 * 256 * int(fcol[0] * 255) + 256 * \
-                int(fcol[1] * 255) + int(fcol[2] * 255) - 1
+            return 256 * 256 * int(fcol[0] * 255) + 256 * int(fcol[1] * 255) + int(fcol[2] * 255) - 1
 
     # ALL THE INITS
     def _initEspressoVisualization(self):
@@ -930,20 +784,15 @@
             self.lb_plane_b1 *= np.array(self.system.box_l)
             self.lb_plane_b2 *= np.array(self.system.box_l)
             self.lb_plane_p = np.array(pn) * self.specs['LB_plane_dist']
-            self.lb_arrow_radius = self.system.box_l[self.specs['LB_plane_axis']] * 0.005
-
+            self.lb_arrow_radius = self.system.box_l[self.specs['LB_plane_axis']]*0.005
+            
             self.lb_min_vel = np.array([-1e-6] * 3)
             self.lb_max_vel = np.array([1e-6] * 3)
             self.lb_vel_range = self.lb_max_vel - self.lb_min_vel
             self.lb_min_dens = np.array([0] * 3)
             self.lb_max_dens = np.array([0] * 3)
-<<<<<<< HEAD
-
-            self.updateLB()
-=======
             
             self._updateLB()
->>>>>>> c0adc640
 
         self.elapsedTime = 0
         self.measureTimeBeforeIntegrate = 0
@@ -1022,12 +871,8 @@
             glLightfv(GL_LIGHT0, GL_POSITION, [
                       self.smooth_light_pos[0], self.smooth_light_pos[1], self.smooth_light_pos[2], 0.6])
 
-<<<<<<< HEAD
-        self.setCameraSpotlight()
-=======
         self._setCameraSpotlight()
        
->>>>>>> c0adc640
 
     def _setCameraSpotlight(self):
         #p = np.linalg.norm(self.camera.state_pos) * self.camera.state_target
@@ -1036,12 +881,8 @@
         glLightfv(GL_LIGHT1, GL_POSITION, fp)
         glLightfv(GL_LIGHT1, GL_SPOT_DIRECTION, self.camera.state_target)
 
-<<<<<<< HEAD
-    def triggerLightPosUpdate(self):
-=======
 
     def _triggerLightPosUpdate(self):
->>>>>>> c0adc640
         self.updateLightPos = True
 
     def _initCamera(self):
@@ -1049,7 +890,7 @@
         box_diag = np.linalg.norm(b)
         box_center = b * 0.5
         if self.specs['camera_position'] == 'auto':
-            cp = [box_center[0], box_center[1], b[2] * 3]
+            cp = [box_center[0], box_center[1], b[2]*3]
         else:
             cp = self.specs['camera_position']
 
@@ -1057,20 +898,10 @@
             ct = box_center
         else:
             ct = self.specs['camera_target']
-
+        
         cr = np.array(self.specs['camera_right'])
 
-<<<<<<< HEAD
-        self.camera = Camera(
-            camPos=np.array(cp),
-            camTarget=ct,
-            camRight=cr,
-            moveSpeed=0.5 * box_diag / 17.0,
-            center=box_center,
-            updateLights=self.triggerLightPosUpdate)
-=======
         self.camera = _Camera(camPos=np.array(cp), camTarget=ct, camRight=cr, moveSpeed=0.5 * box_diag / 17.0,  center=box_center, updateLights=self._triggerLightPosUpdate)
->>>>>>> c0adc640
         self.smooth_light_pos = np.copy(box_center)
         self.smooth_light_posV = np.array([0.0, 0.0, 0.0])
         self.particle_COM = np.copy(box_center)
@@ -1082,11 +913,7 @@
         glutInitDisplayMode(GLUT_DOUBLE | GLUT_RGB | GLUT_DEPTH)
         glutInitWindowSize(self.specs['window_size'][
                            0], self.specs['window_size'][1])
-<<<<<<< HEAD
-
-=======
         
->>>>>>> c0adc640
         #glutCreateWindow(bytes(self.specs['name'], encoding='ascii'))
         glutCreateWindow(b"ESPResSo visualization")
 
@@ -1097,7 +924,7 @@
 
         glEnable(GL_BLEND)
 
-        # glEnable(GL_CULL_FACE)
+        #glEnable(GL_CULL_FACE)
 
         glLineWidth(2.0)
         glutIgnoreKeyRepeat(1)
@@ -1159,13 +986,8 @@
 # OPENGL DRAW WRAPPERS
 
 
-<<<<<<< HEAD
-def setSolidMaterial(r, g, b, a=1.0, ambient=0.6, diffuse=1.0, specular=0.1):
-    glMaterialfv(GL_FRONT_AND_BACK, GL_AMBIENT, [
-=======
 def _setSolidMaterial(r, g, b, a=1.0, ambient=0.6, diffuse=1.0, specular=0.1):
     glMaterialfv(GL_FRONT_AND_BACK, GL_AMBIENT,  [
->>>>>>> c0adc640
                  ambient * r, ambient * g, ambient * g, a])
     glMaterialfv(GL_FRONT_AND_BACK, GL_DIFFUSE, [
                  diffuse * r, diffuse * g, diffuse * b, a])
@@ -1173,21 +995,8 @@
                  specular * r, specular * g, specular * g, a])
     glMaterialf(GL_FRONT_AND_BACK, GL_SHININESS, 50)
 
-<<<<<<< HEAD
-
-def setOutlineMaterial(r, g, b, a=1.0):
-    glMaterialfv(GL_FRONT_AND_BACK, GL_AMBIENT, [r, g, b, a])
-    glMaterialfv(GL_FRONT_AND_BACK, GL_DIFFUSE, [0, 0, 0, a])
-    glMaterialfv(GL_FRONT_AND_BACK, GL_SPECULAR, [0, 0, 0, a])
-    glMaterialf(GL_FRONT_AND_BACK, GL_SHININESS, 100)
-
-
-def drawBox(p0, s, color):
-    setSolidMaterial(color[0], color[1], color[2], 1, 2, 1)
-=======
 def _drawBox(p0, s, color):
     _setSolidMaterial(color[0], color[1], color[2], 1, 2, 1)
->>>>>>> c0adc640
     glPushMatrix()
     glTranslatef(p0[0], p0[1], p0[2])
     glBegin(GL_LINE_LOOP)
@@ -1276,29 +1085,19 @@
     glEnd()
 
 
-<<<<<<< HEAD
-def drawCylinder(posA, posB, radius, color,
-                 material, quality, draw_caps=False):
-    setSolidMaterial(color[0], color[1], color[2], color[3],
-=======
 def _drawCylinder(posA, posB, radius, color, material, quality, draw_caps=False):
     _setSolidMaterial(color[0], color[1], color[2], color[3],
->>>>>>> c0adc640
                      material[0], material[1], material[2])
     glPushMatrix()
     quadric = gluNewQuadric()
 
     d = posB - posA
 
+    # angle,t,length = calcAngle(d)
     length = np.linalg.norm(d)
     glTranslatef(posA[0], posA[1], posA[2])
-<<<<<<< HEAD
-
-    ax, rx, ry = rotationHelper(d)
-=======
     
     ax,rx,ry = _rotationHelper(d)
->>>>>>> c0adc640
     glRotatef(ax, rx, ry, 0.0)
     gluCylinder(quadric, radius, radius, length, quality, quality)
 
@@ -1309,12 +1108,7 @@
 
     glPopMatrix()
 
-<<<<<<< HEAD
-
-def rotationHelper(d):
-=======
 def _rotationHelper(d):
->>>>>>> c0adc640
     if d[2] == 0.0:
         d[2] = 0.0001
 
@@ -1331,14 +1125,8 @@
 
     return ax, rx, ry
 
-<<<<<<< HEAD
-
-def drawSpheroCylinder(posA, posB, radius, color, material, quality):
-    setSolidMaterial(color[0], color[1], color[
-=======
 def _drawSpheroCylinder(posA, posB, radius, color, material, quality):
     _setSolidMaterial(color[0], color[1], color[
->>>>>>> c0adc640
                      2], color[3], material[0], material[1], material[2])
     glPushMatrix()
     quadric = gluNewQuadric()
@@ -1381,15 +1169,9 @@
 def _drawArrow(pos, d, radius, color, quality):
     pos2 = np.array(pos) + np.array(d)
 
-<<<<<<< HEAD
-    drawCylinder(pos, pos2, radius, color, [0.6, 1.0, 0.1], quality)
-
-    ax, rx, ry = rotationHelper(d)
-=======
     _drawCylinder(pos, pos2, radius, color,[0.6,1.0,0.1], quality)
     
     ax, rx, ry = _rotationHelper(d)
->>>>>>> c0adc640
 
     glPushMatrix()
     glTranslatef(pos2[0], pos2[1], pos2[2])
@@ -1398,8 +1180,11 @@
     glPopMatrix()
 
 
+# MOUSE EVENT MANAGER
 class MouseFireEvent(object):
-    """Event type of mouse button used for mouse callbacks."""
+    """Event type of mouse button used for mouse callbacks.
+
+    """
 
     ButtonPressed = 0
     FreeMotion = 1
@@ -1408,7 +1193,9 @@
 
 
 class MouseButtonEvent(object):
-    """Mouse event used for mouse callbacks. Stores button and callback."""
+    """Mouse event used for mouse callbacks. Stores button and callback.
+
+    """
 
     def __init__(self, button, fireEvent, callback, positional=False):
         self.button = button
@@ -1418,7 +1205,9 @@
 
 
 class MouseManager(object):
-    """Handles mouse callbacks."""
+    """Handles mouse callbacks.
+
+    """
 
     def __init__(self):
         self.mousePos = np.array([0, 0])
@@ -1433,7 +1222,9 @@
         self.mouseState[GLUT_RIGHT_BUTTON] = GLUT_UP
 
     def registerButton(self, mouseEvent):
-        """Register mouse input callbacks."""
+        """Register mouse input callbacks.
+
+        """
         if mouseEvent.fireEvent == MouseFireEvent.ButtonPressed:
             self.mouseEventsPressed.append(mouseEvent)
         elif mouseEvent.fireEvent == MouseFireEvent.ButtonReleased:
@@ -1469,9 +1260,13 @@
         for me in self.mouseEventsFreeMotion:
             me.callback(self.mousePos, self.mousePosOld, self.mouseState)
 
+# KEYBOARD EVENT MANAGER
+
 
 class KeyboardFireEvent(object):
-    """Event type of button used for keyboard callbacks."""
+    """Event type of button used for keyboard callbacks.
+
+    """
 
     Pressed = 0
     Hold = 1
@@ -1479,7 +1274,9 @@
 
 
 class KeyboardButtonEvent(object):
-    """Keyboard event used for keyboard callbacks. Stores button, event type and callback."""
+    """Keyboard event used for keyboard callbacks. Stores button, event type and callback.
+
+    """
 
     def __init__(self, button, fireEvent, callback, internal=False):
         self.button = button
@@ -1489,7 +1286,9 @@
 
 
 class KeyboardManager(object):
-    """Handles keyboard callbacks."""
+    """Handles keyboard callbacks.
+
+    """
 
     def __init__(self):
         self.pressedKeys = set([])
@@ -1501,7 +1300,9 @@
         self.userCallbackStack = []
 
     def registerButton(self, buttonEvent):
-        """Register keyboard input callbacks."""
+        """Register keyboard input callbacks.
+
+        """
         if buttonEvent.fireEvent == KeyboardFireEvent.Pressed:
             self.buttonEventsPressed.append(buttonEvent)
         elif buttonEvent.fireEvent == KeyboardFireEvent.Hold:
@@ -1552,32 +1353,31 @@
 
 class _Camera(object):
 
-    def __init__(self, camPos=np.array([0, 0, 1]), camTarget=np.array([0, 0, 0]), camRight=np.array(
-            [1.0, 0.0, 0.0]), moveSpeed=0.5, rotSpeed=0.001, globalRotSpeed=3.0, center=np.array([0, 0, 0]), updateLights=None):
+    def __init__(self, camPos=np.array([0, 0, 1]), camTarget=np.array([0, 0, 0]), camRight=np.array([1.0,0.0,0.0]), moveSpeed=0.5, rotSpeed=0.001, globalRotSpeed=3.0, center=np.array([0, 0, 0]), updateLights=None):
         self.moveSpeed = moveSpeed
         self.lookSpeed = rotSpeed
         self.globalRotSpeed = globalRotSpeed
 
         self.center = center
         self.updateLights = updateLights
-
+        
         self.modelview = np.identity(4, np.float32)
 
-        t = camPos - camTarget
+        t = camPos-camTarget
         r = np.linalg.norm(t)
 
-        self.state_target = -t / r
+        self.state_target = -t / r 
         self.state_right = camRight / np.linalg.norm(camRight)
         self.state_up = np.cross(self.state_right, self.state_target)
 
-        self.state_pos = np.array([0, 0, r])
-
+        self.state_pos = np.array([0,0,r])
+        
         self.update_modelview()
 
     def moveForward(self):
         self.state_pos[2] += self.moveSpeed
         self.update_modelview()
-
+    
     def moveBackward(self):
         self.state_pos[2] -= self.moveSpeed
         self.update_modelview()
@@ -1615,6 +1415,7 @@
 
     def rotateSystemZR(self):
         self.rotateCameraV(-0.01 * self.globalRotSpeed)
+
 
     def rotateCamera(self, mousePos, mousePosOld, mouseButtonState):
         dm = mousePos - mousePosOld
@@ -1731,23 +1532,6 @@
 
     def mult_v(self, v):
         w = - (self[0] * v[0]) - (self[1] * v[1]) - (self[2] * v[2])
-<<<<<<< HEAD
-        x = (self[3] * v[0]) + (self[1] * v[2]) - (self[2] * v[1])
-        y = (self[3] * v[1]) + (self[2] * v[0]) - (self[0] * v[2])
-        z = (self[3] * v[2]) + (self[0] * v[1]) - (self[1] * v[0])
-        return Quaternion(x, y, z, w)
-
-    def mult_q(self, q):
-        w = - (self[3] * q[3]) - (self[0] * q[0]) - \
-            (self[1] * q[1]) - (self[2] * q[2])
-        x = (self[0] * q[3]) + (self[3] * q[0]) + \
-            (self[1] * q[2]) - (self[2] * q[1])
-        y = (self[1] * q[3]) + (self[3] * q[1]) + \
-            (self[2] * q[0]) - (self[0] * q[2])
-        z = (self[2] * q[3]) + (self[3] * q[2]) + \
-            (self[0] * q[1]) - (self[1] * q[0])
-        return Quaternion(x, y, z, w)
-=======
         x =   (self[3] * v[0]) + (self[1] * v[2]) - (self[2] * v[1])
         y =   (self[3] * v[1]) + (self[2] * v[0]) - (self[0] * v[2])
         z =   (self[3] * v[2]) + (self[0] * v[1]) - (self[1] * v[0])
@@ -1758,5 +1542,4 @@
         x =   (self[0] * q[3]) + (self[3] * q[0]) + (self[1] * q[2]) - (self[2] * q[1])
         y =   (self[1] * q[3]) + (self[3] * q[1]) + (self[2] * q[0]) - (self[0] * q[2])
         z =   (self[2] * q[3]) + (self[3] * q[2]) + (self[0] * q[1]) - (self[1] * q[0])
-        return _Quaternion(x, y, z, w)
->>>>>>> c0adc640
+        return _Quaternion(x, y, z, w)