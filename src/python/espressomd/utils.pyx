--- conflicted
+++ resolved
@@ -255,11 +255,7 @@
 
     for err in errors:
     # Cast because cython does not support typed enums completely
-<<<<<<< HEAD
         if < int > err.level() == <int > ERROR:
-            raise Exception(msg)
-=======
-        if <int> err.level() == <int> ERROR:
             raise Exception(msg)
 
 def get_unravelled_index(len_dims, n_dims, flattened_index):
@@ -294,5 +290,4 @@
     for i in range(n_dims):
         out[i] = unravelled_index_out[i]
     return out
-    
->>>>>>> 8687ce40
+    