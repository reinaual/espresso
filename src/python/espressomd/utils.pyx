--- conflicted
+++ resolved
@@ -177,9 +177,6 @@
         return s
 
 
-<<<<<<< HEAD
-cpdef handle_errors(msg):
-=======
 class array_locked(np.ndarray):
     """
     Returns a non-writable numpy.ndarray with a special error message upon usage
@@ -242,8 +239,7 @@
     def __ixor__(self, val):
         raise ValueError(array_locked.ERR_MSG)
 
-cdef handle_errors(msg):
->>>>>>> 29189a15
+cpdef handle_errors(msg):
     """
     Gathers runtime errors.
 
