#
# Copyright (C) 2013,2014,2015,2016 The ESPResSo project
#
# This file is part of ESPResSo.
#
# ESPResSo is free software: you can redistribute it and/or modify
# it under the terms of the GNU General Public License as published by
# the Free Software Foundation, either version 3 of the License, or
# (at your option) any later version.
#
# ESPResSo is distributed in the hope that it will be useful,
# but WITHOUT ANY WARRANTY; without even the implied warranty of
# MERCHANTABILITY or FITNESS FOR A PARTICULAR PURPOSE.  See the
# GNU General Public License for more details.
#
# You should have received a copy of the GNU General Public License
# along with this program.  If not, see <http://www.gnu.org/licenses/>.
#
# Handling of interactions

from __future__ import print_function, absolute_import
include "myconfig.pxi"
from espressomd.system cimport *
cimport numpy as np
from espressomd.utils cimport *

cdef extern from "interaction_data.hpp":
    ctypedef struct ia_parameters "IA_parameters":
        double LJ_eps
        double LJ_sig
        double LJ_cut
        double LJ_shift
        double LJ_offset
        double LJ_min

        double LJGEN_eps
        double LJGEN_sig
        double LJGEN_cut
        double LJGEN_shift
        double LJGEN_offset
        double LJGEN_a1
        double LJGEN_a2
        double LJGEN_b1
        double LJGEN_b2
        double LJGEN_lambda
        double LJGEN_softrad

        int TAB_npoints
        int TAB_startindex
        double TAB_minval
        double TAB_minval2
        double TAB_maxval
        double TAB_stepsize
        char TAB_filename[256]

        double GB_eps
        double GB_sig
        double GB_cut
        double GB_k1
        double GB_k2
        double GB_mu
        double GB_nu
        
        double SmSt_eps
        double SmSt_sig
        double SmSt_cut
        double SmSt_d
        int SmSt_n
        double SmSt_k0

        double BMHTF_A;
        double BMHTF_B;
        double BMHTF_C;
        double BMHTF_D;
        double BMHTF_sig;
        double BMHTF_cut;

        double MORSE_eps
        double MORSE_alpha
        double MORSE_rmin
        double MORSE_cut
        double MORSE_rest

        double BUCK_A
        double BUCK_B
        double BUCK_C
        double BUCK_D
        double BUCK_cut
        double BUCK_discont
        double BUCK_shift

        double soft_a
        double soft_n
        double soft_cut
        double soft_offset

        double Hertzian_eps
        double Hertzian_sig

        double Gaussian_eps
        double Gaussian_sig
        double Gaussian_cut

        int dpd_wf
        int dpd_twf
        double dpd_gamma
        double dpd_r_cut
        double dpd_pref1
        double dpd_pref2
        double dpd_tgamma
        double dpd_tr_cut
        double dpd_pref3
        double dpd_pref4

        double HAT_Fmax
        double HAT_r

        double THOLE_scaling_coeff
        double THOLE_q1q2

    cdef ia_parameters * get_ia_param(int i, int j)
    cdef ia_parameters * get_ia_param_safe(int i, int j)
    cdef void make_bond_type_exist(int type)

cdef extern from "lj.hpp":
    cdef int lennard_jones_set_params(int part_type_a, int part_type_b,
                                      double eps, double sig, double cut,
                                      double shift, double offset,
                                      double min)

IF GAY_BERNE:
    cdef extern from "gb.hpp":
        int gay_berne_set_params(int part_type_a, int part_type_b,
                                 double eps, double sig, double cut,
                                 double k1, double k2,
                                 double mu, double nu);

<<<<<<< HEAD
IF THOLE:
    cdef extern from "thole.hpp":
        int thole_set_params(int part_type_a, int part_type_b, double scaling_coeff, double q1q2);

cdef extern from "forcecap.hpp":
    double force_cap
    int forcecap_set_params(double forcecap)

=======
>>>>>>> 87f790cd
cdef extern from "ljgen.hpp":
    IF LJGEN_SOFTCORE:
        cdef int ljgen_set_params(int part_type_a, int part_type_b,
                                  double eps, double sig, double cut,
                                  double shift, double offset,
                                  double a1, double a2, double b1, double b2,
                                  double genlj_lambda, double softrad)
    ELSE:
        cdef int ljgen_set_params(int part_type_a, int part_type_b,
                                  double eps, double sig, double cut,
                                  double shift, double offset,
                                  double a1, double a2, double b1, double b2)

IF SMOOTH_STEP:
    cdef extern from "steppot.hpp":
        int smooth_step_set_params(int part_type_a, int part_type_b,
                                   double d, int n, double eps,
                                   double k0, double sig,
                                   double cut);
IF BMHTF_NACL:
    cdef extern from "bmhtf-nacl.hpp":
        int BMHTF_set_params(int part_type_a, int part_type_b,
                             double A, double B, double C,
                             double D, double sig, double cut);

IF MORSE:
    cdef extern from "morse.hpp":
        int morse_set_params(int part_type_a, int part_type_b,
                             double eps, double alpha,
                             double rmin, double cut);

IF BUCKINGHAM:
    cdef extern from "buckingham.hpp":
        int buckingham_set_params(int part_type_a, int part_type_b,
                                  double A, double B, double C, double D, double cut,
                                  double discont, double shift);

IF SOFT_SPHERE:
    cdef extern from "soft_sphere.hpp":
        int soft_sphere_set_params(int part_type_a, int part_type_b,
                                   double a, double n, double cut, double offset);

IF HERTZIAN:
    cdef extern from "hertzian.hpp":
        int hertzian_set_params(int part_type_a, int part_type_b,
                                double eps, double sig);

IF GAUSSIAN:
    cdef extern from "gaussian.hpp":
        int gaussian_set_params(int part_type_a, int part_type_b,
                                double eps, double sig, double cut);

IF DPD:
    cdef extern from "dpd.hpp":
        int dpd_set_params(int part_type_a, int part_type_b,
                           double gamma, double r_c, int wf,
                           double tgamma, double tr_c, int twf)

IF HAT:
    cdef extern from "hat.hpp":
        int hat_set_params(int part_type_a, int part_type_b,
                           double Fmax, double r)

IF TABULATED==1:
    cdef extern from "tab.hpp":
        int tabulated_set_params(int part_type_a, int part_type_b, char* filename);

cdef extern from "interaction_data.hpp":
    ctypedef struct Fene_bond_parameters:
        double k
        double drmax
        double r0
        double drmax2
        double drmax2i


#* Parameters for oif_global_forces */
    ctypedef struct Oif_global_forces_bond_parameters:
        double A0_g
        double ka_g
        double V0
        double kv

#* Parameters for oif_local_forces */
    ctypedef struct Oif_local_forces_bond_parameters:
        double r0
        double ks
        double kslin
        double phi0
        double kb
        double A01
        double A02
        double kal

#* Parameters for harmonic bond potential */
    ctypedef struct Harmonic_bond_parameters:
        double k
        double r
        double r_cut

#* Parameters for the harmonic dumbbell bond potential */
    ctypedef struct Harmonic_dumbbell_bond_parameters:
        double k1
        double k2
        double r
        double r_cut

#* Parameters for drude bond */
    ctypedef struct Drude_bond_parameters:
        double temp_com
        double gamma_com
        double temp_drude
        double gamma_drude
        double k
        double r_cut

#* Parameters for Bonded coulomb */
    ctypedef struct Bonded_coulomb_bond_parameters:
        double prefactor

#* Parameters for Bonded coulomb p3m sr */
    ctypedef struct Bonded_coulomb_p3m_sr_bond_parameters:
        double q1q2

#* Parameters for three body angular potential (bond-angle potentials).
    ctypedef struct Angle_bond_parameters:
        double bend
        double phi0
        double cos_phi0
        double sin_phi0

#* Parameters for three body angular potential (bond_angle_harmonic).
    ctypedef struct Angle_harmonic_bond_parameters:
        double bend
        double phi0


#* Parameters for three body angular potential (bond_angle_cosine).
    ctypedef struct Angle_cosine_bond_parameters:
        double bend
        double phi0
        double cos_phi0
        double sin_phi0


#* Parameters for three body angular potential (bond_angle_cossquare).
    ctypedef struct Angle_cossquare_bond_parameters:
        double bend
        double phi0
        double cos_phi0

#* Parameters for four body angular potential (dihedral-angle potentials). */
    ctypedef struct Dihedral_bond_parameters:
        double mult
        double bend
        double phase


#* Parameters for n-body tabulated potential (n=2,3,4). */
    ctypedef struct Tabulated_bond_parameters:
        char * filename
        int    type
        int    npoints
        double minval
        double maxval
        double invstepsize
        double * f
        double * e

#* Parameters for n-body overlapped potential (n=2,3,4). */
    ctypedef struct Overlap_bond_parameters:
        char * filename
        int    type
        double maxval
        int    noverlaps
        double * para_a
        double * para_b
        double * para_c

#* Parameters for one-directional harmonic potential */
    ctypedef struct Umbrella_bond_parameters:
        double k
        int    dir
        double r

#* Dummy parameters for -LJ Potential */
    ctypedef struct Subt_lj_bond_parameters:
        double k
        double r
        double r2

#*Parameters for the rigid_bond/SHAKE/RATTLE ALGORITHM*/
    ctypedef struct Rigid_bond_parameters:
        #*Length of rigid bond/Constrained Bond*/
        # double d
        #*Square of the length of Constrained Bond*/
        double d2
        #*Positional Tolerance/Accuracy value for termination of RATTLE/SHAKE iterations during position corrections*/
        double p_tol
        #*Velocity Tolerance/Accuracy for termination of RATTLE/SHAKE iterations during velocity corrections */
        double v_tol

#* Parameters for three body angular potential (bond-angle potentials) that
    ctypedef struct Angledist_bond_parameters:
        double bend
        double phimin
        double distmin
        double phimax
        double distmax
        double cos_phi0
        double sin_phi0


#* Parameters for chainend angular potential with wall  */
    ctypedef struct Endangledist_bond_parameters:
        double bend
        double phi0
        double distmin
        double distmax

#* Union in which to store the parameters of an individual bonded interaction */
    ctypedef union bond_parameters "Bond_parameters":
        Fene_bond_parameters fene
        Oif_global_forces_bond_parameters oif_global_forces
        Oif_local_forces_bond_parameters oif_local_forces
        Drude_bond_parameters drude
        Bonded_coulomb_bond_parameters bonded_coulomb
        Bonded_coulomb_p3m_sr_bond_parameters bonded_coulomb_p3m_sr
        Harmonic_bond_parameters harmonic
        Harmonic_dumbbell_bond_parameters harmonic_dumbbell
        Angle_bond_parameters angle
        Angle_harmonic_bond_parameters angle_harmonic
        Angle_cosine_bond_parameters angle_cosine
        Angle_cossquare_bond_parameters angle_cossquare
        Dihedral_bond_parameters dihedral
        Tabulated_bond_parameters tab
        Overlap_bond_parameters overlap
        Subt_lj_bond_parameters subt_lj
        Rigid_bond_parameters rigid_bond
        Angledist_bond_parameters angledist
        Endangledist_bond_parameters endangledist

    ctypedef struct bonded_ia_parameters:
        int type
        int num
        #* union to store the different bonded interaction parameters. */
        bond_parameters p

    bonded_ia_parameters * bonded_ia_params
    cdef int n_bonded_ia

cdef extern from "fene.hpp":
    int fene_set_params(int bond_type, double k, double drmax, double r0)
cdef extern from "harmonic.hpp":
    int harmonic_set_params(int bond_type, double k, double r, double r_cut)
cdef extern from "drude.hpp":
    int drude_set_params(int bond_type, double temp_com, double gamma_com, double temp_drude, double gamma_drude, double k, double r_cut)
cdef extern from "bonded_coulomb.hpp":
    int bonded_coulomb_set_params(int bond_type, double prefactor)
cdef extern from "bonded_coulomb_p3m_sr.hpp":
    int bonded_coulomb_p3m_sr_set_params(int bond_type, double q1q2)
cdef extern from "dihedral.hpp":
    int dihedral_set_params(int bond_type, int mult, double bend, double phase)
cdef extern from "angle_harmonic.hpp":
    int angle_harmonic_set_params(int bond_type, double bend, double phi0)
cdef extern from "rattle.hpp":
    int rigid_bond_set_params(int bond_type, double d, double p_tol, double v_tol)
cdef extern from "angle_cosine.hpp":
    int angle_cosine_set_params(int bond_type, double bend, double phi0)
cdef extern from "angle_cossquare.hpp":
    int angle_cossquare_set_params(int bond_type, double bend, double phi0)
cdef extern from "subt_lj.hpp":
    int subt_lj_set_params(int bond_type)
cdef extern from "object-in-fluid/oif_global_forces.hpp":
    int oif_global_forces_set_params(int bond_type, double A0_g, double ka_g, double V0, double kv)
cdef extern from "object-in-fluid/oif_local_forces.hpp":
    int oif_local_forces_set_params(int bond_type, double r0, double ks, double kslin, double phi0, double kb, double A01, double A02, double kal)

IF ROTATION:
    cdef extern from "harmonic_dumbbell.hpp":
        int harmonic_dumbbell_set_params(int bond_type, double k1, double k2, double r, double r_cut)

IF TABULATED == 1:
    cdef extern from "interaction_data.hpp":
        cdef enum TabulatedBondedInteraction:
            TAB_UNKNOWN = 0, TAB_BOND_LENGTH, TAB_BOND_ANGLE, TAB_BOND_DIHEDRAL
    cdef extern from "tab.hpp":
        int tabulated_bonded_set_params(int bond_type, TabulatedBondedInteraction tab_type, char * filename)

IF BOND_ENDANGLEDIST == 1:
    cdef extern from "endangledist.hpp":
        int endangledist_set_params(int bond_type, double bend, double phi0, double distmin, double distmax)

IF OVERLAPPED == 1:
    cdef extern from "interaction_data.hpp":
        cdef enum OverlappedBondedInteraction:
            OVERLAP_UNKNOWN = 0, OVERLAP_BOND_LENGTH, OVERLAP_BOND_ANGLE,\
                OVERLAP_BOND_DIHEDRAL
    cdef extern from "overlap.hpp":
        int overlapped_bonded_set_params(int bond_type, OverlappedBondedInteraction overlap_type,
                                         char * filename)

cdef extern from "interaction_data.hpp":
    int virtual_set_params(int bond_type)


cdef extern from "interaction_data.hpp":
    cdef enum enum_bonded_interaction "BondedInteraction":
        BONDED_IA_NONE = -1,
        BONDED_IA_FENE,
        BONDED_IA_HARMONIC,
        BONDED_IA_HARMONIC_DUMBBELL,
        BONDED_IA_QUARTIC,
        BONDED_IA_BONDED_COULOMB,
        BONDED_IA_BONDED_COULOMB_P3M_SR,
        BONDED_IA_ANGLE_OLD,
        BONDED_IA_DIHEDRAL,
        BONDED_IA_TABULATED,
        BONDED_IA_SUBT_LJ,
        BONDED_IA_RIGID_BOND,
        BONDED_IA_VIRTUAL_BOND,
        BONDED_IA_ANGLEDIST,
        BONDED_IA_ENDANGLEDIST,
        BONDED_IA_OVERLAPPED,
        BONDED_IA_ANGLE_HARMONIC,
        BONDED_IA_ANGLE_COSINE,
        BONDED_IA_ANGLE_COSSQUARE,
        BONDED_IA_OIF_LOCAL_FORCES,
        BONDED_IA_OIF_GLOBAL_FORCES,
        BONDED_IA_CG_DNA_BASEPAIR,
        BONDED_IA_CG_DNA_STACKING,
        BONDED_IA_CG_DNA_BACKBONE,
        BONDED_IA_IBM_TRIEL,
        BONDED_IA_IBM_VOLUME_CONSERVATION,
        BONDED_IA_IBM_TRIBEND,
        BONDED_IA_UMBRELLA,
        BONDED_IA_DRUDE<|MERGE_RESOLUTION|>--- conflicted
+++ resolved
@@ -135,7 +135,6 @@
                                  double k1, double k2,
                                  double mu, double nu);
 
-<<<<<<< HEAD
 IF THOLE:
     cdef extern from "thole.hpp":
         int thole_set_params(int part_type_a, int part_type_b, double scaling_coeff, double q1q2);
@@ -144,8 +143,6 @@
     double force_cap
     int forcecap_set_params(double forcecap)
 
-=======
->>>>>>> 87f790cd
 cdef extern from "ljgen.hpp":
     IF LJGEN_SOFTCORE:
         cdef int ljgen_set_params(int part_type_a, int part_type_b,
@@ -240,7 +237,7 @@
         double A02
         double kal
 
-#* Parameters for harmonic bond potential */
+#* Parameters for harmonic bond Potential */
     ctypedef struct Harmonic_bond_parameters:
         double k
         double r
@@ -401,12 +398,6 @@
     int fene_set_params(int bond_type, double k, double drmax, double r0)
 cdef extern from "harmonic.hpp":
     int harmonic_set_params(int bond_type, double k, double r, double r_cut)
-cdef extern from "drude.hpp":
-    int drude_set_params(int bond_type, double temp_com, double gamma_com, double temp_drude, double gamma_drude, double k, double r_cut)
-cdef extern from "bonded_coulomb.hpp":
-    int bonded_coulomb_set_params(int bond_type, double prefactor)
-cdef extern from "bonded_coulomb_p3m_sr.hpp":
-    int bonded_coulomb_p3m_sr_set_params(int bond_type, double q1q2)
 cdef extern from "dihedral.hpp":
     int dihedral_set_params(int bond_type, int mult, double bend, double phase)
 cdef extern from "angle_harmonic.hpp":
