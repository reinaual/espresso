--- conflicted
+++ resolved
@@ -50,11 +50,8 @@
 import random  # for true random numbers from os.urandom()
 
 setable_properties = ["box_l", "min_global_cut", "periodicity", "time",
-<<<<<<< HEAD
                       "time_step", "timings", "force_cap"]
-=======
-                      "time_step", "timings"]
->>>>>>> 41756c49
+
 IF LEES_EDWARDS == 1:
     setable_properties.append("lees_edwards_offset")
 
