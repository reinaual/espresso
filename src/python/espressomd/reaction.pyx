from __future__ import print_function, absolute_import
include "myconfig.pxi"
cimport globals
from . cimport reaction
from . cimport utils
from .highlander import ThereCanOnlyBeOne

IF CATALYTIC_REACTIONS:
    __reaction_is_initiated = False

    cdef class Reaction(object):
        """
        Class that handles catalytic reactions for self propelled particles.

<<<<<<< HEAD
        .. note:: Requires the features CATALYTIC_REACTIONS.

=======
        Keep in mind, that there may be
        only one reaction enabled.  There can be only one.

        Parameters
        ----------

        'product_type': integer
            Particle type of the reactions product

        'reactant_type': integer
            Particle type of the reactant

        'catalyzer_type':   integer
            Particle type of the catalyst

        'ct_range': float
            Distance up to which the catalyst affects the reactants

        'ct_rate': float
            Reaction rate for particle in the vicinity of catalysts

        'eq_rate': float, optional
            Equilibrium reaction rate

        'react_once':   bool, optional, defaults to False
            Only perform the reaction move on a particle pair once per timestep

        Notes
        -----

        Requires the features 'CATALYTIC_REACTIONS'.
>>>>>>> 9feae8b0
        """

        def validate_params(self):
            if not isinstance(self._params["product_type"], int):
                raise ValueError("product_type has to be an int")
            if not isinstance(self._params["reactant_type"], int):
                raise ValueError("reactant_type has to be an int")
            if not isinstance(self._params["catalyzer_type"], int):
                raise ValueError("catalyzer_type has to be an int")
            if not isinstance(self._params["ct_range"], float):
                raise ValueError("ct_range has to be a float")
            if not isinstance(self._params["ct_rate"], float):
                raise ValueError("ct_rate has to be a float")
            if not isinstance(self._params["eq_rate"], float):
                raise ValueError("eq_rate has to be a float")
            if not isinstance(self._params["react_once"], bool):
                raise ValueError("react_once has to be a bool")
            if not isinstance(self._params["swap"], bool):
                raise ValueError("swap has to be a bool")

            if self._params["product_type"] < 0:
                raise ValueError("product_type has to be positive!")
            if self._params["reactant_type"] < 0:
                raise ValueError("reactant_type has to be positive!")
            if self._params["catalyzer_type"] < 0:
                raise ValueError("catalyzer_type has to be positive!")
            if(self._params["product_type"] == self._params["reactant_type"] or
                self._params["product_type"] == self._params["catalyzer_type"] or
                    self._params["catalyzer_type"] == self._params["reactant_type"]):
                raise Exception(
                    "One particle type cannot be part of more than one reaction species!")
            if self._params["ct_range"] < 0:
                raise ValueError(
                    "Negative equilibrium reaction rate contstant is not allowed!")
            if self._params["ct_rate"] < 0:
                raise ValueError(
                    "Negative catalytic reaction rate constant is not allowed!")
            if (self._params["eq_rate"] < 0 and abs(self._params["eq_rate"] + 1.0) > 0.001):
                raise ValueError(
                    "Negative equilibrium reaction rate contstant is not allowed!")

        def valid_keys(self):
            return "product_type", "reactant_type", "catalyzer_type", "ct_range", "ct_rate", "eq_rate", "react_once", "swap"

        def required_keys(self):
            return "product_type", "reactant_type", "catalyzer_type", "ct_range", "ct_rate"

        def default_params(self):
            return {"product_type": None,
                    "reactant_type": None,
                    "catalyzer_type": None,
                    "ct_range": None,
                    "ct_rate": None,
                    "eq_rate": 0.0,
                    "react_once": False,
                    "swap": True}

        def _set_params_in_es_core(self):
            globals.reaction.product_type = self._params["product_type"]
            globals.reaction.reactant_type = self._params["reactant_type"]
            globals.reaction.catalyzer_type = self._params["catalyzer_type"]
            globals.reaction.range = self._params["ct_range"]
            globals.reaction.ct_rate = self._params["ct_rate"]
            globals.reaction.eq_rate = self._params["eq_rate"]
            globals.reaction.sing_mult = int(self._params["react_once"])
            globals.reaction.swap = int(self._params["swap"])

        def _get_params_from_es_core(self):
            self._params["product_type"] = globals.reaction.product_type
            self._params["reactant_type"] = globals.reaction.reactant_type
            self._params["catalyzer_type"] = globals.reaction.catalyzer_type
            self._params["ct_range"] = globals.reaction.range
            self._params["ct_rate"] = globals.reaction.ct_rate
            self._params["eq_rate"] = globals.reaction.eq_rate
            self._params["react_once"] = bool(globals.reaction.sing_mult)
            self._params["swap"] = bool(globals.reaction.swap)

        def get_params(self):
            """
            Get parameters set for the catalytic reactions.

            """
            self._get_params_from_es_core()
            return self._params

        # __getstate__ and __setstate__ define the pickle interaction
        def __getstate__(self):
            self._get_params_from_es_core()
            odict = self._params.copy()
            return odict

        def __setstate__(self, params):
            self._params = params
            self._set_params_in_es_core()
            mpi_setup_reaction()

        def __init__(self, *args, **kwargs):
<<<<<<< HEAD
            """
            Initialize the reaction. Keep in mind, that there may be
            only one reaction enabled. There can be only one.

            Parameters
            ----------
            'product_type' : :obj:`int`
                             Particle type of the reactions product.
            'reactant_type' : :obj:`int`
                              Particle type of the reactant.
            'catalyzer_type' : :obj:`int`
                               Particle type of the catalyst.
            'ct_range' : :obj:`float`
                         Distance up to which the catalyst affects the reactants.
            'ct_rate' : :obj:`float`
                        Reaction rate for particle in the vicinity of catalysts.
            'eq_rate' : :obj:`float`, optional
                        Equilibrium reaction rate.
            'react_once' : :obj:`bool`, optional, defaults to False
                           See documentation for explanation.
            'swap' : :obj:`bool`, optional
                     See documentation for explanation.

            """
=======
>>>>>>> 9feae8b0
            self._ct_rate = 0.0

            # There can only be one reaction
            global __reaction_is_initiated
            if __reaction_is_initiated == True:
                raise ThereCanOnlyBeOne(self.__class__)
            __reaction_is_initiated = True

            # Get default params
            self._params = self.default_params()

            # Check if required keys are given
            for k in self.required_keys():
                if k not in kwargs:
                    raise ValueError("At least the following keys have to be given as keyword arguments: " +
                                     self.required_keys().__str__() + " got " + kwargs.__str__())

                self._params[k] = kwargs[k]

            # Get default params
            self.setup(*args, **kwargs)

        def setup(self, *args, **kwargs):
            """
            Collect the parameters and set them in the core.

            """

            # Check if parameters are complete
            for k in kwargs:
                if k in self.valid_keys():
                    self._params[k] = kwargs[k]
                else:
                    raise KeyError("%s is not a valid key" % k)

            # Check if parameters are valid
            self.validate_params()

            # Pass parameters to Core
            self._set_params_in_es_core()

            # Set up the reaction
            mpi_setup_reaction()

        def start(self):
            """
            Restart the reaction after it was stopped.

            """
            if (self._ct_rate != 0.0):
                self._params["ct_rate"] = self._ct_rate
                self._ct_rate = 0.0
                self._set_params_in_es_core()
                mpi_setup_reaction()

        def stop(self):
            """
            Stop the reaction, i.e. set the reaction rate to 0.0.

            """
            if (self._ct_rate == 0.0):
                self._ct_rate = self._params["ct_rate"]
                self._params["ct_rate"] = 0.0
                self._set_params_in_es_core()
                mpi_setup_reaction()

        def __str__(self):
            return str(self.get_params())<|MERGE_RESOLUTION|>--- conflicted
+++ resolved
@@ -12,12 +12,11 @@
         """
         Class that handles catalytic reactions for self propelled particles.
 
-<<<<<<< HEAD
-        .. note:: Requires the features CATALYTIC_REACTIONS.
-
-=======
-        Keep in mind, that there may be
-        only one reaction enabled.  There can be only one.
+        .. note::
+           Requires the features CATALYTIC_REACTIONS.
+           
+           Keep in mind, that there may be only one reaction enabled. 
+           There can be only one.
 
         Parameters
         ----------
@@ -47,7 +46,6 @@
         -----
 
         Requires the features 'CATALYTIC_REACTIONS'.
->>>>>>> 9feae8b0
         """
 
         def validate_params(self):
@@ -145,33 +143,6 @@
             mpi_setup_reaction()
 
         def __init__(self, *args, **kwargs):
-<<<<<<< HEAD
-            """
-            Initialize the reaction. Keep in mind, that there may be
-            only one reaction enabled. There can be only one.
-
-            Parameters
-            ----------
-            'product_type' : :obj:`int`
-                             Particle type of the reactions product.
-            'reactant_type' : :obj:`int`
-                              Particle type of the reactant.
-            'catalyzer_type' : :obj:`int`
-                               Particle type of the catalyst.
-            'ct_range' : :obj:`float`
-                         Distance up to which the catalyst affects the reactants.
-            'ct_rate' : :obj:`float`
-                        Reaction rate for particle in the vicinity of catalysts.
-            'eq_rate' : :obj:`float`, optional
-                        Equilibrium reaction rate.
-            'react_once' : :obj:`bool`, optional, defaults to False
-                           See documentation for explanation.
-            'swap' : :obj:`bool`, optional
-                     See documentation for explanation.
-
-            """
-=======
->>>>>>> 9feae8b0
             self._ct_rate = 0.0
 
             # There can only be one reaction
