--- conflicted
+++ resolved
@@ -385,27 +385,19 @@
             mpi_bcast_parameter(FIELD_NPTISO_G0)
             mpi_bcast_parameter(FIELD_NPTISO_GV)
 
-<<<<<<< HEAD
     IF DPD:
         def set_dpd(self, kT=None):
             """
             Sets the DPD thermostat with required parameters 'kT'.
             This also activates the DPD interactions.
-=======
-    IF DPD or INTER_DPD:
-        @AssertThermostatType(THERMO_DPD, THERMO_INTER_DPD)
-        def set_dpd(self, **kwargs):
-            """
-            Sets the DPD thermostat with required parameters 'kT' 'gamma' 'r_cut'.
->>>>>>> dc7c3c1d
 
             Parameters
             ----------
             'kT' : float
                 Thermal energy of the heat bath, floating point number
-            """
-
-<<<<<<< HEAD
+
+            """
+
             if kT is None:
                 raise ValueError(
                     "kT has to be given as keyword args")
@@ -418,28 +410,3 @@
 
             mpi_bcast_parameter(FIELD_THERMO_SWITCH)
             mpi_bcast_parameter(FIELD_TEMPERATURE)
-=======
-            'gamma' : float
-                Friction the particles experience in the bath, floating point number
-
-            'r_cut' : float
-                Cut off value, floating point number
-
-            'wf' : integer, optional
-                Integer value zero or one, affects scaling of the random forces
-
-            'tgamma' : float, optional
-                Friction coefficient for the transverse DPD algorithm
-
-            'tr_cut' : float, optional
-                Cut off radius for the transverse DPD
-
-            'twf' : integer
-                Interger value zero or one, affects the scaling of the random forces
-                in the transverse DPD algorithm
-
-            """
-            req = ["kT", "gamma", "r_cut"]
-            valid = ["kT", "gamma", "r_cut", "tgamma", "tr_cut", "wf", "twf"]
-            raise Exception("Not implemented yet.")
->>>>>>> dc7c3c1d
