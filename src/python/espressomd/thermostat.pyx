#
# Copyright (C) 2013-2018 The ESPResSo project
#
# This file is part of ESPResSo.
#
# ESPResSo is free software: you can redistribute it and/or modify
# it under the terms of the GNU General Public License as published by
# the Free Software Foundation, either version 3 of the License, or
# (at your option) any later version.
#
# ESPResSo is distributed in the hope that it will be useful,
# but WITHOUT ANY WARRANTY; without even the implied warranty of
# MERCHANTABILITY or FITNESS FOR A PARTICULAR PURPOSE.  See the
# GNU General Public License for more details.
#
# You should have received a copy of the GNU General Public License
# along with this program.  If not, see <http://www.gnu.org/licenses/>.
#
from __future__ import print_function, absolute_import
from functools import wraps
from . cimport thermostat
include "myconfig.pxi"
from globals cimport *
import numpy as np
from . cimport utils
from .lb cimport *
<<<<<<< HEAD
IF LB:
    from .lb import LBFluid
IF LB_GPU:
    from .lb import LBFluidGPU
if LB or LB_GPU:
    from .lb cimport lb_lbcoupling_set_friction
    from .lb cimport lb_lbcoupling_get_friction
=======
if LB or LB_GPU:
    from .lb import HydrodynamicInteraction
    from .lb cimport lb_lbcoupling_set_gamma
    from .lb cimport lb_lbcoupling_get_gamma
>>>>>>> f9d50357


def AssertThermostatType(*allowedthermostats):
    """Assert that only a certain thermostat is active

    Decorator class to assure that only a given thermostat is active
    at a time.  Usage:

        @AssertThermostatType(THERMO_LANGEVIN)
        def set_langevin(self, kT=None, gamma=None, gamma_rotation=None):

    This will prefix an assertion for THERMO_LANGEVIN to the call.

    """
    def decoratorfunction(function):
        @wraps(function, assigned=('__name__', '__doc__'))
        def wrapper(*args, **kwargs):
            if (not (thermo_switch in allowedthermostats) and
                    (thermo_switch != THERMO_OFF)):
                raise Exception(
                    "This combination of thermostats is not allowed!")
            function(*args, **kwargs)
        return wrapper
    return decoratorfunction


cdef class Thermostat(object):

    # We have to cdef the state variable because it is a cdef class
    cdef _state

    def __init__(self):
        self._state = None
        pass

    def suspend(self):
        """Suspend the thermostat

        The thermostat can be suspended, e.g. to perform an energy
        minimization.

        """
        self._state = self.__getstate__()
        self.turn_off()

    def recover(self):
        """Recover a suspended thermostat

        If the thermostat had been suspended using .suspend(), it can
        be recovered with this method.

        """
        if self._state is not None:
            self.__setstate__(self._state)

    # __getstate__ and __setstate__ define the pickle interaction
    def __getstate__(self):
        # Attributes to pickle.
        thermolist = self.get_state()
        return thermolist

    def __setstate__(self, thermolist):
        if thermolist == []:
            return

        for thmst in thermolist:
            if thmst["type"] == "OFF":
                self.turn_off()
            if thmst["type"] == "LANGEVIN":
                self.set_langevin(kT=thmst["kT"], gamma=thmst[
                                  "gamma"], gamma_rotation=thmst["gamma_rotation"], act_on_virtual=thmst["act_on_virtual"], seed=thmst["seed"])
            if thmst["type"] == "LB":
                self.set_lb(
                    act_on_virtual=thmst["act_on_virtual"],
<<<<<<< HEAD
                    seed=thmst["rng_counter_fluid"])
=======
                    seed=thmst["counter"])
>>>>>>> f9d50357
            if thmst["type"] == "NPT_ISO":
                self.set_npt(kT=thmst["kT"], p_diff=thmst[
                             "p_diff"], piston=thmst["piston"])
            if thmst["type"] == "DPD":
                self.set_dpd(kT=thmst["kT"])

    def get_ts(self):
        return thermo_switch

    def get_state(self):
        """Returns the thermostat status."""
        thermo_list = []
        if temperature == -1:
            raise Exception("Thermostat is not initialized")
        if thermo_switch == THERMO_OFF:
            return [{"type": "OFF"}]
        if thermo_switch & THERMO_LANGEVIN:
            lang_dict = {}
            lang_dict["type"] = "LANGEVIN"
            lang_dict["kT"] = temperature
            lang_dict["act_on_virtual"] = thermo_virtual
            lang_dict["seed"] = int(langevin_get_rng_state())
            IF PARTICLE_ANISOTROPY:
                lang_dict["gamma"] = [langevin_gamma[0],
                                      langevin_gamma[1],
                                      langevin_gamma[2]]
            ELSE:
                lang_dict["gamma"] = langevin_gamma
            IF ROTATION:
                IF PARTICLE_ANISOTROPY:
                    lang_dict["gamma_rotation"] = [langevin_gamma_rotation[0],
                                                   langevin_gamma_rotation[1],
                                                   langevin_gamma_rotation[2]]
                ELSE:
                    lang_dict["gamma_rotation"] = langevin_gamma_rotation
            ELSE:
                lang_dict["gamma_rotation"] = None

            thermo_list.append(lang_dict)
        IF LB:
            if thermo_switch & THERMO_LB:
                lb_dict = {}
<<<<<<< HEAD
                lb_dict["friction"] = lb_lbcoupling_get_friction()
                lb_dict["type"] = "LB"
                lb_dict["act_on_virtual"] = thermo_virtual
                lb_dict["rng_counter_fluid"] = lb_lbcoupling_get_rng_state()
=======
                lb_dict["gamma"] = lb_lbcoupling_get_gamma()
                lb_dict["type"] = "LB"
                lb_dict["act_on_virtual"] = thermo_virtual
                lb_dict["counter"] = lb_lbcoupling_get_rng_state()
>>>>>>> f9d50357
                thermo_list.append(lb_dict)
        if thermo_switch & THERMO_NPT_ISO:
            npt_dict = {}
            npt_dict["type"] = "NPT_ISO"
            npt_dict["kT"] = temperature
            npt_dict.update(nptiso)
            # thermo_dict["gamma0"] = nptiso_gamma0
            # thermo_dict["gammav"] = nptiso_gammav
            # thermo_dict["p_ext"] = nptiso.p_ext
            # thermo_dict["p_inst"] = nptiso.p_inst
            # thermo_dict["p_inst_av"] = nptiso.p_inst_av
            # thermo_dict["piston"] = nptiso.piston
            # thermo_dict["p_diff"] = nptiso.p_diff
            thermo_list.append(npt_dict)
        if (thermo_switch & THERMO_DPD):
            dpd_dict = {}
            dpd_dict["type"] = "DPD"
            dpd_dict["kT"] = temperature
            thermo_list.append(dpd_dict)
        return thermo_list

    def turn_off(self):
        """
        Turns off all the thermostat and sets all the thermostat variables to zero.

        """

        global temperature
        global thermo_virtual
        thermo_virtual = True
        temperature = 0.
        mpi_bcast_parameter(FIELD_THERMO_VIRTUAL)
        mpi_bcast_parameter(FIELD_TEMPERATURE)
        global langevin_gamma
        IF PARTICLE_ANISOTROPY:
            for i in range(3):
                langevin_gamma[i] = 0.
        ELSE:
            langevin_gamma = 0.
        mpi_bcast_parameter(FIELD_LANGEVIN_GAMMA)
        global langevin_gamma_rotation
        IF ROTATION:
            IF PARTICLE_ANISOTROPY:
                for i in range(3):
                    langevin_gamma_rotation[i] = 0.
            ELSE:
                langevin_gamma_rotation = 0.
            mpi_bcast_parameter(FIELD_LANGEVIN_GAMMA_ROTATION)

        global thermo_switch
        thermo_switch = THERMO_OFF
        mpi_bcast_parameter(FIELD_THERMO_SWITCH)
        IF LB or LB_GPU:
<<<<<<< HEAD
            lb_lbcoupling_set_friction(0.0)
=======
            lb_lbcoupling_set_gamma(0.0)
>>>>>>> f9d50357
        return True

    @AssertThermostatType(THERMO_LANGEVIN)
    def set_langevin(self, kT=None, gamma=None, gamma_rotation=None,
                     act_on_virtual=False, seed=None):
        """
        Sets the Langevin thermostat with required parameters 'kT' 'gamma'
        and optional parameter 'gamma_rotation'.

        Parameters
        -----------
        kT : :obj:`float`
             Thermal energy of the simulated heat bath.
        gamma : :obj:`float`
                Contains the friction coefficient of the bath. If the feature 'PARTICLE_ANISOTROPY'
                is compiled in then 'gamma' can be a list of three positive floats, for the friction
                coefficient in each cardinal direction.
        gamma_rotation : :obj:`float`, optional
                         The same applies to 'gamma_rotation', which requires the feature
                         'ROTATION' to work properly. But also accepts three floating point numbers
                         if 'PARTICLE_ANISOTROPY' is also compiled in.
        act_on_virtual : :obj:`bool`, optional
                If true the thermostat will act on virtual sites, default is off.
        seed : :obj:`int`, required
                Initial counter value (or seed) of the philox RNG.
                Required on first activation of the langevin thermostat.

        """

        scalar_gamma_def = True
        scalar_gamma_rot_def = True
        IF PARTICLE_ANISOTROPY:
            if hasattr(gamma, "__iter__"):
                scalar_gamma_def = False
            else:
                scalar_gamma_def = True

        IF PARTICLE_ANISOTROPY:
            if hasattr(gamma_rotation, "__iter__"):
                scalar_gamma_rot_def = False
            else:
                scalar_gamma_rot_def = True

        if kT is None or gamma is None:
            raise ValueError(
                "Both, kT and gamma have to be given as keyword args")
        utils.check_type_or_throw_except(kT, 1, float, "kT must be a number")
        if scalar_gamma_def:
            utils.check_type_or_throw_except(
                gamma, 1, float, "gamma must be a number")
        else:
            utils.check_type_or_throw_except(
                gamma, 3, float, "diagonal elements of the gamma tensor must be numbers")
        if gamma_rotation is not None:
            if scalar_gamma_rot_def:
                utils.check_type_or_throw_except(
                    gamma_rotation, 1, float, "gamma_rotation must be a number")
            else:
                utils.check_type_or_throw_except(
                    gamma_rotation, 3, float, "diagonal elements of the gamma_rotation tensor must be numbers")

        if scalar_gamma_def:
            if float(kT) < 0. or float(gamma) < 0.:
                raise ValueError(
                    "temperature and gamma must be positive numbers")
        else:
            if float(kT) < 0. or float(gamma[0]) < 0. or float(gamma[1]) < 0. or float(gamma[2]) < 0.:
                raise ValueError(
                    "temperature and diagonal elements of the gamma tensor must be positive numbers")
        if gamma_rotation is not None:
            if scalar_gamma_rot_def:
                if float(gamma_rotation) < 0.:
                    raise ValueError(
                        "gamma_rotation must be positive number")
            else:
                if float(gamma_rotation[0]) < 0. or float(gamma_rotation[1]) < 0. or float(gamma_rotation[2]) < 0.:
                    raise ValueError(
                        "diagonal elements of the gamma_rotation tensor must be positive numbers")

        #Seed is required if the rng is not initialized
        if not seed and langevin_is_seed_required():
            raise ValueError(
                "A seed has to be given as keyword argument on first activation of the thermostat")

        if seed:
            utils.check_type_or_throw_except(
                seed, 1, int, "seed must be a positive integer")
            langevin_set_rng_state(seed)

        global temperature
        temperature = float(kT)
        global langevin_gamma
        IF PARTICLE_ANISOTROPY:
            if scalar_gamma_def:
                langevin_gamma[0] = gamma
                langevin_gamma[1] = gamma
                langevin_gamma[2] = gamma
            else:
                langevin_gamma[0] = gamma[0]
                langevin_gamma[1] = gamma[1]
                langevin_gamma[2] = gamma[2]
        ELSE:
            langevin_gamma = float(gamma)

        global langevin_gamma_rotation
        IF ROTATION:
            if gamma_rotation is not None:
                IF PARTICLE_ANISOTROPY:
                    if scalar_gamma_rot_def:
                        langevin_gamma_rotation[0] = gamma_rotation
                        langevin_gamma_rotation[1] = gamma_rotation
                        langevin_gamma_rotation[2] = gamma_rotation
                    else:
                        langevin_gamma_rotation[0] = gamma_rotation[0]
                        langevin_gamma_rotation[1] = gamma_rotation[1]
                        langevin_gamma_rotation[2] = gamma_rotation[2]
                ELSE:
                    if scalar_gamma_rot_def:
                        langevin_gamma_rotation = gamma_rotation
                    else:
                        raise ValueError(
                            "gamma_rotation must be a scalar since feature PARTICLE_ANISOTROPY is disabled")
            else:
                IF PARTICLE_ANISOTROPY:
                    if scalar_gamma_def:
                        langevin_gamma_rotation[0] = gamma
                        langevin_gamma_rotation[1] = gamma
                        langevin_gamma_rotation[2] = gamma
                    else:
                        langevin_gamma_rotation[0] = gamma[0]
                        langevin_gamma_rotation[1] = gamma[1]
                        langevin_gamma_rotation[2] = gamma[2]
                ELSE:
                    langevin_gamma_rotation = langevin_gamma

        global thermo_switch
        thermo_switch = (thermo_switch | THERMO_LANGEVIN)
        mpi_bcast_parameter(FIELD_THERMO_SWITCH)
        mpi_bcast_parameter(FIELD_TEMPERATURE)
        mpi_bcast_parameter(FIELD_LANGEVIN_GAMMA)

        global thermo_virtual
        thermo_virtual = act_on_virtual
        mpi_bcast_parameter(FIELD_THERMO_VIRTUAL)

        IF ROTATION:
            mpi_bcast_parameter(FIELD_LANGEVIN_GAMMA_ROTATION)
        return True

    IF LB_GPU or LB:
        @AssertThermostatType(THERMO_LB)
        def set_lb(
            self,
            seed=None,
            act_on_virtual=True,
            LB_fluid=None,
<<<<<<< HEAD
                friction=0.0):
=======
                gamma=0.0):
>>>>>>> f9d50357
            """
            Sets the LB thermostat.

            This thermostat requires the feature LBFluid or LBFluidGPU.

            Parameters
            ----------
            LB_fluid : instance of :class:`espressomd.LBFluid` or :class:`espressomd.LBFluidGPU`
            seed : :obj:`int`
                 Seed for the random number generator, required
                 if kT > 0.
            act_on_virtual : :obj:`bool`, optional
                If true the thermostat will act on virtual sites, default is on.
            gamma : :obj:`float`
                Frictional coupling constant for the MD particle coupling.

            """
<<<<<<< HEAD
            valid_LB_fluid = False
            IF LB:
                if isinstance(LB_fluid, LBFluid):
                    valid_LB_fluid = True
            IF LB_GPU:
                if isinstance(LB_fluid, LBFluidGPU):
                    valid_LB_fluid = True
            if not valid_LB_fluid:
                raise ValueError(
                    "The LB thermostat requires a LB / LBGPU instance as a keyword arg.")

            if lb_lbfluid_get_kT() > 0. and not seed:
                raise ValueError(
                    "seed has to be given as keyword arg")

            if not seed:
                seed = 0

            lb_lbcoupling_set_rng_state(seed)
=======
            if not isinstance(LB_fluid, HydrodynamicInteraction):
                raise ValueError(
                    "The LB thermostat requires a LB / LBGPU instance as a keyword arg.")

            if lb_lbfluid_get_kT() > 0.:
                if not seed:
                    raise ValueError(
                        "seed has to be given as keyword arg")
                else:
                    lb_lbcoupling_set_rng_state(seed)
>>>>>>> f9d50357

            global thermo_switch
            thermo_switch = (thermo_switch or THERMO_LB)
            mpi_bcast_parameter(FIELD_THERMO_SWITCH)

            global thermo_virtual
            thermo_virtual = act_on_virtual
            mpi_bcast_parameter(FIELD_THERMO_VIRTUAL)
<<<<<<< HEAD
            lb_lbcoupling_set_friction(friction)
=======
            lb_lbcoupling_set_gamma(gamma)
>>>>>>> f9d50357
            return True

    IF NPT:
        @AssertThermostatType(THERMO_NPT_ISO)
        def set_npt(self, kT=None, gamma0=None, gammav=None):
            """
            Sets the NPT thermostat with required parameters 'temperature', 'gamma0', 'gammav'.

            Parameters
            ----------
            kT : :obj:`float`
                 Thermal energy of the heat bath
            gamma0 : :obj:`float`
                     Friction coefficient of the bath
            gammav : :obj:`float`
                     Artificial friction coefficient for the volume
                     fluctuations. Mass of the artificial piston.

            """

            if kT is None or gamma0 is None or gammav is None:
                raise ValueError(
                    "kT, gamma0 and gammav have to be given as keyword args")
            if not isinstance(kT, float):
                raise ValueError("temperature must be a positive number")
            global temperature
            temperature = float(kT)
            global thermo_switch
            thermo_switch = (thermo_switch | THERMO_NPT_ISO)
            global nptiso_gamma0
            nptiso_gamma0 = gamma0
            global nptiso_gammav
            nptiso_gammav = gammav
            mpi_bcast_parameter(FIELD_THERMO_SWITCH)
            mpi_bcast_parameter(FIELD_TEMPERATURE)
            mpi_bcast_parameter(FIELD_NPTISO_G0)
            mpi_bcast_parameter(FIELD_NPTISO_GV)

    IF DPD:
        def set_dpd(self, kT=None):
            """
            Sets the DPD thermostat with required parameters 'kT'.
            This also activates the DPD interactions.

            Parameters
            ----------
            'kT' : float
                Thermal energy of the heat bath, floating point number

            """

            if kT is None:
                raise ValueError(
                    "kT has to be given as keyword args")
            if not isinstance(kT, float):
                raise ValueError("temperature must be a positive number")
            global temperature
            temperature = float(kT)
            global thermo_switch
            thermo_switch = (thermo_switch | THERMO_DPD)

            mpi_bcast_parameter(FIELD_THERMO_SWITCH)
            mpi_bcast_parameter(FIELD_TEMPERATURE)<|MERGE_RESOLUTION|>--- conflicted
+++ resolved
@@ -24,20 +24,10 @@
 import numpy as np
 from . cimport utils
 from .lb cimport *
-<<<<<<< HEAD
-IF LB:
-    from .lb import LBFluid
-IF LB_GPU:
-    from .lb import LBFluidGPU
-if LB or LB_GPU:
-    from .lb cimport lb_lbcoupling_set_friction
-    from .lb cimport lb_lbcoupling_get_friction
-=======
 if LB or LB_GPU:
     from .lb import HydrodynamicInteraction
     from .lb cimport lb_lbcoupling_set_gamma
     from .lb cimport lb_lbcoupling_get_gamma
->>>>>>> f9d50357
 
 
 def AssertThermostatType(*allowedthermostats):
@@ -112,11 +102,7 @@
             if thmst["type"] == "LB":
                 self.set_lb(
                     act_on_virtual=thmst["act_on_virtual"],
-<<<<<<< HEAD
                     seed=thmst["rng_counter_fluid"])
-=======
-                    seed=thmst["counter"])
->>>>>>> f9d50357
             if thmst["type"] == "NPT_ISO":
                 self.set_npt(kT=thmst["kT"], p_diff=thmst[
                              "p_diff"], piston=thmst["piston"])
@@ -159,17 +145,10 @@
         IF LB:
             if thermo_switch & THERMO_LB:
                 lb_dict = {}
-<<<<<<< HEAD
-                lb_dict["friction"] = lb_lbcoupling_get_friction()
+                lb_dict["gamma"] = lb_lbcoupling_get_gamma()
                 lb_dict["type"] = "LB"
                 lb_dict["act_on_virtual"] = thermo_virtual
                 lb_dict["rng_counter_fluid"] = lb_lbcoupling_get_rng_state()
-=======
-                lb_dict["gamma"] = lb_lbcoupling_get_gamma()
-                lb_dict["type"] = "LB"
-                lb_dict["act_on_virtual"] = thermo_virtual
-                lb_dict["counter"] = lb_lbcoupling_get_rng_state()
->>>>>>> f9d50357
                 thermo_list.append(lb_dict)
         if thermo_switch & THERMO_NPT_ISO:
             npt_dict = {}
@@ -223,11 +202,7 @@
         thermo_switch = THERMO_OFF
         mpi_bcast_parameter(FIELD_THERMO_SWITCH)
         IF LB or LB_GPU:
-<<<<<<< HEAD
-            lb_lbcoupling_set_friction(0.0)
-=======
             lb_lbcoupling_set_gamma(0.0)
->>>>>>> f9d50357
         return True
 
     @AssertThermostatType(THERMO_LANGEVIN)
@@ -384,11 +359,7 @@
             seed=None,
             act_on_virtual=True,
             LB_fluid=None,
-<<<<<<< HEAD
-                friction=0.0):
-=======
                 gamma=0.0):
->>>>>>> f9d50357
             """
             Sets the LB thermostat.
 
@@ -406,27 +377,6 @@
                 Frictional coupling constant for the MD particle coupling.
 
             """
-<<<<<<< HEAD
-            valid_LB_fluid = False
-            IF LB:
-                if isinstance(LB_fluid, LBFluid):
-                    valid_LB_fluid = True
-            IF LB_GPU:
-                if isinstance(LB_fluid, LBFluidGPU):
-                    valid_LB_fluid = True
-            if not valid_LB_fluid:
-                raise ValueError(
-                    "The LB thermostat requires a LB / LBGPU instance as a keyword arg.")
-
-            if lb_lbfluid_get_kT() > 0. and not seed:
-                raise ValueError(
-                    "seed has to be given as keyword arg")
-
-            if not seed:
-                seed = 0
-
-            lb_lbcoupling_set_rng_state(seed)
-=======
             if not isinstance(LB_fluid, HydrodynamicInteraction):
                 raise ValueError(
                     "The LB thermostat requires a LB / LBGPU instance as a keyword arg.")
@@ -437,7 +387,6 @@
                         "seed has to be given as keyword arg")
                 else:
                     lb_lbcoupling_set_rng_state(seed)
->>>>>>> f9d50357
 
             global thermo_switch
             thermo_switch = (thermo_switch or THERMO_LB)
@@ -446,11 +395,7 @@
             global thermo_virtual
             thermo_virtual = act_on_virtual
             mpi_bcast_parameter(FIELD_THERMO_VIRTUAL)
-<<<<<<< HEAD
-            lb_lbcoupling_set_friction(friction)
-=======
             lb_lbcoupling_set_gamma(gamma)
->>>>>>> f9d50357
             return True
 
     IF NPT:
