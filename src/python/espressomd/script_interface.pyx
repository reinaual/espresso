from espressomd.utils import to_char_pointer, to_str

<<<<<<< HEAD
cdef class PObjectId:
    cpdef ObjectId id
    
    def __richcmp__(PObjectId a, PObjectId b, op):
        if op == 2:
            return a.id == b.id
        else:
            raise NotImplementedError


cdef class PScriptInterface:
=======
cdef class PScriptInterface(object):
>>>>>>> 62f1b883
    def __init__(self, name=None, policy="GLOBAL"):
        if name:
            if(policy=="GLOBAL"):
                self.sip = make_shared(to_char_pointer(name), GLOBAL)
            else:
                self.sip = make_shared(to_char_pointer(name), LOCAL)
            self.parameters = self.sip.get().valid_parameters()
        else:
            self.sip = shared_ptr[ScriptInterfaceBase]()
            self.parameters = map[string, Parameter]()

    def __richcmp__(a, b, op):
        if op == 2:
            return a.id() == b.id()
        else:
            raise NotImplementedError

    def _ref_count(self):
        return self.sip.use_count()

    cdef set_sip(self, shared_ptr[ScriptInterfaceBase] sip):
        self.sip = sip
        self.parameters = self.sip.get().valid_parameters()

    def set_sip_via_oid(self,PObjectId id):
        """Set the shared_ptr to the script object in the core via the object id"""
        oid=id.id
        try:
            ptr = get_instance(oid).lock()
            self.set_sip(ptr)
        except:
            raise Exception("Could not get sip for given_id")
    
    def _valid_parameters(self):
        parameters = []

        for p in self.sip.get().valid_parameters():
            parameters.append(to_str(p.first))

        return parameters

    def id(self):
        oid = PObjectId()
        oid.id = self.sip.get().id()
        return oid

    def call_method(self, method, **kwargs):
        cdef map[string, Variant] parameters

        for name in kwargs:
            parameters[to_char_pointer(name)] = self.python_object_to_variant(kwargs[name])

        return self.variant_to_python_object(self.sip.get().call_method(to_char_pointer(method), parameters))

    def name(self):
        return self.sip.get().name()

    def set_params(self, **kwargs):
        cdef ParameterType type
        cdef map[string, Variant] parameters
        cdef Variant v

        for pname in kwargs:
            name = to_char_pointer(pname)

            try:
                type = self.parameters.at(name).type()
            except:
                raise ValueError("Unknown parameter %s" % name)

            # Check number of elements if applicable
            if < int > type in [ < int > INT_VECTOR, < int > DOUBLE_VECTOR]:
                n_elements = self.parameters[name].n_elements()
                if n_elements!=0 and not (len(kwargs[pname]) == n_elements):
                    raise ValueError(
                        "Value of %s expected to be %i elements" % (name, n_elements))

            # We accept floats for ints (but not the other way round)
            if <int> type == <int> DOUBLE and isinstance(kwargs[pname], int):
                kwargs[pname] = float(kwargs[pname])
            # We already know that the argument is an iterable of the correct length
            elif <int> type == <int> DOUBLE_VECTOR:
                for i in range(len(kwargs[pname])):
                    if isinstance(kwargs[pname][i], int):
                        kwargs[pname][i] = float(kwargs[pname][i])

            v = self.python_object_to_variant(kwargs[pname])

            if v.which() == <int> type:
                parameters[name] = v
            else:
                raise ValueError("Wrong type for parameter '%s': Expected %s, but got %s" % (pname, get_type_label(type), get_type_label(v)))

        self.sip.get().set_parameters(parameters)

    cdef Variant python_object_to_variant(self, value):
        cdef Variant v
        cdef vector[Variant] vec
        cdef PObjectId oid

        # The order is important, the object character should
        # be preserved even if the PScriptInterface derived class
        # is iterable.
        if isinstance(value, PScriptInterface):
            # Map python object do id
            oid = value.id()
            return make_variant[ObjectId](oid.id)
        elif hasattr(value, '__iter__') and not(type(value) == str):
            for e in value:
                vec.push_back(self.python_object_to_variant(e))
            v = make_variant[vector[Variant]](vec)
            transform_vectors(v)
            return v
        elif type(value) == str:
            return make_variant[string](to_char_pointer(value))
        elif type(value) == int:
            return make_variant[int](value)
        elif type(value) == float:
            return make_variant[float](value)
        elif type(value) == type(True):
            return make_variant[bool](value)
        else:
            raise TypeError("Unkown type for conversion to Variant")

    cdef variant_to_python_object(self, Variant value):
        cdef ObjectId oid
        cdef vector[Variant] vec
        cdef int type = value.which()
        cdef shared_ptr[ScriptInterfaceBase] ptr

        if < int > type == <int > BOOL:
            return get[bool](value)
        if < int > type == <int > INT:
            return get[int](value)
        if < int > type == <int > DOUBLE:
            return get[double](value)
        if < int > type == <int > STRING:
            return get[string](value)
        if < int > type == <int > INT_VECTOR:
            return get[vector[int]](value)
        if < int > type == <int > DOUBLE_VECTOR:
            return get[vector[double]](value)
        if < int > type == <int > OBJECTID:
            # Get the id and build a curresponding object
            try:
                oid = get[ObjectId](value)
                ptr = get_instance(oid).lock()
                if ptr != shared_ptr[ScriptInterfaceBase]():
                    so_name=str(ptr.get().name())
                    # Fallback class, if nothing omre specific is registered for the script object name
                    pclass=ScriptInterfaceHelper
                    # Look up class
                    if so_name in _python_class_by_so_name:
                        pclass =_python_class_by_so_name[so_name]
                    pobj = pclass()
                    poid=PObjectId()
                    poid.id=ptr.get().id()
                    pobj.set_sip_via_oid(poid)
                    return pobj
                else:
                    return None
            except:
                return None
        if < int > type == < int > VECTOR:
            vec = get[vector[Variant]](value)
            res = []

            for i in vec:
                res.append(self.variant_to_python_object(i))

            return res

        raise Exception("Unkown type")

    def get_parameter(self, name):
        cdef Variant value = self.sip.get().get_parameter(to_char_pointer(name))
        return self.variant_to_python_object(value)

    def get_params(self):
        cdef map[string, Variant] params = self.sip.get().get_parameters()
        odict = {}
        for pair in params:
            odict[to_str(pair.first)] = self.variant_to_python_object(pair.second)

        return odict

class ScriptInterfaceHelper(PScriptInterface):
    _so_name = None
    _so_bind_methods =()

    def __init__(self,**kwargs):
        super(ScriptInterfaceHelper,self).__init__(self._so_name)
        self.set_params(**kwargs)
        self.define_bound_methods()

    def __dir__(self):
        return self.__dict__.keys() + self._valid_parameters()

    def __getattr__(self, attr):
        if attr in self._valid_parameters():
            return self.get_parameter(to_char_pointer(attr))
        else:
            try:
                return self.__dict__[attr]
            except KeyError:
                raise AttributeError

    def __setattr__(self, attr, value):
        if attr in self._valid_parameters():
            self.set_params(**{attr:value})
        else:
            self.__dict__[attr] = value

    def generate_caller(self,method_name):
        def template_method(**kwargs):
            res=self.call_method(method_name,**kwargs)
            return res

        return template_method

    def define_bound_methods(self):
        for method_name in self._so_bind_methods:
            setattr(self,method_name,self.generate_caller(method_name))





# Map from script object names to corresponding python classes
_python_class_by_so_name ={}


def script_interface_register(c):
    """Decorator used to register script interface classes
       This will store a name<->class relationship in a registry, so that parameters
       of type object can be instanciated as the correct python class
    """
    if not hasattr(c,"_so_name"):
        raise Exception("Python classes representing a script object must define an _so_name attribute at class level")
    _python_class_by_so_name[c._so_name]=c
    return c
    




initialize()<|MERGE_RESOLUTION|>--- conflicted
+++ resolved
@@ -1,7 +1,6 @@
 from espressomd.utils import to_char_pointer, to_str
 
-<<<<<<< HEAD
-cdef class PObjectId:
+cdef class PObjectId(object):
     cpdef ObjectId id
     
     def __richcmp__(PObjectId a, PObjectId b, op):
@@ -11,10 +10,7 @@
             raise NotImplementedError
 
 
-cdef class PScriptInterface:
-=======
 cdef class PScriptInterface(object):
->>>>>>> 62f1b883
     def __init__(self, name=None, policy="GLOBAL"):
         if name:
             if(policy=="GLOBAL"):
