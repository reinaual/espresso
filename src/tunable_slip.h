--- conflicted
+++ resolved
@@ -33,36 +33,11 @@
 
 #ifdef TUNABLE_SLIP
 
-<<<<<<< HEAD
-MDINLINE int tunable_slip_set_params(int part_type_a, int part_type_b,
-		      double temp, double gamma, double r_cut,
-		      double time, double vx, double vy, double vz)
-{
-  IA_parameters *data = get_ia_param_safe(part_type_a, part_type_b);
-  
-  if (!data) return TCL_ERROR;
-  
-  /* TUNABLE SLIP should be symmetrical! */
-  data->TUNABLE_SLIP_temp     = temp;
-  data->TUNABLE_SLIP_gamma    = gamma;
-  data->TUNABLE_SLIP_r_cut    = r_cut;
-  data->TUNABLE_SLIP_time     = time;
-  data->TUNABLE_SLIP_vx       = vx;
-  data->TUNABLE_SLIP_vy       = vy;
-  data->TUNABLE_SLIP_vz       = vz;
- 
-  /* broadcast interaction parameters */
-  mpi_bcast_ia_params(part_type_a, part_type_b);
-  
-  return TCL_OK;
-}
-=======
 int tunable_slip_set_params(int part_type_a, int part_type_b,
 			    double temp, double gamma, double r_cut,
 			    double time, double vx, double vy, double vz);
 
 int tclprint_to_result_tunable_slipIA(Tcl_Interp *interp, int i, int j);
->>>>>>> 846e7cdf
 
 int tclcommand_inter_parse_tunable_slip(Tcl_Interp * interp,
 					int part_type_a, int part_type_b,
