#!/bin/bash

if ((`ps -o nice= $$` < 5)); then 
    renice -n 5 $$
fi

function start() {
    echo "START $1"
}

function end() {
    echo "END $1"
}

<<<<<<< HEAD
function bootstrap() {
    cd $SRCDIR
    start "BOOTSTRAP"
    ./bootstrap.sh
    end "BOOTSTRAP"
    cd $BUILDDIR
}

function configure() {
    start "CONFIGURE"
    $SRCDIR/configure $@
    end "CONFIGURE"
}

function use_myconfig() {
    myconfig=$SRCDIR/testsuite/configs/myconfig-$1.hpp
    if [ ! -e "$myconfig" ]; then
        echo "$myconfig does not exist!"
        exit 1
    fi
    echo "Using $myconfig."
    cp $myconfig myconfig.hpp
=======
function cmd() {
    echo ">$1"
    eval $1
>>>>>>> 14a64c96
}

function outp() {
    for p in $*; do
        echo "  $p=${!p}"
    done
}

# DIR SETTINGS
[ ! -v insource ] && insource="true"
[ ! -v srcdir ] && srcdir=`pwd`
if $insource; then
    builddir=$srcdir
elif [ ! -v builddir ]; then
    builddir=$srcdir/build
fi

<<<<<<< HEAD
function dist() {
    start "DIST"
    make dist 
    make dist-xz
    end "DIST"
}
=======
outp srcdir builddir insource 

if [ ! -e $srcdir/configure.ac ]; then
    echo "Could not find configure.ac in $srcdir!"
    exit 1
fi

if ! $insource; then
    if [ ! -d $builddir ]; then
        echo "Creating $builddir..."
        mkdir -p $builddir
    fi
fi

# PARALLELISM SETTINGS
if [ -v parallelism ]; then
    outp parallelism

    case $parallelism in
        ("3core") 
            with_mpi=true 
            check_procs=3
            ;;
        ("4core")
            with_mpi=true
            check_procs=4
            ;;
        ("nompi")
            with_mpi=false
            ;;
    esac
fi
>>>>>>> 14a64c96
<|MERGE_RESOLUTION|>--- conflicted
+++ resolved
@@ -1,5 +1,9 @@
-#!/bin/bash
-
+# Copyright (C) 2013 Olaf Lenz
+#
+# Copying and distribution of this file, with or without modification,
+# are permitted in any medium without royalty provided the copyright
+# notice and this notice are preserved.  This file is offered as-is,
+# without any warranty.
 if ((`ps -o nice= $$` < 5)); then 
     renice -n 5 $$
 fi
@@ -12,34 +16,9 @@
     echo "END $1"
 }
 
-<<<<<<< HEAD
-function bootstrap() {
-    cd $SRCDIR
-    start "BOOTSTRAP"
-    ./bootstrap.sh
-    end "BOOTSTRAP"
-    cd $BUILDDIR
-}
-
-function configure() {
-    start "CONFIGURE"
-    $SRCDIR/configure $@
-    end "CONFIGURE"
-}
-
-function use_myconfig() {
-    myconfig=$SRCDIR/testsuite/configs/myconfig-$1.hpp
-    if [ ! -e "$myconfig" ]; then
-        echo "$myconfig does not exist!"
-        exit 1
-    fi
-    echo "Using $myconfig."
-    cp $myconfig myconfig.hpp
-=======
 function cmd() {
     echo ">$1"
     eval $1
->>>>>>> 14a64c96
 }
 
 function outp() {
@@ -57,14 +36,6 @@
     builddir=$srcdir/build
 fi
 
-<<<<<<< HEAD
-function dist() {
-    start "DIST"
-    make dist 
-    make dist-xz
-    end "DIST"
-}
-=======
 outp srcdir builddir insource 
 
 if [ ! -e $srcdir/configure.ac ]; then
@@ -97,4 +68,3 @@
             ;;
     esac
 fi
->>>>>>> 14a64c96
