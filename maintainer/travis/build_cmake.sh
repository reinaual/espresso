#!/usr/bin/env bash
# Copyright (C) 2016 The ESPResSo project
# Copyright (C) 2014 Olaf Lenz
#
# Copying and distribution of this file, with or without modification,
# are permitted in any medium without royalty provided the copyright
# notice and this notice are preserved.  This file is offered as-is,
# without any warranty.


# HELPER FUNCTIONS

# output value of env variables
function outp {
    for p in $*; do
        echo "  $p=${!p}"
    done
}

# start a block
function start {
    echo "=================================================="
    echo "START $1"
    echo "=================================================="
}

# end a block
function end {
    echo "=================================================="
    echo "END $1"
    echo "=================================================="
}

# execute and output a command
function cmd {
    echo ">$1"
    eval $1
}


# handle environment variables
[ -z "$insource" ] && insource="true"
[ -z "$srcdir" ] && srcdir=`pwd`
[ -z "$cmake_params" ] && cmake_params=""
[ -z "$with_fftw" ] && with_fftw="true"
[ -z "$with_python_interface" ] && with_python_interface="true"
[ -z "$myconfig" ] && myconfig="default"
[ -z "$check_procs" ] && check_procs=2
[ -z "$make_check" ] && make_check="true"

if $insource; then
    builddir=$srcdir
elif [ -z "$builddir" ]; then
    builddir=$srcdir/build
fi

outp insource srcdir builddir \
    cmake_params with_fftw \
    with_python_interface myconfig check_procs

# check indentation of python files
pep8 --filename=*.pyx,*.pxd,*.py --select=E111 $srcdir/src/python/espressomd/
ec=$?
if [ $ec -eq 0 ]; then
    echo ""
    echo "Indentation in Python files correct..."
    echo ""
else
    echo ""
    echo "Error: Python files are not indented the right way. Please use 4 spaces per indentation level!"
    echo ""
    exit $ec
fi

if [ ! $insource ]; then
    if [ ! -d $builddir ]; then
        echo "Creating $builddir..."
        mkdir -p $builddir
    fi
fi

if [ ! $insource ]; then
    cd $builddir
fi

# CONFIGURE
start "CONFIGURE"

if [ $with_fftw = "true" ]; then
    cmake_params="$cmake_params"
else
    cmake_params="-DCMAKE_DISABLE_FIND_PACKAGE_FFTW3=ON $cmake_params"
fi

<<<<<<< HEAD
if [ $with_tcl = "true" ]; then
    cmake_params="-DWITH_TCL=ON $cmake_params"
else
    cmake_params="-DWITH_TCL=OFF $cmake_params"
fi
=======
>>>>>>> 00921e6d

if [ $with_python_interface = "true" ]; then
    cmake_params="-DWITH_PYTHON=ON $cmake_params"
else
    cmake_params="-DWITH_PYTHON=OFF $cmake_params"
fi

MYCONFIG_DIR=$srcdir/maintainer/configs
if [ "$myconfig" = "default" ]; then
    echo "Using default myconfig."
else
    myconfig_file=$MYCONFIG_DIR/$myconfig.hpp
    if [ ! -e "$myconfig_file" ]; then
        echo "$myconfig_file does not exist!"
        exit 1
    fi
    echo "Copying $myconfig.hpp to $builddir/myconfig.hpp..."
    cp $myconfig_file $builddir/myconfig.hpp
fi

cmd "cmake $cmake_params $srcdir" || exit $?
end "CONFIGURE"

# BUILD
start "BUILD"

cmd "make" || exit $?

end "BUILD"

if $make_check; then
    start "TEST"

    cmd "make check_python $make_params"
    ec=$?
    if [ $ec != 0 ]; then	
        cmd "cat $srcdir/testsuite/python/Testing/Temporary/LastTest.log"
        exit $ec
    fi

#    cmd "make check_tcl $make_params"
#    ec=$?
#    if [ $ec != 0 ]; then	
#        cmd "cat $srcdir/testsuite/tcl/Testing/Temporary/LastTest.log"
#        exit $ec
#    fi

    cmd "make check_unit_tests $make_params"
    ec=$?
    if [ $ec != 0 ]; then	
        cmd "cat $srcdir/src/core/unit_tests/Testing/Temporary/LastTest.log"
        exit $ec
    fi

    end "TEST"
fi<|MERGE_RESOLUTION|>--- conflicted
+++ resolved
@@ -92,15 +92,6 @@
     cmake_params="-DCMAKE_DISABLE_FIND_PACKAGE_FFTW3=ON $cmake_params"
 fi
 
-<<<<<<< HEAD
-if [ $with_tcl = "true" ]; then
-    cmake_params="-DWITH_TCL=ON $cmake_params"
-else
-    cmake_params="-DWITH_TCL=OFF $cmake_params"
-fi
-=======
->>>>>>> 00921e6d
-
 if [ $with_python_interface = "true" ]; then
     cmake_params="-DWITH_PYTHON=ON $cmake_params"
 else
@@ -140,13 +131,6 @@
         exit $ec
     fi
 
-#    cmd "make check_tcl $make_params"
-#    ec=$?
-#    if [ $ec != 0 ]; then	
-#        cmd "cat $srcdir/testsuite/tcl/Testing/Temporary/LastTest.log"
-#        exit $ec
-#    fi
-
     cmd "make check_unit_tests $make_params"
     ec=$?
     if [ $ec != 0 ]; then	
