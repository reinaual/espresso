--- conflicted
+++ resolved
@@ -261,15 +261,6 @@
     - cuda
     - ptrace
 
-<<<<<<< HEAD
-intel:17:
-  stage: build
-  image: gitlab.icp.uni-stuttgart.de:4567/espressomd/docker/$CI_JOB_NAME
-  script:
-    - export myconfig=maxset with_cuda=false with_coverage=false I_MPI_SHM_LMT=shm
-    - export cxx_flags=-O2
-    - bash maintainer/CI/build_cmake.sh
-=======
 intel:18:
   stage: build
   image: gitlab.icp.uni-stuttgart.de:4567/espressomd/docker/$CI_JOB_NAME
@@ -290,7 +281,6 @@
   when: on_success
   script:
     - cd ${CI_PROJECT_DIR}; cd build && find ./ -exec touch -c -t 203901010000 {} \; && make sphinx
->>>>>>> 6a245d7e
   tags:
     - docker
     - linux
@@ -298,7 +288,7 @@
 
 check_doxygen:
   stage: additional_checks
-  image: gitlab.icp.uni-stuttgart.de:4567/espressomd/docker/cuda:9.0
+  image: gitlab.icp.uni-stuttgart.de:4567/espressomd/docker/cuda:8.0
   dependencies:
   - cuda-maxset
   when: on_success
