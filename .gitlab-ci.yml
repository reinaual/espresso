--- conflicted
+++ resolved
@@ -165,11 +165,7 @@
   stage: build
   image: gitlab.icp.uni-stuttgart.de:4567/espressomd/docker/centos-python3:7
   script:
-<<<<<<< HEAD
-    - export with_cuda=false myconfig=maxset
-=======
     - export with_cuda=false myconfig=maxset make_check=true python_version=3
->>>>>>> 5b88304d
     - bash maintainer/CI/build_cmake.sh
   tags:
     - docker
