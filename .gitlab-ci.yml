--- conflicted
+++ resolved
@@ -5,17 +5,6 @@
   - build
   - deploy
 
-<<<<<<< HEAD
-shanchen:
-  stage: build
-  script:
-    - export myconfig=shanchen
-    - bash maintainer/cuda_build.sh
-
-maxset:
-  stage: build
-  script:
-=======
 status_pending:
   stage: prepare
   script: bash maintainer/gh_post_status.sh pending
@@ -29,7 +18,6 @@
 maxset:
   stage: build
   script:
->>>>>>> eda2b3f4
     - export myconfig=maxset
     - bash maintainer/cuda_build.sh
   artifacts:
