--- conflicted
+++ resolved
@@ -104,14 +104,5 @@
 source statistics.tcl
 source ABHmath.tcl
 source vtf.tcl
-<<<<<<< HEAD
 source vtk.tcl
-source dielectrics.tcl
-
-# make available readline if Espresso is interactive
-if {$tcl_interactive} {
-	source tclline.tcl
-}
-=======
-source dielectrics.tcl
->>>>>>> b48b8557
+source dielectrics.tcl