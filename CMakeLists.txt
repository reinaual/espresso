# Copyright (C) 2009-2019 The ESPResSo project
# Copyright (C) 2009,2010
#   Max-Planck-Institute for Polymer Research, Theory Group
#
# This file is part of ESPResSo.
#
# ESPResSo is free software: you can redistribute it and/or modify
# it under the terms of the GNU General Public License as published by
# the Free Software Foundation, either version 3 of the License, or
# (at your option) any later version.
#
# ESPResSo is distributed in the hope that it will be useful,
# but WITHOUT ANY WARRANTY; without even the implied warranty of
# MERCHANTABILITY or FITNESS FOR A PARTICULAR PURPOSE.  See the
# GNU General Public License for more details.
#
# You should have received a copy of the GNU General Public License
# along with this program.  If not, see <http://www.gnu.org/licenses/>.
#

cmake_minimum_required(VERSION 3.11)
message(STATUS "CMake version: ${CMAKE_VERSION}")
if(POLICY CMP0076)
  # make target_sources() convert relative paths to absolute
  cmake_policy(SET CMP0076 NEW)
endif()
if(POLICY CMP0025)
  # make CXX_COMPILER_ID return "AppleClang" instead of "Clang" for Apple Clang
  cmake_policy(SET CMP0025 NEW)
endif()
# CMake modules/macros are in a subdirectory to keep this file cleaner
set(CMAKE_MODULE_PATH ${CMAKE_CURRENT_SOURCE_DIR}/cmake)

# C++ standard
enable_language(CXX)
set(CMAKE_CXX_STANDARD 14)
set(CMAKE_CXX_STANDARD_REQUIRED ON)
set(CMAKE_CXX_EXTENSIONS OFF)

include(FeatureSummary)
include(GNUInstallDirs)
project(ESPResSo)
include(option_enum)
include(option_if_available)
if(POLICY CMP0074)
  # make find_package() use <PackageName>_ROOT variables
  cmake_policy(SET CMP0074 NEW)
endif()

set(PROJECT_VERSION "4.2-dev")

#
# CMake internal vars
#

# Select the build type
option_enum(
  varname "CMAKE_BUILD_TYPE" help_text "build type" default_value "Release"
  possible_values
  "Debug;Release;RelWithDebInfo;MinSizeRel;Coverage;RelWithAssert")
set(CMAKE_CXX_FLAGS_COVERAGE "${CMAKE_CXX_FLAGS_COVERAGE} -Og -g")
set(CMAKE_CXX_FLAGS_RELWITHASSERT "${CMAKE_CXX_FLAGS_RELWITHASSERT} -O3 -g")

# On Mac OS X, first look for other packages, then frameworks
set(CMAKE_FIND_FRAMEWORK LAST)

# ##############################################################################
# User input options
# ##############################################################################

option(WITH_PYTHON "Build with Python bindings" ON)
option_if_available(WITH_GSL "Build with GSL support" ON)
option(WITH_CUDA "Build with GPU support" OFF)
option_if_available(WITH_HDF5 "Build with HDF5 support" ON)
option(WITH_TESTS "Enable tests" ON)
option_if_available(WITH_SCAFACOS "Build with ScaFaCoS support" OFF)
option_if_available(WITH_STOKESIAN_DYNAMICS "Build with Stokesian Dynamics" ON)
option(WITH_BENCHMARKS "Enable benchmarks" OFF)
option(WITH_VALGRIND_INSTRUMENTATION
       "Build with valgrind instrumentation markers" OFF)
if(CMAKE_CXX_COMPILER_ID MATCHES "Clang")
  option(WITH_CLANG_TIDY "Run Clang-Tidy during compilation" OFF)
endif()
if(CMAKE_CXX_COMPILER_ID MATCHES "Clang" OR CMAKE_CXX_COMPILER_ID STREQUAL
                                            "GNU")
  option(WITH_COVERAGE "Generate code coverage report" OFF)
  option(WITH_ASAN "Build with address sanitizer" OFF)
  option(WITH_UBSAN "Build with undefined behavior sanitizer" OFF)
endif()
if(CMAKE_CXX_COMPILER_ID MATCHES "Clang" AND NOT APPLE)
  option(
    WITH_MSAN
    "Build with memory sanitizer (experimental; requires a memory-sanitized Python interpreter)"
    OFF)
endif()
option(WARNINGS_ARE_ERRORS "Treat warnings as errors during compilation" OFF)
option(WITH_CCACHE "Use ccache compiler invocation." OFF)
option(WITH_PROFILER "Enable profiler annotations." OFF)
set(TEST_TIMEOUT "300" CACHE STRING
                             "Timeout in seconds for each testsuite test")

if(WITH_CCACHE)
  find_program(CCACHE ccache)
  if(CCACHE)
    message(STATUS "Found ccache ${CCACHE}")
    set(CMAKE_CXX_COMPILER_LAUNCHER ${CCACHE} CACHE STRING "ccache executable")
  else()
    message(FATAL_ERROR "ccache not found.")
  endif(CCACHE)
endif(WITH_CCACHE)

# Write compile commands to file, for various tools...
set(CMAKE_EXPORT_COMPILE_COMMANDS ON)

# choose the name of the config file
set(MYCONFIG_NAME "myconfig.hpp" CACHE STRING
                                       "Default name of the local config file")

# Check which config file to use
include(MyConfig)

#
# Pretty function
#

include(CheckCXXSourceCompiles)

set(__PRETTYFUNC__ __func__)
foreach(func_name __PRETTY_FUNCTION__ __FUNCTION__)
  check_cxx_source_compiles(
    "
     #include <string>
     int main() { std::string(${func_name}); }
     " result${func_name})
  if(result${func_name})
    set(__PRETTYFUNC__ ${func_name})
    break()
  endif(result${func_name})
endforeach(func_name __PRETTY_FUNCTION__ __FUNCTION__)

#
# Libraries
#

# CUDA compiler
if(WITH_CUDA)
  set(CMAKE_CUDA_STANDARD ${CMAKE_CXX_STANDARD})
  set(MINIMAL_CUDA_VERSION 9.0)
  option_enum(varname "WITH_CUDA_COMPILER" help_text "CUDA compiler"
              default_value "nvcc" possible_values "nvcc;clang")
  if(WITH_CUDA_COMPILER STREQUAL "nvcc")
    find_package(CUDA ${MINIMAL_CUDA_VERSION} REQUIRED)
    find_package(CUDACompilerNVCC ${MINIMAL_CUDA_VERSION} REQUIRED)
  elseif(WITH_CUDA_COMPILER STREQUAL "clang")
    if(WITH_COVERAGE)
      message(
        FATAL_ERROR
          "Cannot enable code coverage with Clang as the CUDA compiler")
    endif()
    set(MINIMAL_CUDA_VERSION 8.0)
    find_package(CUDACompilerClang 6.0 REQUIRED)
  else()
    message(FATAL_ERROR "Unknown CUDA compiler '${WITH_CUDA_COMPILER}'")
  endif()
endif(WITH_CUDA)

find_package(PythonInterp 3.6 REQUIRED)

if(WITH_PYTHON)
  find_package(Cython 0.26 REQUIRED)
  find_package(PythonHeaders REQUIRED)
  find_package(NumPy REQUIRED)
  find_program(IPYTHON_EXECUTABLE NAMES jupyter ipython3 ipython)
endif(WITH_PYTHON)

find_package(FFTW3)
if(FFTW3_FOUND)
  set(FFTW 3)
endif(FFTW3_FOUND)

# If we build Python bindings, turn on script interface
if(WITH_PYTHON)
  set(WITH_SCRIPT_INTERFACE ON)
endif()

# We need the parallel hdf5 version!
if(WITH_HDF5)
  # The FindHDF5 function will fall back to the serial version if no parallel
  # version was found, and print to the CMake log that HDF5 was found. There is
  # no QUIET argument to override that message. This can be confusing to people
  # who are not familiar with the way hdf5 is distributed in Linux package
  # repositories (libhdf5-dev is the serial version).
  set(HDF5_PREFER_PARALLEL 1)
  find_package(HDF5 "1.8" COMPONENTS C)
  if(HDF5_FOUND)
    if(HDF5_IS_PARALLEL)
      set(H5MD 1)
      add_feature_info(HDF5 ON "parallel")
    else()
      unset(H5MD)
      set(HDF5_FOUND FALSE)
      if(NOT WITH_HDF5_IS_DEFAULT_VALUE)
        message(
          FATAL_ERROR
            "Optional dependency HDF5 explicitly requested, but parallel version not found."
        )
      endif()
    endif(HDF5_IS_PARALLEL)
  elseif(NOT WITH_HDF5_IS_DEFAULT_VALUE)
    message(
      FATAL_ERROR
        "Optional dependency HDF5 explicitly requested, but not found.")
  endif(HDF5_FOUND)
endif(WITH_HDF5)

# Check for the h5xx submodule and try to check it out if not found or update it
# if found.
if(WITH_HDF5 AND EXISTS "${CMAKE_SOURCE_DIR}/.git")
  # Try to find git
  find_package(Git)
  if(GIT_FOUND)
    if(NOT EXISTS "${CMAKE_SOURCE_DIR}/libs/h5xx/.git")
      execute_process(COMMAND ${GIT_EXECUTABLE} submodule update --init --
                              libs/h5xx WORKING_DIRECTORY ${CMAKE_SOURCE_DIR})
    else()
      execute_process(COMMAND ${GIT_EXECUTABLE} submodule update -- libs/h5xx
                      WORKING_DIRECTORY ${CMAKE_SOURCE_DIR})
    endif()
  endif()
endif()

if(WITH_SCAFACOS)
  find_package(PkgConfig)
  pkg_check_modules(SCAFACOS scafacos)
  if(SCAFACOS_FOUND)
    set(SCAFACOS 1)
  elseif(NOT WITH_SCAFACOS_IS_DEFAULT_VALUE)
    message(
      FATAL_ERROR
        "Optional dependency ScaFaCoS explicitly requested, but not found.")
  endif(SCAFACOS_FOUND)
endif(WITH_SCAFACOS)

if(WITH_GSL)
  find_package(GSL)
  if(GSL_FOUND)
    set(GSL 1)
  elseif(NOT WITH_GSL_IS_DEFAULT_VALUE)
    message(
      FATAL_ERROR "Optional dependency GSL explicitly requested, but not found."
    )
  endif(GSL_FOUND)
endif(WITH_GSL)

find_package(BLAS)
if(BLAS_FOUND)
  set(BLAS 1)
endif()
find_package(LAPACK)
if(LAPACK_FOUND)
  set(LAPACK 1)
endif()

if(WITH_STOKESIAN_DYNAMICS)
  if(BLAS AND LAPACK)
    set(STOKESIAN_DYNAMICS 1)
  endif()
  if(NOT STOKESIAN_DYNAMICS AND NOT WITH_STOKESIAN_DYNAMICS_IS_DEFAULT_VALUE)
    message(
      FATAL_ERROR
        "Optional feature Stokesian Dynamics explicitly requested, but dependencies not found."
    )
  endif()
endif(WITH_STOKESIAN_DYNAMICS)

if(STOKESIAN_DYNAMICS)
  set(CMAKE_INSTALL_LIBDIR
      "${CMAKE_INSTALL_PREFIX}/${PYTHON_INSTDIR}/espressomd")
  include(FetchContent)
  FetchContent_Declare(
    stokesian_dynamics
    GIT_REPOSITORY https://github.com/hmenke/espresso-stokesian-dynamics.git
    GIT_TAG 860ceac208175)
  FetchContent_GetProperties(stokesian_dynamics)
  if(NOT stokesian_dynamics_POPULATED)
    FetchContent_Populate(stokesian_dynamics)
    add_subdirectory(${stokesian_dynamics_SOURCE_DIR}
                     ${stokesian_dynamics_BINARY_DIR})
  endif()
endif(STOKESIAN_DYNAMICS)

if(WITH_VALGRIND_INSTRUMENTATION)
  find_package(PkgConfig)
  pkg_check_modules(VALGRIND valgrind)
  if(VALGRIND_FOUND)
    set(VALGRIND_INSTRUMENTATION 1)
    message(STATUS ${VALGRIND_INCLUDE_DIRS})
    include_directories(SYSTEM ${VALGRIND_INCLUDE_DIRS})
  endif(VALGRIND_FOUND)
endif(WITH_VALGRIND_INSTRUMENTATION)

#
# MPI
#

find_package(MPI 3.0 REQUIRED)

# CMake < 3.9
if(NOT TARGET MPI::MPI_CXX)
  add_library(MPI::MPI_CXX IMPORTED INTERFACE)

  # Workaround for https://gitlab.kitware.com/cmake/cmake/issues/18349
  foreach(_MPI_FLAG ${MPI_CXX_COMPILE_FLAGS})
    set_property(TARGET MPI::MPI_CXX PROPERTY INTERFACE_COMPILE_OPTIONS
                                              ${_MPI_FLAG})
  endforeach()

  set_property(TARGET MPI::MPI_CXX PROPERTY INTERFACE_INCLUDE_DIRECTORIES
                                            "${MPI_CXX_INCLUDE_PATH}")

  # Workaround for https://gitlab.kitware.com/cmake/cmake/issues/18349
  foreach(_MPI_FLAG ${MPI_CXX_LINK_FLAGS})
    set_property(TARGET MPI::MPI_CXX PROPERTY INTERFACE_LINK_LIBRARIES
                                              ${_MPI_FLAG})
  endforeach()

  set_property(TARGET MPI::MPI_CXX PROPERTY INTERFACE_LINK_LIBRARIES
                                            ${MPI_CXX_LIBRARIES})
endif()

# ##############################################################################
# Boost
# ##############################################################################

list(APPEND BOOST_COMPONENTS mpi serialization filesystem system)

if(WITH_TESTS)
  list(APPEND BOOST_COMPONENTS unit_test_framework)
endif()

set(BOOST_MINIMUM_VERSION "1.65.0")

if(CMAKE_CXX_COMPILER_ID STREQUAL "Intel" AND CUDA_FOUND
   AND CUDA_VERSION VERSION_GREATER_EQUAL "9.0")
  set(BOOST_MINIMUM_VERSION "1.66.0")
endif()

# old Boost.MPI versions contain a use-after-free bug that seems to only cause
# crashes on 32-bit architectures
if(CMAKE_SIZEOF_VOID_P EQUAL 4)
  set(BOOST_MINIMUM_VERSION "1.67.0")
endif()

find_package(Boost ${BOOST_MINIMUM_VERSION} REQUIRED ${BOOST_COMPONENTS})

#
# Paths
#

set(CMAKE_INSTALL_RPATH "${CMAKE_INSTALL_PREFIX}/${PYTHON_INSTDIR}/espressomd")

#
# Flags
#

# drop 'lib' prefix from all libraries
set(CMAKE_SHARED_LIBRARY_PREFIX "")

add_library(coverage_interface INTERFACE)
if(WITH_COVERAGE)
  if(CMAKE_CXX_COMPILER_ID MATCHES "Clang")
    target_compile_options(
      coverage_interface INTERFACE -g -fprofile-instr-generate
                                   -fcoverage-mapping)
  else()
    target_compile_options(
      coverage_interface INTERFACE -g --coverage -fprofile-arcs -ftest-coverage)
    target_link_libraries(coverage_interface INTERFACE gcov)
  endif()
endif()

add_library(cxx_interface INTERFACE)
target_compile_options(
  cxx_interface
  INTERFACE -Wall
            -Wextra
            $<$<BOOL:${WARNINGS_ARE_ERRORS}>:-Werror>
            # add extra warnings
            $<$<CXX_COMPILER_ID:Clang>:-Wextern-initializer>
<<<<<<< HEAD
            -Wfloat-conversion
=======
            $<$<CXX_COMPILER_ID:Clang>:-Wrange-loop-analysis>
>>>>>>> d79a3130
            # disable warnings from -Wextra
            -Wno-sign-compare
            -Wno-unused-function
            -Wno-unused-variable
            -Wno-unused-parameter
            -Wno-missing-braces
            $<$<CXX_COMPILER_ID:GNU>:-Wno-clobbered>
            $<$<CXX_COMPILER_ID:Intel>:-wd592>)

# disable more warnings from -Wextra
if(CMAKE_CXX_COMPILER_ID STREQUAL "GNU" AND CMAKE_SYSTEM_PROCESSOR MATCHES
                                            "arm")
  target_compile_options(cxx_interface INTERFACE -Wno-psabi)
endif()
if(NOT CMAKE_CXX_COMPILER_ID STREQUAL "Intel"
   AND NOT (CMAKE_CXX_COMPILER_ID STREQUAL "GNU" AND CMAKE_CXX_COMPILER_VERSION
                                                     VERSION_LESS "7.0.0"))
  target_compile_options(cxx_interface INTERFACE -Wno-implicit-fallthrough)
endif()
if(NOT CMAKE_CXX_COMPILER_ID STREQUAL "GNU" AND NOT CMAKE_CXX_COMPILER_ID
                                                STREQUAL "Intel")
  target_compile_options(cxx_interface INTERFACE -Wno-unused-private-field)
endif()
if(CMAKE_CXX_COMPILER_ID MATCHES "Clang")
  target_compile_options(cxx_interface
                         INTERFACE -Wno-gnu-zero-variadic-macro-arguments)
endif()

if(NOT CMAKE_CXX_COMPILER_ID STREQUAL "GNU" OR CMAKE_CXX_COMPILER_VERSION
                                               VERSION_GREATER "4.8.5")
  # older GCC versions don't support -Wno-pedantic which we need in src/python
  target_compile_options(cxx_interface INTERFACE -pedantic)
endif()
if(CMAKE_CXX_COMPILER_ID STREQUAL "GNU" AND CMAKE_CXX_COMPILER_VERSION
                                            VERSION_GREATER_EQUAL "8.1.0")
  target_compile_options(cxx_interface INTERFACE -Wno-cast-function-type)
endif()
if(CMAKE_CXX_COMPILER_ID STREQUAL "Intel" AND CMAKE_CXX_COMPILER_VERSION
                                              VERSION_LESS "16.0")
  # workaround for compiler crash related to decltype() and variadic template
  # usage inside Boost
  target_compile_options(cxx_interface
                         INTERFACE -DBOOST_NO_CXX11_VARIADIC_TEMPLATES)
endif()

# prevent 80-bit arithmetic on old Intel processors
if(CMAKE_CXX_COMPILER_ID STREQUAL "GNU" AND CMAKE_SIZEOF_VOID_P EQUAL 4
   AND CMAKE_SYSTEM_PROCESSOR MATCHES "[xX]86")
  target_compile_options(cxx_interface INTERFACE -ffloat-store)
endif()

set(CMAKE_MACOSX_RPATH TRUE)

if(WITH_ASAN AND WITH_MSAN)
  message(
    FATAL_ERROR
      "Address sanitizer and memory sanitizer cannot be enabled simultaneously")
endif()
if(WITH_ASAN)
  set(CMAKE_CXX_FLAGS_RELEASE "${CMAKE_CXX_FLAGS_RELEASE} -g -O1")
  target_compile_options(cxx_interface INTERFACE -fsanitize=address
                                                 -fno-omit-frame-pointer)
  target_link_libraries(cxx_interface INTERFACE -fsanitize=address)
endif()
if(WITH_MSAN)
  set(CMAKE_CXX_FLAGS_RELEASE "${CMAKE_CXX_FLAGS_RELEASE} -g -O1")
  target_compile_options(cxx_interface INTERFACE -fsanitize=memory
                                                 -fno-omit-frame-pointer)
  target_link_libraries(cxx_interface INTERFACE -fsanitize=memory)
endif()
if(WITH_UBSAN)
  target_compile_options(cxx_interface INTERFACE -fsanitize=undefined)
  target_link_libraries(cxx_interface INTERFACE -fsanitize=undefined)
endif()

target_link_libraries(cxx_interface INTERFACE coverage_interface)

#
# Testing
# ##############################################################################

if(WITH_CLANG_TIDY)
  find_package(ClangTidy "${CMAKE_CXX_COMPILER_VERSION}" EXACT REQUIRED)
  set(CMAKE_CXX_CLANG_TIDY "${CLANG_TIDY_EXE};--extra-arg=--cuda-host-only")
endif()

if(WITH_TESTS)
  enable_testing()
  if(Boost_UNIT_TEST_FRAMEWORK_FOUND)
    set(WITH_UNIT_TESTS ON)
  endif(Boost_UNIT_TEST_FRAMEWORK_FOUND)
  add_custom_target(check)
  if(WITH_PYTHON)
    add_subdirectory(testsuite)
  endif(WITH_PYTHON)
  set(CTEST_ARGS ""
      CACHE STRING
            "Extra arguments to give to ctest calls (separated by semicolons)")
endif(WITH_TESTS)

if(WITH_BENCHMARKS)
  add_custom_target(benchmark)
  add_subdirectory(maintainer/benchmarks)
endif(WITH_BENCHMARKS)

#
# Subdirectories
#

add_subdirectory(doc)
add_subdirectory(src)
add_subdirectory(libs)
#
# Feature summary
#

include(FeatureSummary)
feature_summary(WHAT ALL)<|MERGE_RESOLUTION|>--- conflicted
+++ resolved
@@ -387,11 +387,8 @@
             $<$<BOOL:${WARNINGS_ARE_ERRORS}>:-Werror>
             # add extra warnings
             $<$<CXX_COMPILER_ID:Clang>:-Wextern-initializer>
-<<<<<<< HEAD
+            $<$<CXX_COMPILER_ID:Clang>:-Wrange-loop-analysis>
             -Wfloat-conversion
-=======
-            $<$<CXX_COMPILER_ID:Clang>:-Wrange-loop-analysis>
->>>>>>> d79a3130
             # disable warnings from -Wextra
             -Wno-sign-compare
             -Wno-unused-function
